lockfileVersion: '6.0'

settings:
  autoInstallPeers: true
  excludeLinksFromLockfile: false

importers:

  .:
    devDependencies:
      '@babel/parser':
        specifier: ^7.23.5
        version: 7.23.5
      '@babel/types':
        specifier: ^7.23.5
        version: 7.23.5
      '@rollup/plugin-alias':
        specifier: ^5.0.1
        version: 5.0.1(rollup@4.1.4)
      '@rollup/plugin-commonjs':
        specifier: ^25.0.7
        version: 25.0.7(rollup@4.1.4)
      '@rollup/plugin-json':
        specifier: ^6.0.1
        version: 6.0.1(rollup@4.1.4)
      '@rollup/plugin-node-resolve':
        specifier: ^15.2.3
        version: 15.2.3(rollup@4.1.4)
      '@rollup/plugin-replace':
        specifier: ^5.0.4
        version: 5.0.4(rollup@4.1.4)
      '@rollup/plugin-terser':
        specifier: ^0.4.4
        version: 0.4.4(rollup@4.1.4)
      '@types/hash-sum':
        specifier: ^1.0.2
        version: 1.0.2
      '@types/minimist':
        specifier: ^1.2.5
        version: 1.2.5
      '@types/node':
<<<<<<< HEAD
        specifier: ^20.10.0
        version: 20.10.0
      '@types/semver':
        specifier: ^7.5.5
        version: 7.5.5
=======
        specifier: ^20.10.3
        version: 20.10.3
>>>>>>> d5a88ef9
      '@typescript-eslint/parser':
        specifier: ^6.13.0
        version: 6.13.0(eslint@8.54.0)(typescript@5.2.2)
      '@vitest/coverage-istanbul':
        specifier: ^0.34.6
        version: 0.34.6(vitest@0.34.6)
      '@vue/consolidate':
        specifier: 0.17.3
        version: 0.17.3
      conventional-changelog-cli:
        specifier: ^4.1.0
        version: 4.1.0
      enquirer:
        specifier: ^2.4.1
        version: 2.4.1
      esbuild:
        specifier: ^0.19.5
        version: 0.19.5
      esbuild-plugin-polyfill-node:
        specifier: ^0.3.0
        version: 0.3.0(esbuild@0.19.5)
      eslint:
        specifier: ^8.54.0
        version: 8.54.0
      eslint-define-config:
        specifier: ^1.24.1
        version: 1.24.1
      eslint-plugin-jest:
        specifier: ^27.6.0
        version: 27.6.0(eslint@8.54.0)(typescript@5.2.2)
      estree-walker:
        specifier: ^2.0.2
        version: 2.0.2
      execa:
        specifier: ^8.0.1
        version: 8.0.1
      jsdom:
        specifier: ^22.1.0
        version: 22.1.0
      lint-staged:
        specifier: ^15.1.0
        version: 15.1.0
      lodash:
        specifier: ^4.17.21
        version: 4.17.21
      magic-string:
        specifier: ^0.30.5
        version: 0.30.5
      markdown-table:
        specifier: ^3.0.3
        version: 3.0.3
      marked:
        specifier: ^9.1.6
        version: 9.1.6
      minimist:
        specifier: ^1.2.8
        version: 1.2.8
      npm-run-all:
        specifier: ^4.1.5
        version: 4.1.5
      picocolors:
        specifier: ^1.0.0
        version: 1.0.0
      prettier:
        specifier: ^3.1.0
        version: 3.1.0
      pretty-bytes:
        specifier: ^6.1.1
        version: 6.1.1
      pug:
        specifier: ^3.0.2
        version: 3.0.2
      puppeteer:
        specifier: ~21.5.2
        version: 21.5.2(typescript@5.2.2)
      rimraf:
        specifier: ^5.0.5
        version: 5.0.5
      rollup:
        specifier: ^4.1.4
        version: 4.1.4
      rollup-plugin-dts:
        specifier: ^6.1.0
        version: 6.1.0(rollup@4.1.4)(typescript@5.2.2)
      rollup-plugin-esbuild:
        specifier: ^6.1.0
        version: 6.1.0(esbuild@0.19.5)(rollup@4.1.4)
      rollup-plugin-polyfill-node:
        specifier: ^0.12.0
        version: 0.12.0(rollup@4.1.4)
      semver:
        specifier: ^7.5.4
        version: 7.5.4
      serve:
        specifier: ^14.2.1
        version: 14.2.1
      simple-git-hooks:
        specifier: ^2.9.0
        version: 2.9.0
      terser:
        specifier: ^5.22.0
        version: 5.22.0
      todomvc-app-css:
        specifier: ^2.4.3
        version: 2.4.3
      tslib:
        specifier: ^2.6.2
        version: 2.6.2
      tsx:
        specifier: ^4.6.2
        version: 4.6.2
      typescript:
        specifier: ^5.2.2
        version: 5.2.2
      vite:
        specifier: ^5.0.0
        version: 5.0.0(@types/node@20.10.3)(terser@5.22.0)
      vitest:
        specifier: ^0.34.6
        version: 0.34.6(jsdom@22.1.0)(terser@5.22.0)

  packages/compiler-core:
    dependencies:
      '@babel/parser':
        specifier: ^7.23.5
        version: 7.23.5
      '@vue/shared':
        specifier: workspace:*
        version: link:../shared
      entities:
        specifier: ^4.5.0
        version: 4.5.0
      estree-walker:
        specifier: ^2.0.2
        version: 2.0.2
      source-map-js:
        specifier: ^1.0.2
        version: 1.0.2
    devDependencies:
      '@babel/types':
        specifier: ^7.23.5
        version: 7.23.5

  packages/compiler-dom:
    dependencies:
      '@vue/compiler-core':
        specifier: workspace:*
        version: link:../compiler-core
      '@vue/shared':
        specifier: workspace:*
        version: link:../shared

  packages/compiler-sfc:
    dependencies:
      '@babel/parser':
        specifier: ^7.23.5
        version: 7.23.5
      '@vue/compiler-core':
        specifier: workspace:*
        version: link:../compiler-core
      '@vue/compiler-dom':
        specifier: workspace:*
        version: link:../compiler-dom
      '@vue/compiler-ssr':
        specifier: workspace:*
        version: link:../compiler-ssr
      '@vue/shared':
        specifier: workspace:*
        version: link:../shared
      estree-walker:
        specifier: ^2.0.2
        version: 2.0.2
      magic-string:
        specifier: ^0.30.5
        version: 0.30.5
      postcss:
        specifier: ^8.4.32
        version: 8.4.32
      source-map-js:
        specifier: ^1.0.2
        version: 1.0.2
    devDependencies:
      '@babel/types':
        specifier: ^7.23.5
        version: 7.23.5
      '@vue/consolidate':
        specifier: ^0.17.3
        version: 0.17.3
      hash-sum:
        specifier: ^2.0.0
        version: 2.0.0
      lru-cache:
        specifier: ^10.1.0
        version: 10.1.0
      merge-source-map:
        specifier: ^1.1.0
        version: 1.1.0
      minimatch:
        specifier: ^9.0.3
        version: 9.0.3
      postcss-modules:
<<<<<<< HEAD
        specifier: ^6.0.0
        version: 6.0.0(postcss@8.4.31)
=======
        specifier: ^4.3.1
        version: 4.3.1(postcss@8.4.32)
>>>>>>> d5a88ef9
      postcss-selector-parser:
        specifier: ^6.0.13
        version: 6.0.13
      pug:
        specifier: ^3.0.2
        version: 3.0.2
      sass:
        specifier: ^1.69.5
        version: 1.69.5

  packages/compiler-ssr:
    dependencies:
      '@vue/compiler-dom':
        specifier: workspace:*
        version: link:../compiler-dom
      '@vue/shared':
        specifier: workspace:*
        version: link:../shared

  packages/dts-built-test:
    dependencies:
      '@vue/reactivity':
        specifier: workspace:*
        version: link:../reactivity
      '@vue/shared':
        specifier: workspace:*
        version: link:../shared
      vue:
        specifier: workspace:*
        version: link:../vue

  packages/dts-test:
    dependencies:
      '@vue/dts-built-test':
        specifier: workspace:*
        version: link:../dts-built-test
      vue:
        specifier: workspace:*
        version: link:../vue

  packages/reactivity:
    dependencies:
      '@vue/shared':
        specifier: workspace:*
        version: link:../shared

<<<<<<< HEAD
=======
  packages/reactivity-transform:
    dependencies:
      '@babel/parser':
        specifier: ^7.23.5
        version: 7.23.5
      '@vue/compiler-core':
        specifier: workspace:*
        version: link:../compiler-core
      '@vue/shared':
        specifier: workspace:*
        version: link:../shared
      estree-walker:
        specifier: ^2.0.2
        version: 2.0.2
      magic-string:
        specifier: ^0.30.5
        version: 0.30.5
    devDependencies:
      '@babel/core':
        specifier: ^7.23.5
        version: 7.23.5
      '@babel/types':
        specifier: ^7.23.5
        version: 7.23.5

>>>>>>> d5a88ef9
  packages/runtime-core:
    dependencies:
      '@vue/reactivity':
        specifier: workspace:*
        version: link:../reactivity
      '@vue/shared':
        specifier: workspace:*
        version: link:../shared

  packages/runtime-dom:
    dependencies:
      '@vue/runtime-core':
        specifier: workspace:*
        version: link:../runtime-core
      '@vue/shared':
        specifier: workspace:*
        version: link:../shared
      csstype:
        specifier: ^3.1.2
        version: 3.1.2

  packages/runtime-test:
    dependencies:
      '@vue/runtime-core':
        specifier: workspace:*
        version: link:../runtime-core
      '@vue/shared':
        specifier: workspace:*
        version: link:../shared

  packages/server-renderer:
    dependencies:
      '@vue/compiler-ssr':
        specifier: workspace:*
        version: link:../compiler-ssr
      '@vue/shared':
        specifier: workspace:*
        version: link:../shared
      vue:
        specifier: workspace:*
        version: link:../vue

  packages/sfc-playground:
    dependencies:
      '@vue/repl':
        specifier: ^3.0.0
        version: 3.0.0
      file-saver:
        specifier: ^2.0.5
        version: 2.0.5
      jszip:
        specifier: ^3.10.1
        version: 3.10.1
      vue:
        specifier: workspace:*
        version: link:../vue
    devDependencies:
      '@vitejs/plugin-vue':
        specifier: ^4.4.0
        version: 4.4.0(vite@5.0.0)(vue@packages+vue)
      vite:
        specifier: ^5.0.0
        version: 5.0.0(@types/node@20.10.3)(terser@5.22.0)

  packages/shared: {}

  packages/template-explorer:
    dependencies:
      monaco-editor:
        specifier: ^0.44.0
        version: 0.44.0
      source-map-js:
        specifier: ^1.0.2
        version: 1.0.2

  packages/vue:
    dependencies:
      '@vue/compiler-dom':
        specifier: workspace:*
        version: link:../compiler-dom
      '@vue/compiler-sfc':
        specifier: workspace:*
        version: link:../compiler-sfc
      '@vue/runtime-dom':
        specifier: workspace:*
        version: link:../runtime-dom
      '@vue/server-renderer':
        specifier: workspace:*
        version: link:../server-renderer
      '@vue/shared':
        specifier: workspace:*
        version: link:../shared
      typescript:
        specifier: '*'
        version: 5.2.2

  packages/vue-compat:
    dependencies:
      '@babel/parser':
        specifier: ^7.23.5
        version: 7.23.5
      estree-walker:
        specifier: ^2.0.2
        version: 2.0.2
      source-map-js:
        specifier: ^1.0.2
        version: 1.0.2
      vue:
        specifier: workspace:*
        version: link:../vue

packages:

  /@aashutoshrathi/word-wrap@1.2.6:
    resolution: {integrity: sha512-1Yjs2SvM8TflER/OD3cOjhWWOZb58A2t7wpE2S9XfBYTiIl+XFhQG2bjy4Pu1I+EAlCNUzRDYDdFwFYUKvXcIA==}
    engines: {node: '>=0.10.0'}
    dev: true

  /@ampproject/remapping@2.2.1:
    resolution: {integrity: sha512-lFMjJTrFL3j7L9yBxwYfCq2k6qqwHyzuUl/XBnif78PWTJYyL/dfowQHWE3sp6U6ZzqWiiIZnpTMO96zhkjwtg==}
    engines: {node: '>=6.0.0'}
    dependencies:
      '@jridgewell/gen-mapping': 0.3.3
      '@jridgewell/trace-mapping': 0.3.20
    dev: true

  /@babel/code-frame@7.22.13:
    resolution: {integrity: sha512-XktuhWlJ5g+3TJXc5upd9Ks1HutSArik6jf2eAjYFyIOf4ej3RN+184cZbzDvbPnuTJIUhPKKJE3cIsYTiAT3w==}
    engines: {node: '>=6.9.0'}
    requiresBuild: true
    dependencies:
      '@babel/highlight': 7.22.20
      chalk: 2.4.2
    dev: true

  /@babel/code-frame@7.23.5:
    resolution: {integrity: sha512-CgH3s1a96LipHCmSUmYFPwY7MNx8C3avkq7i4Wl3cfa662ldtUe4VM1TPXX70pfmrlWTb6jLqTYrZyT2ZTJBgA==}
    engines: {node: '>=6.9.0'}
    dependencies:
      '@babel/highlight': 7.23.4
      chalk: 2.4.2
    dev: true

  /@babel/compat-data@7.23.2:
    resolution: {integrity: sha512-0S9TQMmDHlqAZ2ITT95irXKfxN9bncq8ZCoJhun3nHL/lLUxd2NKBJYoNGWH7S0hz6fRQwWlAWn/ILM0C70KZQ==}
    engines: {node: '>=6.9.0'}
    dev: true

  /@babel/core@7.23.5:
    resolution: {integrity: sha512-Cwc2XjUrG4ilcfOw4wBAK+enbdgwAcAJCfGUItPBKR7Mjw4aEfAFYrLxeRp4jWgtNIKn3n2AlBOfwwafl+42/g==}
    engines: {node: '>=6.9.0'}
    dependencies:
      '@ampproject/remapping': 2.2.1
      '@babel/code-frame': 7.23.5
      '@babel/generator': 7.23.5
      '@babel/helper-compilation-targets': 7.22.15
      '@babel/helper-module-transforms': 7.23.3(@babel/core@7.23.5)
      '@babel/helpers': 7.23.5
      '@babel/parser': 7.23.5
      '@babel/template': 7.22.15
      '@babel/traverse': 7.23.5
      '@babel/types': 7.23.5
      convert-source-map: 2.0.0
      debug: 4.3.4
      gensync: 1.0.0-beta.2
      json5: 2.2.3
      semver: 6.3.1
    transitivePeerDependencies:
      - supports-color
    dev: true

  /@babel/generator@7.23.5:
    resolution: {integrity: sha512-BPssCHrBD+0YrxviOa3QzpqwhNIXKEtOa2jQrm4FlmkC2apYgRnQcmPWiGZDlGxiNtltnUFolMe8497Esry+jA==}
    engines: {node: '>=6.9.0'}
    dependencies:
      '@babel/types': 7.23.5
      '@jridgewell/gen-mapping': 0.3.3
      '@jridgewell/trace-mapping': 0.3.20
      jsesc: 2.5.2
    dev: true

  /@babel/helper-compilation-targets@7.22.15:
    resolution: {integrity: sha512-y6EEzULok0Qvz8yyLkCvVX+02ic+By2UdOhylwUOvOn9dvYc9mKICJuuU1n1XBI02YWsNsnrY1kc6DVbjcXbtw==}
    engines: {node: '>=6.9.0'}
    dependencies:
      '@babel/compat-data': 7.23.2
      '@babel/helper-validator-option': 7.22.15
      browserslist: 4.22.1
      lru-cache: 5.1.1
      semver: 6.3.1
    dev: true

  /@babel/helper-environment-visitor@7.22.20:
    resolution: {integrity: sha512-zfedSIzFhat/gFhWfHtgWvlec0nqB9YEIVrpuwjruLlXfUSnA8cJB0miHKwqDnQ7d32aKo2xt88/xZptwxbfhA==}
    engines: {node: '>=6.9.0'}
    dev: true

  /@babel/helper-function-name@7.23.0:
    resolution: {integrity: sha512-OErEqsrxjZTJciZ4Oo+eoZqeW9UIiOcuYKRJA4ZAgV9myA+pOXhhmpfNCKjEH/auVfEYVFJ6y1Tc4r0eIApqiw==}
    engines: {node: '>=6.9.0'}
    dependencies:
      '@babel/template': 7.22.15
      '@babel/types': 7.23.5
    dev: true

  /@babel/helper-hoist-variables@7.22.5:
    resolution: {integrity: sha512-wGjk9QZVzvknA6yKIUURb8zY3grXCcOZt+/7Wcy8O2uctxhplmUPkOdlgoNhmdVee2c92JXbf1xpMtVNbfoxRw==}
    engines: {node: '>=6.9.0'}
    dependencies:
      '@babel/types': 7.23.5
    dev: true

  /@babel/helper-module-imports@7.22.15:
    resolution: {integrity: sha512-0pYVBnDKZO2fnSPCrgM/6WMc7eS20Fbok+0r88fp+YtWVLZrp4CkafFGIp+W0VKw4a22sgebPT99y+FDNMdP4w==}
    engines: {node: '>=6.9.0'}
    dependencies:
      '@babel/types': 7.23.5
    dev: true

  /@babel/helper-module-transforms@7.23.3(@babel/core@7.23.5):
    resolution: {integrity: sha512-7bBs4ED9OmswdfDzpz4MpWgSrV7FXlc3zIagvLFjS5H+Mk7Snr21vQ6QwrsoCGMfNC4e4LQPdoULEt4ykz0SRQ==}
    engines: {node: '>=6.9.0'}
    peerDependencies:
      '@babel/core': ^7.0.0
    dependencies:
      '@babel/core': 7.23.5
      '@babel/helper-environment-visitor': 7.22.20
      '@babel/helper-module-imports': 7.22.15
      '@babel/helper-simple-access': 7.22.5
      '@babel/helper-split-export-declaration': 7.22.6
      '@babel/helper-validator-identifier': 7.22.20
    dev: true

  /@babel/helper-simple-access@7.22.5:
    resolution: {integrity: sha512-n0H99E/K+Bika3++WNL17POvo4rKWZ7lZEp1Q+fStVbUi8nxPQEBOlTmCOxW/0JsS56SKKQ+ojAe2pHKJHN35w==}
    engines: {node: '>=6.9.0'}
    dependencies:
      '@babel/types': 7.23.5
    dev: true

  /@babel/helper-split-export-declaration@7.22.6:
    resolution: {integrity: sha512-AsUnxuLhRYsisFiaJwvp1QF+I3KjD5FOxut14q/GzovUe6orHLesW2C7d754kRm53h5gqrz6sFl6sxc4BVtE/g==}
    engines: {node: '>=6.9.0'}
    dependencies:
      '@babel/types': 7.23.5
    dev: true

  /@babel/helper-string-parser@7.23.4:
    resolution: {integrity: sha512-803gmbQdqwdf4olxrX4AJyFBV/RTr3rSmOj0rKwesmzlfhYNDEs+/iOcznzpNWlJlIlTJC2QfPFcHB6DlzdVLQ==}
    engines: {node: '>=6.9.0'}

  /@babel/helper-validator-identifier@7.22.20:
    resolution: {integrity: sha512-Y4OZ+ytlatR8AI+8KZfKuL5urKp7qey08ha31L8b3BwewJAoJamTzyvxPR/5D+KkdJCGPq/+8TukHBlY10FX9A==}
    engines: {node: '>=6.9.0'}
    requiresBuild: true

  /@babel/helper-validator-option@7.22.15:
    resolution: {integrity: sha512-bMn7RmyFjY/mdECUbgn9eoSY4vqvacUnS9i9vGAGttgFWesO6B4CYWA7XlpbWgBt71iv/hfbPlynohStqnu5hA==}
    engines: {node: '>=6.9.0'}
    dev: true

  /@babel/helpers@7.23.5:
    resolution: {integrity: sha512-oO7us8FzTEsG3U6ag9MfdF1iA/7Z6dz+MtFhifZk8C8o453rGJFFWUP1t+ULM9TUIAzC9uxXEiXjOiVMyd7QPg==}
    engines: {node: '>=6.9.0'}
    dependencies:
      '@babel/template': 7.22.15
      '@babel/traverse': 7.23.5
      '@babel/types': 7.23.5
    transitivePeerDependencies:
      - supports-color
    dev: true

  /@babel/highlight@7.22.20:
    resolution: {integrity: sha512-dkdMCN3py0+ksCgYmGG8jKeGA/8Tk+gJwSYYlFGxG5lmhfKNoAy004YpLxpS1W2J8m/EK2Ew+yOs9pVRwO89mg==}
    engines: {node: '>=6.9.0'}
    requiresBuild: true
    dependencies:
      '@babel/helper-validator-identifier': 7.22.20
      chalk: 2.4.2
      js-tokens: 4.0.0
    dev: true

  /@babel/highlight@7.23.4:
    resolution: {integrity: sha512-acGdbYSfp2WheJoJm/EBBBLh/ID8KDc64ISZ9DYtBmC8/Q204PZJLHyzeB5qMzJ5trcOkybd78M4x2KWsUq++A==}
    engines: {node: '>=6.9.0'}
    dependencies:
      '@babel/helper-validator-identifier': 7.22.20
      chalk: 2.4.2
      js-tokens: 4.0.0
    dev: true

  /@babel/parser@7.23.5:
    resolution: {integrity: sha512-hOOqoiNXrmGdFbhgCzu6GiURxUgM27Xwd/aPuu8RfHEZPBzL1Z54okAHAQjXfcQNwvrlkAmAp4SlRTZ45vlthQ==}
    engines: {node: '>=6.0.0'}
    hasBin: true
    dependencies:
      '@babel/types': 7.23.5

  /@babel/template@7.22.15:
    resolution: {integrity: sha512-QPErUVm4uyJa60rkI73qneDacvdvzxshT3kksGqlGWYdOTIUOwJ7RDUL8sGqslY1uXWSL6xMFKEXDS3ox2uF0w==}
    engines: {node: '>=6.9.0'}
    dependencies:
      '@babel/code-frame': 7.23.5
      '@babel/parser': 7.23.5
      '@babel/types': 7.23.5
    dev: true

  /@babel/traverse@7.23.5:
    resolution: {integrity: sha512-czx7Xy5a6sapWWRx61m1Ke1Ra4vczu1mCTtJam5zRTBOonfdJ+S/B6HYmGYu3fJtr8GGET3si6IhgWVBhJ/m8w==}
    engines: {node: '>=6.9.0'}
    dependencies:
      '@babel/code-frame': 7.23.5
      '@babel/generator': 7.23.5
      '@babel/helper-environment-visitor': 7.22.20
      '@babel/helper-function-name': 7.23.0
      '@babel/helper-hoist-variables': 7.22.5
      '@babel/helper-split-export-declaration': 7.22.6
      '@babel/parser': 7.23.5
      '@babel/types': 7.23.5
      debug: 4.3.4
      globals: 11.12.0
    transitivePeerDependencies:
      - supports-color
    dev: true

  /@babel/types@7.23.5:
    resolution: {integrity: sha512-ON5kSOJwVO6xXVRTvOI0eOnWe7VdUcIpsovGo9U/Br4Ie4UVFQTboO2cYnDhAGU6Fp+UxSiT+pMft0SMHfuq6w==}
    engines: {node: '>=6.9.0'}
    dependencies:
      '@babel/helper-string-parser': 7.23.4
      '@babel/helper-validator-identifier': 7.22.20
      to-fast-properties: 2.0.0

  /@esbuild/android-arm64@0.18.20:
    resolution: {integrity: sha512-Nz4rJcchGDtENV0eMKUNa6L12zz2zBDXuhj/Vjh18zGqB44Bi7MBMSXjgunJgjRhCmKOjnPuZp4Mb6OKqtMHLQ==}
    engines: {node: '>=12'}
    cpu: [arm64]
    os: [android]
    requiresBuild: true
    dev: true
    optional: true

  /@esbuild/android-arm64@0.19.5:
    resolution: {integrity: sha512-5d1OkoJxnYQfmC+Zd8NBFjkhyCNYwM4n9ODrycTFY6Jk1IGiZ+tjVJDDSwDt77nK+tfpGP4T50iMtVi4dEGzhQ==}
    engines: {node: '>=12'}
    cpu: [arm64]
    os: [android]
    requiresBuild: true
    dev: true
    optional: true

  /@esbuild/android-arm@0.18.20:
    resolution: {integrity: sha512-fyi7TDI/ijKKNZTUJAQqiG5T7YjJXgnzkURqmGj13C6dCqckZBLdl4h7bkhHt/t0WP+zO9/zwroDvANaOqO5Sw==}
    engines: {node: '>=12'}
    cpu: [arm]
    os: [android]
    requiresBuild: true
    dev: true
    optional: true

  /@esbuild/android-arm@0.19.5:
    resolution: {integrity: sha512-bhvbzWFF3CwMs5tbjf3ObfGqbl/17ict2/uwOSfr3wmxDE6VdS2GqY/FuzIPe0q0bdhj65zQsvqfArI9MY6+AA==}
    engines: {node: '>=12'}
    cpu: [arm]
    os: [android]
    requiresBuild: true
    dev: true
    optional: true

  /@esbuild/android-x64@0.18.20:
    resolution: {integrity: sha512-8GDdlePJA8D6zlZYJV/jnrRAi6rOiNaCC/JclcXpB+KIuvfBN4owLtgzY2bsxnx666XjJx2kDPUmnTtR8qKQUg==}
    engines: {node: '>=12'}
    cpu: [x64]
    os: [android]
    requiresBuild: true
    dev: true
    optional: true

  /@esbuild/android-x64@0.19.5:
    resolution: {integrity: sha512-9t+28jHGL7uBdkBjL90QFxe7DVA+KGqWlHCF8ChTKyaKO//VLuoBricQCgwhOjA1/qOczsw843Fy4cbs4H3DVA==}
    engines: {node: '>=12'}
    cpu: [x64]
    os: [android]
    requiresBuild: true
    dev: true
    optional: true

  /@esbuild/darwin-arm64@0.18.20:
    resolution: {integrity: sha512-bxRHW5kHU38zS2lPTPOyuyTm+S+eobPUnTNkdJEfAddYgEcll4xkT8DB9d2008DtTbl7uJag2HuE5NZAZgnNEA==}
    engines: {node: '>=12'}
    cpu: [arm64]
    os: [darwin]
    requiresBuild: true
    dev: true
    optional: true

  /@esbuild/darwin-arm64@0.19.5:
    resolution: {integrity: sha512-mvXGcKqqIqyKoxq26qEDPHJuBYUA5KizJncKOAf9eJQez+L9O+KfvNFu6nl7SCZ/gFb2QPaRqqmG0doSWlgkqw==}
    engines: {node: '>=12'}
    cpu: [arm64]
    os: [darwin]
    requiresBuild: true
    dev: true
    optional: true

  /@esbuild/darwin-x64@0.18.20:
    resolution: {integrity: sha512-pc5gxlMDxzm513qPGbCbDukOdsGtKhfxD1zJKXjCCcU7ju50O7MeAZ8c4krSJcOIJGFR+qx21yMMVYwiQvyTyQ==}
    engines: {node: '>=12'}
    cpu: [x64]
    os: [darwin]
    requiresBuild: true
    dev: true
    optional: true

  /@esbuild/darwin-x64@0.19.5:
    resolution: {integrity: sha512-Ly8cn6fGLNet19s0X4unjcniX24I0RqjPv+kurpXabZYSXGM4Pwpmf85WHJN3lAgB8GSth7s5A0r856S+4DyiA==}
    engines: {node: '>=12'}
    cpu: [x64]
    os: [darwin]
    requiresBuild: true
    dev: true
    optional: true

  /@esbuild/freebsd-arm64@0.18.20:
    resolution: {integrity: sha512-yqDQHy4QHevpMAaxhhIwYPMv1NECwOvIpGCZkECn8w2WFHXjEwrBn3CeNIYsibZ/iZEUemj++M26W3cNR5h+Tw==}
    engines: {node: '>=12'}
    cpu: [arm64]
    os: [freebsd]
    requiresBuild: true
    dev: true
    optional: true

  /@esbuild/freebsd-arm64@0.19.5:
    resolution: {integrity: sha512-GGDNnPWTmWE+DMchq1W8Sd0mUkL+APvJg3b11klSGUDvRXh70JqLAO56tubmq1s2cgpVCSKYywEiKBfju8JztQ==}
    engines: {node: '>=12'}
    cpu: [arm64]
    os: [freebsd]
    requiresBuild: true
    dev: true
    optional: true

  /@esbuild/freebsd-x64@0.18.20:
    resolution: {integrity: sha512-tgWRPPuQsd3RmBZwarGVHZQvtzfEBOreNuxEMKFcd5DaDn2PbBxfwLcj4+aenoh7ctXcbXmOQIn8HI6mCSw5MQ==}
    engines: {node: '>=12'}
    cpu: [x64]
    os: [freebsd]
    requiresBuild: true
    dev: true
    optional: true

  /@esbuild/freebsd-x64@0.19.5:
    resolution: {integrity: sha512-1CCwDHnSSoA0HNwdfoNY0jLfJpd7ygaLAp5EHFos3VWJCRX9DMwWODf96s9TSse39Br7oOTLryRVmBoFwXbuuQ==}
    engines: {node: '>=12'}
    cpu: [x64]
    os: [freebsd]
    requiresBuild: true
    dev: true
    optional: true

  /@esbuild/linux-arm64@0.18.20:
    resolution: {integrity: sha512-2YbscF+UL7SQAVIpnWvYwM+3LskyDmPhe31pE7/aoTMFKKzIc9lLbyGUpmmb8a8AixOL61sQ/mFh3jEjHYFvdA==}
    engines: {node: '>=12'}
    cpu: [arm64]
    os: [linux]
    requiresBuild: true
    dev: true
    optional: true

  /@esbuild/linux-arm64@0.19.5:
    resolution: {integrity: sha512-o3vYippBmSrjjQUCEEiTZ2l+4yC0pVJD/Dl57WfPwwlvFkrxoSO7rmBZFii6kQB3Wrn/6GwJUPLU5t52eq2meA==}
    engines: {node: '>=12'}
    cpu: [arm64]
    os: [linux]
    requiresBuild: true
    dev: true
    optional: true

  /@esbuild/linux-arm@0.18.20:
    resolution: {integrity: sha512-/5bHkMWnq1EgKr1V+Ybz3s1hWXok7mDFUMQ4cG10AfW3wL02PSZi5kFpYKrptDsgb2WAJIvRcDm+qIvXf/apvg==}
    engines: {node: '>=12'}
    cpu: [arm]
    os: [linux]
    requiresBuild: true
    dev: true
    optional: true

  /@esbuild/linux-arm@0.19.5:
    resolution: {integrity: sha512-lrWXLY/vJBzCPC51QN0HM71uWgIEpGSjSZZADQhq7DKhPcI6NH1IdzjfHkDQws2oNpJKpR13kv7/pFHBbDQDwQ==}
    engines: {node: '>=12'}
    cpu: [arm]
    os: [linux]
    requiresBuild: true
    dev: true
    optional: true

  /@esbuild/linux-ia32@0.18.20:
    resolution: {integrity: sha512-P4etWwq6IsReT0E1KHU40bOnzMHoH73aXp96Fs8TIT6z9Hu8G6+0SHSw9i2isWrD2nbx2qo5yUqACgdfVGx7TA==}
    engines: {node: '>=12'}
    cpu: [ia32]
    os: [linux]
    requiresBuild: true
    dev: true
    optional: true

  /@esbuild/linux-ia32@0.19.5:
    resolution: {integrity: sha512-MkjHXS03AXAkNp1KKkhSKPOCYztRtK+KXDNkBa6P78F8Bw0ynknCSClO/ztGszILZtyO/lVKpa7MolbBZ6oJtQ==}
    engines: {node: '>=12'}
    cpu: [ia32]
    os: [linux]
    requiresBuild: true
    dev: true
    optional: true

  /@esbuild/linux-loong64@0.18.20:
    resolution: {integrity: sha512-nXW8nqBTrOpDLPgPY9uV+/1DjxoQ7DoB2N8eocyq8I9XuqJ7BiAMDMf9n1xZM9TgW0J8zrquIb/A7s3BJv7rjg==}
    engines: {node: '>=12'}
    cpu: [loong64]
    os: [linux]
    requiresBuild: true
    dev: true
    optional: true

  /@esbuild/linux-loong64@0.19.5:
    resolution: {integrity: sha512-42GwZMm5oYOD/JHqHska3Jg0r+XFb/fdZRX+WjADm3nLWLcIsN27YKtqxzQmGNJgu0AyXg4HtcSK9HuOk3v1Dw==}
    engines: {node: '>=12'}
    cpu: [loong64]
    os: [linux]
    requiresBuild: true
    dev: true
    optional: true

  /@esbuild/linux-mips64el@0.18.20:
    resolution: {integrity: sha512-d5NeaXZcHp8PzYy5VnXV3VSd2D328Zb+9dEq5HE6bw6+N86JVPExrA6O68OPwobntbNJ0pzCpUFZTo3w0GyetQ==}
    engines: {node: '>=12'}
    cpu: [mips64el]
    os: [linux]
    requiresBuild: true
    dev: true
    optional: true

  /@esbuild/linux-mips64el@0.19.5:
    resolution: {integrity: sha512-kcjndCSMitUuPJobWCnwQ9lLjiLZUR3QLQmlgaBfMX23UEa7ZOrtufnRds+6WZtIS9HdTXqND4yH8NLoVVIkcg==}
    engines: {node: '>=12'}
    cpu: [mips64el]
    os: [linux]
    requiresBuild: true
    dev: true
    optional: true

  /@esbuild/linux-ppc64@0.18.20:
    resolution: {integrity: sha512-WHPyeScRNcmANnLQkq6AfyXRFr5D6N2sKgkFo2FqguP44Nw2eyDlbTdZwd9GYk98DZG9QItIiTlFLHJHjxP3FA==}
    engines: {node: '>=12'}
    cpu: [ppc64]
    os: [linux]
    requiresBuild: true
    dev: true
    optional: true

  /@esbuild/linux-ppc64@0.19.5:
    resolution: {integrity: sha512-yJAxJfHVm0ZbsiljbtFFP1BQKLc8kUF6+17tjQ78QjqjAQDnhULWiTA6u0FCDmYT1oOKS9PzZ2z0aBI+Mcyj7Q==}
    engines: {node: '>=12'}
    cpu: [ppc64]
    os: [linux]
    requiresBuild: true
    dev: true
    optional: true

  /@esbuild/linux-riscv64@0.18.20:
    resolution: {integrity: sha512-WSxo6h5ecI5XH34KC7w5veNnKkju3zBRLEQNY7mv5mtBmrP/MjNBCAlsM2u5hDBlS3NGcTQpoBvRzqBcRtpq1A==}
    engines: {node: '>=12'}
    cpu: [riscv64]
    os: [linux]
    requiresBuild: true
    dev: true
    optional: true

  /@esbuild/linux-riscv64@0.19.5:
    resolution: {integrity: sha512-5u8cIR/t3gaD6ad3wNt1MNRstAZO+aNyBxu2We8X31bA8XUNyamTVQwLDA1SLoPCUehNCymhBhK3Qim1433Zag==}
    engines: {node: '>=12'}
    cpu: [riscv64]
    os: [linux]
    requiresBuild: true
    dev: true
    optional: true

  /@esbuild/linux-s390x@0.18.20:
    resolution: {integrity: sha512-+8231GMs3mAEth6Ja1iK0a1sQ3ohfcpzpRLH8uuc5/KVDFneH6jtAJLFGafpzpMRO6DzJ6AvXKze9LfFMrIHVQ==}
    engines: {node: '>=12'}
    cpu: [s390x]
    os: [linux]
    requiresBuild: true
    dev: true
    optional: true

  /@esbuild/linux-s390x@0.19.5:
    resolution: {integrity: sha512-Z6JrMyEw/EmZBD/OFEFpb+gao9xJ59ATsoTNlj39jVBbXqoZm4Xntu6wVmGPB/OATi1uk/DB+yeDPv2E8PqZGw==}
    engines: {node: '>=12'}
    cpu: [s390x]
    os: [linux]
    requiresBuild: true
    dev: true
    optional: true

  /@esbuild/linux-x64@0.18.20:
    resolution: {integrity: sha512-UYqiqemphJcNsFEskc73jQ7B9jgwjWrSayxawS6UVFZGWrAAtkzjxSqnoclCXxWtfwLdzU+vTpcNYhpn43uP1w==}
    engines: {node: '>=12'}
    cpu: [x64]
    os: [linux]
    requiresBuild: true
    dev: true
    optional: true

  /@esbuild/linux-x64@0.19.5:
    resolution: {integrity: sha512-psagl+2RlK1z8zWZOmVdImisMtrUxvwereIdyJTmtmHahJTKb64pAcqoPlx6CewPdvGvUKe2Jw+0Z/0qhSbG1A==}
    engines: {node: '>=12'}
    cpu: [x64]
    os: [linux]
    requiresBuild: true
    dev: true
    optional: true

  /@esbuild/netbsd-x64@0.18.20:
    resolution: {integrity: sha512-iO1c++VP6xUBUmltHZoMtCUdPlnPGdBom6IrO4gyKPFFVBKioIImVooR5I83nTew5UOYrk3gIJhbZh8X44y06A==}
    engines: {node: '>=12'}
    cpu: [x64]
    os: [netbsd]
    requiresBuild: true
    dev: true
    optional: true

  /@esbuild/netbsd-x64@0.19.5:
    resolution: {integrity: sha512-kL2l+xScnAy/E/3119OggX8SrWyBEcqAh8aOY1gr4gPvw76la2GlD4Ymf832UCVbmuWeTf2adkZDK+h0Z/fB4g==}
    engines: {node: '>=12'}
    cpu: [x64]
    os: [netbsd]
    requiresBuild: true
    dev: true
    optional: true

  /@esbuild/openbsd-x64@0.18.20:
    resolution: {integrity: sha512-e5e4YSsuQfX4cxcygw/UCPIEP6wbIL+se3sxPdCiMbFLBWu0eiZOJ7WoD+ptCLrmjZBK1Wk7I6D/I3NglUGOxg==}
    engines: {node: '>=12'}
    cpu: [x64]
    os: [openbsd]
    requiresBuild: true
    dev: true
    optional: true

  /@esbuild/openbsd-x64@0.19.5:
    resolution: {integrity: sha512-sPOfhtzFufQfTBgRnE1DIJjzsXukKSvZxloZbkJDG383q0awVAq600pc1nfqBcl0ice/WN9p4qLc39WhBShRTA==}
    engines: {node: '>=12'}
    cpu: [x64]
    os: [openbsd]
    requiresBuild: true
    dev: true
    optional: true

  /@esbuild/sunos-x64@0.18.20:
    resolution: {integrity: sha512-kDbFRFp0YpTQVVrqUd5FTYmWo45zGaXe0X8E1G/LKFC0v8x0vWrhOWSLITcCn63lmZIxfOMXtCfti/RxN/0wnQ==}
    engines: {node: '>=12'}
    cpu: [x64]
    os: [sunos]
    requiresBuild: true
    dev: true
    optional: true

  /@esbuild/sunos-x64@0.19.5:
    resolution: {integrity: sha512-dGZkBXaafuKLpDSjKcB0ax0FL36YXCvJNnztjKV+6CO82tTYVDSH2lifitJ29jxRMoUhgkg9a+VA/B03WK5lcg==}
    engines: {node: '>=12'}
    cpu: [x64]
    os: [sunos]
    requiresBuild: true
    dev: true
    optional: true

  /@esbuild/win32-arm64@0.18.20:
    resolution: {integrity: sha512-ddYFR6ItYgoaq4v4JmQQaAI5s7npztfV4Ag6NrhiaW0RrnOXqBkgwZLofVTlq1daVTQNhtI5oieTvkRPfZrePg==}
    engines: {node: '>=12'}
    cpu: [arm64]
    os: [win32]
    requiresBuild: true
    dev: true
    optional: true

  /@esbuild/win32-arm64@0.19.5:
    resolution: {integrity: sha512-dWVjD9y03ilhdRQ6Xig1NWNgfLtf2o/STKTS+eZuF90fI2BhbwD6WlaiCGKptlqXlURVB5AUOxUj09LuwKGDTg==}
    engines: {node: '>=12'}
    cpu: [arm64]
    os: [win32]
    requiresBuild: true
    dev: true
    optional: true

  /@esbuild/win32-ia32@0.18.20:
    resolution: {integrity: sha512-Wv7QBi3ID/rROT08SABTS7eV4hX26sVduqDOTe1MvGMjNd3EjOz4b7zeexIR62GTIEKrfJXKL9LFxTYgkyeu7g==}
    engines: {node: '>=12'}
    cpu: [ia32]
    os: [win32]
    requiresBuild: true
    dev: true
    optional: true

  /@esbuild/win32-ia32@0.19.5:
    resolution: {integrity: sha512-4liggWIA4oDgUxqpZwrDhmEfAH4d0iljanDOK7AnVU89T6CzHon/ony8C5LeOdfgx60x5cnQJFZwEydVlYx4iw==}
    engines: {node: '>=12'}
    cpu: [ia32]
    os: [win32]
    requiresBuild: true
    dev: true
    optional: true

  /@esbuild/win32-x64@0.18.20:
    resolution: {integrity: sha512-kTdfRcSiDfQca/y9QIkng02avJ+NCaQvrMejlsB3RRv5sE9rRoeBPISaZpKxHELzRxZyLvNts1P27W3wV+8geQ==}
    engines: {node: '>=12'}
    cpu: [x64]
    os: [win32]
    requiresBuild: true
    dev: true
    optional: true

  /@esbuild/win32-x64@0.19.5:
    resolution: {integrity: sha512-czTrygUsB/jlM8qEW5MD8bgYU2Xg14lo6kBDXW6HdxKjh8M5PzETGiSHaz9MtbXBYDloHNUAUW2tMiKW4KM9Mw==}
    engines: {node: '>=12'}
    cpu: [x64]
    os: [win32]
    requiresBuild: true
    dev: true
    optional: true

  /@eslint-community/eslint-utils@4.4.0(eslint@8.54.0):
    resolution: {integrity: sha512-1/sA4dwrzBAyeUoQ6oxahHKmrZvsnLCg4RfxW3ZFGGmQkSNQPFNLV9CUEFQP1x9EYXHTo5p6xdhZM1Ne9p/AfA==}
    engines: {node: ^12.22.0 || ^14.17.0 || >=16.0.0}
    peerDependencies:
      eslint: ^6.0.0 || ^7.0.0 || >=8.0.0
    dependencies:
      eslint: 8.54.0
      eslint-visitor-keys: 3.4.3
    dev: true

  /@eslint-community/regexpp@4.9.1:
    resolution: {integrity: sha512-Y27x+MBLjXa+0JWDhykM3+JE+il3kHKAEqabfEWq3SDhZjLYb6/BHL/JKFnH3fe207JaXkyDo685Oc2Glt6ifA==}
    engines: {node: ^12.0.0 || ^14.0.0 || >=16.0.0}
    dev: true

  /@eslint/eslintrc@2.1.3:
    resolution: {integrity: sha512-yZzuIG+jnVu6hNSzFEN07e8BxF3uAzYtQb6uDkaYZLo6oYZDCq454c5kB8zxnzfCYyP4MIuyBn10L0DqwujTmA==}
    engines: {node: ^12.22.0 || ^14.17.0 || >=16.0.0}
    dependencies:
      ajv: 6.12.6
      debug: 4.3.4
      espree: 9.6.1
      globals: 13.23.0
      ignore: 5.2.4
      import-fresh: 3.3.0
      js-yaml: 4.1.0
      minimatch: 3.1.2
      strip-json-comments: 3.1.1
    transitivePeerDependencies:
      - supports-color
    dev: true

  /@eslint/js@8.54.0:
    resolution: {integrity: sha512-ut5V+D+fOoWPgGGNj83GGjnntO39xDy6DWxO0wb7Jp3DcMX0TfIqdzHF85VTQkerdyGmuuMD9AKAo5KiNlf/AQ==}
    engines: {node: ^12.22.0 || ^14.17.0 || >=16.0.0}
    dev: true

  /@humanwhocodes/config-array@0.11.13:
    resolution: {integrity: sha512-JSBDMiDKSzQVngfRjOdFXgFfklaXI4K9nLF49Auh21lmBWRLIK3+xTErTWD4KU54pb6coM6ESE7Awz/FNU3zgQ==}
    engines: {node: '>=10.10.0'}
    dependencies:
      '@humanwhocodes/object-schema': 2.0.1
      debug: 4.3.4
      minimatch: 3.1.2
    transitivePeerDependencies:
      - supports-color
    dev: true

  /@humanwhocodes/module-importer@1.0.1:
    resolution: {integrity: sha512-bxveV4V8v5Yb4ncFTT3rPSgZBOpCkjfK0y4oVVVJwIuDVBRMDXrPyXRL988i5ap9m9bnyEEjWfm5WkBmtffLfA==}
    engines: {node: '>=12.22'}
    dev: true

  /@humanwhocodes/object-schema@2.0.1:
    resolution: {integrity: sha512-dvuCeX5fC9dXgJn9t+X5atfmgQAzUOWqS1254Gh0m6i8wKd10ebXkfNKiRK+1GWi/yTvvLDHpoxLr0xxxeslWw==}
    dev: true

  /@hutson/parse-repository-url@5.0.0:
    resolution: {integrity: sha512-e5+YUKENATs1JgYHMzTr2MW/NDcXGfYFAuOQU8gJgF/kEh4EqKgfGrfLI67bMD4tbhZVlkigz/9YYwWcbOFthg==}
    engines: {node: '>=10.13.0'}
    dev: true

  /@isaacs/cliui@8.0.2:
    resolution: {integrity: sha512-O8jcjabXaleOG9DQ0+ARXWZBTfnP4WNAqzuiJK7ll44AmxGKv/J2M4TPjxjY3znBCfvBXFzucm1twdyFybFqEA==}
    engines: {node: '>=12'}
    dependencies:
      string-width: 5.1.2
      string-width-cjs: /string-width@4.2.3
      strip-ansi: 7.1.0
      strip-ansi-cjs: /strip-ansi@6.0.1
      wrap-ansi: 8.1.0
      wrap-ansi-cjs: /wrap-ansi@7.0.0
    dev: true

  /@istanbuljs/schema@0.1.3:
    resolution: {integrity: sha512-ZXRY4jNvVgSVQ8DL3LTcakaAtXwTVUxE81hslsyD2AtoXW/wVob10HkOJ1X/pAlcI7D+2YoZKg5do8G/w6RYgA==}
    engines: {node: '>=8'}
    dev: true

  /@jest/schemas@29.6.3:
    resolution: {integrity: sha512-mo5j5X+jIZmJQveBKeS/clAueipV7KgiX1vMgCxam1RNYiqE1w62n0/tJJnHtjW8ZHcQco5gY85jA3mi0L+nSA==}
    engines: {node: ^14.15.0 || ^16.10.0 || >=18.0.0}
    dependencies:
      '@sinclair/typebox': 0.27.8
    dev: true

  /@jridgewell/gen-mapping@0.3.3:
    resolution: {integrity: sha512-HLhSWOLRi875zjjMG/r+Nv0oCW8umGb0BgEhyX3dDX3egwZtB8PqLnjz3yedt8R5StBrzcg4aBpnh8UA9D1BoQ==}
    engines: {node: '>=6.0.0'}
    dependencies:
      '@jridgewell/set-array': 1.1.2
      '@jridgewell/sourcemap-codec': 1.4.15
      '@jridgewell/trace-mapping': 0.3.20
    dev: true

  /@jridgewell/resolve-uri@3.1.1:
    resolution: {integrity: sha512-dSYZh7HhCDtCKm4QakX0xFpsRDqjjtZf/kjI/v3T3Nwt5r8/qz/M19F9ySyOqU94SXBmeG9ttTul+YnR4LOxFA==}
    engines: {node: '>=6.0.0'}
    dev: true

  /@jridgewell/set-array@1.1.2:
    resolution: {integrity: sha512-xnkseuNADM0gt2bs+BvhO0p78Mk762YnZdsuzFV018NoG1Sj1SCQvpSqa7XUaTam5vAGasABV9qXASMKnFMwMw==}
    engines: {node: '>=6.0.0'}
    dev: true

  /@jridgewell/source-map@0.3.5:
    resolution: {integrity: sha512-UTYAUj/wviwdsMfzoSJspJxbkH5o1snzwX0//0ENX1u/55kkZZkcTZP6u9bwKGkv+dkk9at4m1Cpt0uY80kcpQ==}
    dependencies:
      '@jridgewell/gen-mapping': 0.3.3
      '@jridgewell/trace-mapping': 0.3.20
    dev: true

  /@jridgewell/sourcemap-codec@1.4.15:
    resolution: {integrity: sha512-eF2rxCRulEKXHTRiDrDy6erMYWqNw4LPdQ8UQA4huuxaQsVeRPFl2oM8oDGxMFhJUWZf9McpLtJasDDZb/Bpeg==}

  /@jridgewell/trace-mapping@0.3.20:
    resolution: {integrity: sha512-R8LcPeWZol2zR8mmH3JeKQ6QRCFb7XgUhV9ZlGhHLGyg4wpPiPZNQOOWhFZhxKw8u//yTbNGI42Bx/3paXEQ+Q==}
    dependencies:
      '@jridgewell/resolve-uri': 3.1.1
      '@jridgewell/sourcemap-codec': 1.4.15
    dev: true

  /@jspm/core@2.0.1:
    resolution: {integrity: sha512-Lg3PnLp0QXpxwLIAuuJboLeRaIhrgJjeuh797QADg3xz8wGLugQOS5DpsE8A6i6Adgzf+bacllkKZG3J0tGfDw==}
    dev: true

  /@nodelib/fs.scandir@2.1.5:
    resolution: {integrity: sha512-vq24Bq3ym5HEQm2NKCr3yXDwjc7vTsEThRDnkp2DK9p1uqLR+DHurm/NOTo0KG7HYHU7eppKZj3MyqYuMBf62g==}
    engines: {node: '>= 8'}
    dependencies:
      '@nodelib/fs.stat': 2.0.5
      run-parallel: 1.2.0
    dev: true

  /@nodelib/fs.stat@2.0.5:
    resolution: {integrity: sha512-RkhPPp2zrqDAQA/2jNhnztcPAlv64XdhIp7a7454A5ovI7Bukxgt7MX7udwAu3zg1DcpPU0rz3VV1SeaqvY4+A==}
    engines: {node: '>= 8'}
    dev: true

  /@nodelib/fs.walk@1.2.8:
    resolution: {integrity: sha512-oGB+UxlgWcgQkgwo8GcEGwemoTFt3FIO9ababBmaGwXIoBKZ+GTy0pP185beGg7Llih/NSHSV2XAs1lnznocSg==}
    engines: {node: '>= 8'}
    dependencies:
      '@nodelib/fs.scandir': 2.1.5
      fastq: 1.15.0
    dev: true

  /@pkgjs/parseargs@0.11.0:
    resolution: {integrity: sha512-+1VkjdD0QBLPodGrJUeqarH8VAIvQODIbwh9XpP5Syisf7YoQgsJKPNFoqqLQlu+VQ/tVSshMR6loPMn8U+dPg==}
    engines: {node: '>=14'}
    requiresBuild: true
    dev: true
    optional: true

  /@puppeteer/browsers@1.8.0:
    resolution: {integrity: sha512-TkRHIV6k2D8OlUe8RtG+5jgOF/H98Myx0M6AOafC8DdNVOFiBSFa5cpRDtpm8LXOa9sVwe0+e6Q3FC56X/DZfg==}
    engines: {node: '>=16.3.0'}
    hasBin: true
    dependencies:
      debug: 4.3.4
      extract-zip: 2.0.1
      progress: 2.0.3
      proxy-agent: 6.3.1
      tar-fs: 3.0.4
      unbzip2-stream: 1.4.3
      yargs: 17.7.2
    transitivePeerDependencies:
      - supports-color
    dev: true

  /@rollup/plugin-alias@5.0.1(rollup@4.1.4):
    resolution: {integrity: sha512-JObvbWdOHoMy9W7SU0lvGhDtWq9PllP5mjpAy+TUslZG/WzOId9u80Hsqq1vCUn9pFJ0cxpdcnAv+QzU2zFH3Q==}
    engines: {node: '>=14.0.0'}
    peerDependencies:
      rollup: ^1.20.0||^2.0.0||^3.0.0||^4.0.0
    peerDependenciesMeta:
      rollup:
        optional: true
    dependencies:
      rollup: 4.1.4
      slash: 4.0.0
    dev: true

  /@rollup/plugin-commonjs@25.0.7(rollup@4.1.4):
    resolution: {integrity: sha512-nEvcR+LRjEjsaSsc4x3XZfCCvZIaSMenZu/OiwOKGN2UhQpAYI7ru7czFvyWbErlpoGjnSX3D5Ch5FcMA3kRWQ==}
    engines: {node: '>=14.0.0'}
    peerDependencies:
      rollup: ^2.68.0||^3.0.0||^4.0.0
    peerDependenciesMeta:
      rollup:
        optional: true
    dependencies:
      '@rollup/pluginutils': 5.0.5(rollup@4.1.4)
      commondir: 1.0.1
      estree-walker: 2.0.2
      glob: 8.1.0
      is-reference: 1.2.1
      magic-string: 0.30.5
      rollup: 4.1.4
    dev: true

  /@rollup/plugin-inject@5.0.5(rollup@4.1.4):
    resolution: {integrity: sha512-2+DEJbNBoPROPkgTDNe8/1YXWcqxbN5DTjASVIOx8HS+pITXushyNiBV56RB08zuptzz8gT3YfkqriTBVycepg==}
    engines: {node: '>=14.0.0'}
    peerDependencies:
      rollup: ^1.20.0||^2.0.0||^3.0.0||^4.0.0
    peerDependenciesMeta:
      rollup:
        optional: true
    dependencies:
      '@rollup/pluginutils': 5.0.5(rollup@4.1.4)
      estree-walker: 2.0.2
      magic-string: 0.30.5
      rollup: 4.1.4
    dev: true

  /@rollup/plugin-json@6.0.1(rollup@4.1.4):
    resolution: {integrity: sha512-RgVfl5hWMkxN1h/uZj8FVESvPuBJ/uf6ly6GTj0GONnkfoBN5KC0MSz+PN2OLDgYXMhtG0mWpTrkiOjoxAIevw==}
    engines: {node: '>=14.0.0'}
    peerDependencies:
      rollup: ^1.20.0||^2.0.0||^3.0.0||^4.0.0
    peerDependenciesMeta:
      rollup:
        optional: true
    dependencies:
      '@rollup/pluginutils': 5.0.5(rollup@4.1.4)
      rollup: 4.1.4
    dev: true

  /@rollup/plugin-node-resolve@15.2.3(rollup@4.1.4):
    resolution: {integrity: sha512-j/lym8nf5E21LwBT4Df1VD6hRO2L2iwUeUmP7litikRsVp1H6NWx20NEp0Y7su+7XGc476GnXXc4kFeZNGmaSQ==}
    engines: {node: '>=14.0.0'}
    peerDependencies:
      rollup: ^2.78.0||^3.0.0||^4.0.0
    peerDependenciesMeta:
      rollup:
        optional: true
    dependencies:
      '@rollup/pluginutils': 5.0.5(rollup@4.1.4)
      '@types/resolve': 1.20.2
      deepmerge: 4.3.1
      is-builtin-module: 3.2.1
      is-module: 1.0.0
      resolve: 1.22.8
      rollup: 4.1.4
    dev: true

  /@rollup/plugin-replace@5.0.4(rollup@4.1.4):
    resolution: {integrity: sha512-E2hmRnlh09K8HGT0rOnnri9OTh+BILGr7NVJGB30S4E3cLRn3J0xjdiyOZ74adPs4NiAMgrjUMGAZNJDBgsdmQ==}
    engines: {node: '>=14.0.0'}
    peerDependencies:
      rollup: ^1.20.0||^2.0.0||^3.0.0||^4.0.0
    peerDependenciesMeta:
      rollup:
        optional: true
    dependencies:
      '@rollup/pluginutils': 5.0.5(rollup@4.1.4)
      magic-string: 0.30.5
      rollup: 4.1.4
    dev: true

  /@rollup/plugin-terser@0.4.4(rollup@4.1.4):
    resolution: {integrity: sha512-XHeJC5Bgvs8LfukDwWZp7yeqin6ns8RTl2B9avbejt6tZqsqvVoWI7ZTQrcNsfKEDWBTnTxM8nMDkO2IFFbd0A==}
    engines: {node: '>=14.0.0'}
    peerDependencies:
      rollup: ^2.0.0||^3.0.0||^4.0.0
    peerDependenciesMeta:
      rollup:
        optional: true
    dependencies:
      rollup: 4.1.4
      serialize-javascript: 6.0.1
      smob: 1.4.1
      terser: 5.22.0
    dev: true

  /@rollup/pluginutils@5.0.5(rollup@4.1.4):
    resolution: {integrity: sha512-6aEYR910NyP73oHiJglti74iRyOwgFU4x3meH/H8OJx6Ry0j6cOVZ5X/wTvub7G7Ao6qaHBEaNsV3GLJkSsF+Q==}
    engines: {node: '>=14.0.0'}
    peerDependencies:
      rollup: ^1.20.0||^2.0.0||^3.0.0||^4.0.0
    peerDependenciesMeta:
      rollup:
        optional: true
    dependencies:
      '@types/estree': 1.0.3
      estree-walker: 2.0.2
      picomatch: 2.3.1
      rollup: 4.1.4
    dev: true

  /@rollup/rollup-android-arm-eabi@4.1.4:
    resolution: {integrity: sha512-WlzkuFvpKl6CLFdc3V6ESPt7gq5Vrimd2Yv9IzKXdOpgbH4cdDSS1JLiACX8toygihtH5OlxyQzhXOph7Ovlpw==}
    cpu: [arm]
    os: [android]
    requiresBuild: true
    dev: true
    optional: true

  /@rollup/rollup-android-arm-eabi@4.4.1:
    resolution: {integrity: sha512-Ss4suS/sd+6xLRu+MLCkED2mUrAyqHmmvZB+zpzZ9Znn9S8wCkTQCJaQ8P8aHofnvG5L16u9MVnJjCqioPErwQ==}
    cpu: [arm]
    os: [android]
    requiresBuild: true
    dev: true
    optional: true

  /@rollup/rollup-android-arm64@4.1.4:
    resolution: {integrity: sha512-D1e+ABe56T9Pq2fD+R3ybe1ylCDzu3tY4Qm2Mj24R9wXNCq35+JbFbOpc2yrroO2/tGhTobmEl2Bm5xfE/n8RA==}
    cpu: [arm64]
    os: [android]
    requiresBuild: true
    dev: true
    optional: true

  /@rollup/rollup-android-arm64@4.4.1:
    resolution: {integrity: sha512-sRSkGTvGsARwWd7TzC8LKRf8FiPn7257vd/edzmvG4RIr9x68KBN0/Ek48CkuUJ5Pj/Dp9vKWv6PEupjKWjTYA==}
    cpu: [arm64]
    os: [android]
    requiresBuild: true
    dev: true
    optional: true

  /@rollup/rollup-darwin-arm64@4.1.4:
    resolution: {integrity: sha512-7vTYrgEiOrjxnjsgdPB+4i7EMxbVp7XXtS+50GJYj695xYTTEMn3HZVEvgtwjOUkAP/Q4HDejm4fIAjLeAfhtg==}
    cpu: [arm64]
    os: [darwin]
    requiresBuild: true
    dev: true
    optional: true

  /@rollup/rollup-darwin-arm64@4.4.1:
    resolution: {integrity: sha512-nz0AiGrrXyaWpsmBXUGOBiRDU0wyfSXbFuF98pPvIO8O6auQsPG6riWsfQqmCCC5FNd8zKQ4JhgugRNAkBJ8mQ==}
    cpu: [arm64]
    os: [darwin]
    requiresBuild: true
    dev: true
    optional: true

  /@rollup/rollup-darwin-x64@4.1.4:
    resolution: {integrity: sha512-eGJVZScKSLZkYjhTAESCtbyTBq9SXeW9+TX36ki5gVhDqJtnQ5k0f9F44jNK5RhAMgIj0Ht9+n6HAgH0gUUyWQ==}
    cpu: [x64]
    os: [darwin]
    requiresBuild: true
    dev: true
    optional: true

  /@rollup/rollup-darwin-x64@4.4.1:
    resolution: {integrity: sha512-Ogqvf4/Ve/faMaiPRvzsJEqajbqs00LO+8vtrPBVvLgdw4wBg6ZDXdkDAZO+4MLnrc8mhGV6VJAzYScZdPLtJg==}
    cpu: [x64]
    os: [darwin]
    requiresBuild: true
    dev: true
    optional: true

  /@rollup/rollup-linux-arm-gnueabihf@4.1.4:
    resolution: {integrity: sha512-HnigYSEg2hOdX1meROecbk++z1nVJDpEofw9V2oWKqOWzTJlJf1UXVbDE6Hg30CapJxZu5ga4fdAQc/gODDkKg==}
    cpu: [arm]
    os: [linux]
    requiresBuild: true
    dev: true
    optional: true

  /@rollup/rollup-linux-arm-gnueabihf@4.4.1:
    resolution: {integrity: sha512-9zc2tqlr6HfO+hx9+wktUlWTRdje7Ub15iJqKcqg5uJZ+iKqmd2CMxlgPpXi7+bU7bjfDIuvCvnGk7wewFEhCg==}
    cpu: [arm]
    os: [linux]
    requiresBuild: true
    dev: true
    optional: true

  /@rollup/rollup-linux-arm64-gnu@4.1.4:
    resolution: {integrity: sha512-TzJ+N2EoTLWkaClV2CUhBlj6ljXofaYzF/R9HXqQ3JCMnCHQZmQnbnZllw7yTDp0OG5whP4gIPozR4QiX+00MQ==}
    cpu: [arm64]
    os: [linux]
    requiresBuild: true
    dev: true
    optional: true

  /@rollup/rollup-linux-arm64-gnu@4.4.1:
    resolution: {integrity: sha512-phLb1fN3rq2o1j1v+nKxXUTSJnAhzhU0hLrl7Qzb0fLpwkGMHDem+o6d+ZI8+/BlTXfMU4kVWGvy6g9k/B8L6Q==}
    cpu: [arm64]
    os: [linux]
    requiresBuild: true
    dev: true
    optional: true

  /@rollup/rollup-linux-arm64-musl@4.1.4:
    resolution: {integrity: sha512-aVPmNMdp6Dlo2tWkAduAD/5TL/NT5uor290YvjvFvCv0Q3L7tVdlD8MOGDL+oRSw5XKXKAsDzHhUOPUNPRHVTQ==}
    cpu: [arm64]
    os: [linux]
    requiresBuild: true
    dev: true
    optional: true

  /@rollup/rollup-linux-arm64-musl@4.4.1:
    resolution: {integrity: sha512-M2sDtw4tf57VPSjbTAN/lz1doWUqO2CbQuX3L9K6GWIR5uw9j+ROKCvvUNBY8WUbMxwaoc8mH9HmmBKsLht7+w==}
    cpu: [arm64]
    os: [linux]
    requiresBuild: true
    dev: true
    optional: true

  /@rollup/rollup-linux-x64-gnu@4.1.4:
    resolution: {integrity: sha512-77Fb79ayiDad0grvVsz4/OB55wJRyw9Ao+GdOBA9XywtHpuq5iRbVyHToGxWquYWlEf6WHFQQnFEttsAzboyKg==}
    cpu: [x64]
    os: [linux]
    requiresBuild: true
    dev: true
    optional: true

  /@rollup/rollup-linux-x64-gnu@4.4.1:
    resolution: {integrity: sha512-mHIlRLX+hx+30cD6c4BaBOsSqdnCE4ok7/KDvjHYAHoSuveoMMxIisZFvcLhUnyZcPBXDGZTuBoalcuh43UfQQ==}
    cpu: [x64]
    os: [linux]
    requiresBuild: true
    dev: true
    optional: true

  /@rollup/rollup-linux-x64-musl@4.1.4:
    resolution: {integrity: sha512-/t6C6niEQTqmQTVTD9TDwUzxG91Mlk69/v0qodIPUnjjB3wR4UA3klg+orR2SU3Ux2Cgf2pWPL9utK80/1ek8g==}
    cpu: [x64]
    os: [linux]
    requiresBuild: true
    dev: true
    optional: true

  /@rollup/rollup-linux-x64-musl@4.4.1:
    resolution: {integrity: sha512-tB+RZuDi3zxFx7vDrjTNGVLu2KNyzYv+UY8jz7e4TMEoAj7iEt8Qk6xVu6mo3pgjnsHj6jnq3uuRsHp97DLwOA==}
    cpu: [x64]
    os: [linux]
    requiresBuild: true
    dev: true
    optional: true

  /@rollup/rollup-win32-arm64-msvc@4.1.4:
    resolution: {integrity: sha512-ZY5BHHrOPkMbCuGWFNpJH0t18D2LU6GMYKGaqaWTQ3CQOL57Fem4zE941/Ek5pIsVt70HyDXssVEFQXlITI5Gg==}
    cpu: [arm64]
    os: [win32]
    requiresBuild: true
    dev: true
    optional: true

  /@rollup/rollup-win32-arm64-msvc@4.4.1:
    resolution: {integrity: sha512-Hdn39PzOQowK/HZzYpCuZdJC91PE6EaGbTe2VCA9oq2u18evkisQfws0Smh9QQGNNRa/T7MOuGNQoLeXhhE3PQ==}
    cpu: [arm64]
    os: [win32]
    requiresBuild: true
    dev: true
    optional: true

  /@rollup/rollup-win32-ia32-msvc@4.1.4:
    resolution: {integrity: sha512-XG2mcRfFrJvYyYaQmvCIvgfkaGinfXrpkBuIbJrTl9SaIQ8HumheWTIwkNz2mktCKwZfXHQNpO7RgXLIGQ7HXA==}
    cpu: [ia32]
    os: [win32]
    requiresBuild: true
    dev: true
    optional: true

  /@rollup/rollup-win32-ia32-msvc@4.4.1:
    resolution: {integrity: sha512-tLpKb1Elm9fM8c5w3nl4N1eLTP4bCqTYw9tqUBxX8/hsxqHO3dxc2qPbZ9PNkdK4tg4iLEYn0pOUnVByRd2CbA==}
    cpu: [ia32]
    os: [win32]
    requiresBuild: true
    dev: true
    optional: true

  /@rollup/rollup-win32-x64-msvc@4.1.4:
    resolution: {integrity: sha512-ANFqWYPwkhIqPmXw8vm0GpBEHiPpqcm99jiiAp71DbCSqLDhrtr019C5vhD0Bw4My+LmMvciZq6IsWHqQpl2ZQ==}
    cpu: [x64]
    os: [win32]
    requiresBuild: true
    dev: true
    optional: true

  /@rollup/rollup-win32-x64-msvc@4.4.1:
    resolution: {integrity: sha512-eAhItDX9yQtZVM3yvXS/VR3qPqcnXvnLyx1pLXl4JzyNMBNO3KC986t/iAg2zcMzpAp9JSvxB5VZGnBiNoA98w==}
    cpu: [x64]
    os: [win32]
    requiresBuild: true
    dev: true
    optional: true

  /@sinclair/typebox@0.27.8:
    resolution: {integrity: sha512-+Fj43pSMwJs4KRrH/938Uf+uAELIgVBmQzg/q1YG10djyfA3TnrU8N8XzqCh/okZdszqBQTZf96idMfE5lnwTA==}
    dev: true

  /@tootallnate/once@2.0.0:
    resolution: {integrity: sha512-XCuKFP5PS55gnMVu3dty8KPatLqUoy/ZYzDzAGCQ8JNFCkLXzmI7vNHCR+XpbZaMWQK/vQubr7PkYq8g470J/A==}
    engines: {node: '>= 10'}
    dev: true

  /@tootallnate/quickjs-emscripten@0.23.0:
    resolution: {integrity: sha512-C5Mc6rdnsaJDjO3UpGW/CQTHtCKaYlScZTly4JIu97Jxo/odCiH0ITnDXSJPTOrEKk/ycSZ0AOgTmkDtkOsvIA==}
    dev: true

  /@types/chai-subset@1.3.4:
    resolution: {integrity: sha512-CCWNXrJYSUIojZ1149ksLl3AN9cmZ5djf+yUoVVV+NuYrtydItQVlL2ZDqyC6M6O9LWRnVf8yYDxbXHO2TfQZg==}
    dependencies:
      '@types/chai': 4.3.9
    dev: true

  /@types/chai@4.3.9:
    resolution: {integrity: sha512-69TtiDzu0bcmKQv3yg1Zx409/Kd7r0b5F1PfpYJfSHzLGtB53547V4u+9iqKYsTu/O2ai6KTb0TInNpvuQ3qmg==}
    dev: true

  /@types/estree@1.0.3:
    resolution: {integrity: sha512-CS2rOaoQ/eAgAfcTfq6amKG7bsN+EMcgGY4FAFQdvSj2y1ixvOZTUA9mOtCai7E1SYu283XNw7urKK30nP3wkQ==}
    dev: true

  /@types/hash-sum@1.0.2:
    resolution: {integrity: sha512-UP28RddqY8xcU0SCEp9YKutQICXpaAq9N8U2klqF5hegGha7KzTOL8EdhIIV3bOSGBzjEpN9bU/d+nNZBdJYVw==}
    dev: true

  /@types/json-schema@7.0.14:
    resolution: {integrity: sha512-U3PUjAudAdJBeC2pgN8uTIKgxrb4nlDF3SF0++EldXQvQBGkpFZMSnwQiIoDU77tv45VgNkl/L4ouD+rEomujw==}
    dev: true

<<<<<<< HEAD
  /@types/minimist@1.2.5:
    resolution: {integrity: sha512-hov8bUuiLiyFPGyFPE1lwWhmzYbirOXQNNo40+y3zow8aFVTeyn3VWL0VFFfdNddA8S4Vf0Tc062rzyNr7Paag==}
    dev: true

  /@types/node@20.10.0:
    resolution: {integrity: sha512-D0WfRmU9TQ8I9PFx9Yc+EBHw+vSpIub4IDvQivcp26PtPrdMGAq5SDcpXEo/epqa/DXotVpekHiLNTg3iaKXBQ==}
=======
  /@types/node@20.10.3:
    resolution: {integrity: sha512-XJavIpZqiXID5Yxnxv3RUDKTN5b81ddNC3ecsA0SoFXz/QU8OGBwZGMomiq0zw+uuqbL/krztv/DINAQ/EV4gg==}
>>>>>>> d5a88ef9
    dependencies:
      undici-types: 5.26.5
    dev: true

  /@types/normalize-package-data@2.4.3:
    resolution: {integrity: sha512-ehPtgRgaULsFG8x0NeYJvmyH1hmlfsNLujHe9dQEia/7MAJYdzMSi19JtchUHjmBA6XC/75dK55mzZH+RyieSg==}
    dev: true

  /@types/resolve@1.20.2:
    resolution: {integrity: sha512-60BCwRFOZCQhDncwQdxxeOEEkbc5dIMccYLwbxsS4TUNeVECQ/pBJ0j09mrHOl/JJvpRPGwO9SvE4nR2Nb/a4Q==}
    dev: true

  /@types/semver@7.5.5:
    resolution: {integrity: sha512-+d+WYC1BxJ6yVOgUgzK8gWvp5qF8ssV5r4nsDcZWKRWcDQLQ619tvWAxJQYGgBrO1MnLJC7a5GtiYsAoQ47dJg==}
    dev: true

  /@types/yauzl@2.10.2:
    resolution: {integrity: sha512-Km7XAtUIduROw7QPgvcft0lIupeG8a8rdKL8RiSyKvlE7dYY31fEn41HVuQsRFDuROA8tA4K2UVL+WdfFmErBA==}
    requiresBuild: true
    dependencies:
      '@types/node': 20.10.3
    dev: true
    optional: true

  /@typescript-eslint/parser@6.13.0(eslint@8.54.0)(typescript@5.2.2):
    resolution: {integrity: sha512-VpG+M7GNhHLI/aTDctqAV0XbzB16vf+qDX9DXuMZSe/0bahzDA9AKZB15NDbd+D9M4cDsJvfkbGOA7qiZ/bWJw==}
    engines: {node: ^16.0.0 || >=18.0.0}
    peerDependencies:
      eslint: ^7.0.0 || ^8.0.0
      typescript: '*'
    peerDependenciesMeta:
      typescript:
        optional: true
    dependencies:
      '@typescript-eslint/scope-manager': 6.13.0
      '@typescript-eslint/types': 6.13.0
      '@typescript-eslint/typescript-estree': 6.13.0(typescript@5.2.2)
      '@typescript-eslint/visitor-keys': 6.13.0
      debug: 4.3.4
      eslint: 8.54.0
      typescript: 5.2.2
    transitivePeerDependencies:
      - supports-color
    dev: true

  /@typescript-eslint/scope-manager@5.62.0:
    resolution: {integrity: sha512-VXuvVvZeQCQb5Zgf4HAxc04q5j+WrNAtNh9OwCsCgpKqESMTu3tF/jhZ3xG6T4NZwWl65Bg8KuS2uEvhSfLl0w==}
    engines: {node: ^12.22.0 || ^14.17.0 || >=16.0.0}
    dependencies:
      '@typescript-eslint/types': 5.62.0
      '@typescript-eslint/visitor-keys': 5.62.0
    dev: true

  /@typescript-eslint/scope-manager@6.13.0:
    resolution: {integrity: sha512-2x0K2/CujsokIv+LN2T0l5FVDMtsCjkUyYtlcY4xxnxLAW+x41LXr16duoicHpGtLhmtN7kqvuFJ3zbz00Ikhw==}
    engines: {node: ^16.0.0 || >=18.0.0}
    dependencies:
      '@typescript-eslint/types': 6.13.0
      '@typescript-eslint/visitor-keys': 6.13.0
    dev: true

  /@typescript-eslint/types@5.62.0:
    resolution: {integrity: sha512-87NVngcbVXUahrRTqIK27gD2t5Cu1yuCXxbLcFtCzZGlfyVWWh8mLHkoxzjsB6DDNnvdL+fW8MiwPEJyGJQDgQ==}
    engines: {node: ^12.22.0 || ^14.17.0 || >=16.0.0}
    dev: true

  /@typescript-eslint/types@6.13.0:
    resolution: {integrity: sha512-oXg7DFxx/GmTrKXKKLSoR2rwiutOC7jCQ5nDH5p5VS6cmHE1TcPTaYQ0VPSSUvj7BnNqCgQ/NXcTBxn59pfPTQ==}
    engines: {node: ^16.0.0 || >=18.0.0}
    dev: true

  /@typescript-eslint/typescript-estree@5.62.0(typescript@5.2.2):
    resolution: {integrity: sha512-CmcQ6uY7b9y694lKdRB8FEel7JbU/40iSAPomu++SjLMntB+2Leay2LO6i8VnJk58MtE9/nQSFIH6jpyRWyYzA==}
    engines: {node: ^12.22.0 || ^14.17.0 || >=16.0.0}
    peerDependencies:
      typescript: '*'
    peerDependenciesMeta:
      typescript:
        optional: true
    dependencies:
      '@typescript-eslint/types': 5.62.0
      '@typescript-eslint/visitor-keys': 5.62.0
      debug: 4.3.4
      globby: 11.1.0
      is-glob: 4.0.3
      semver: 7.5.4
      tsutils: 3.21.0(typescript@5.2.2)
      typescript: 5.2.2
    transitivePeerDependencies:
      - supports-color
    dev: true

  /@typescript-eslint/typescript-estree@6.13.0(typescript@5.2.2):
    resolution: {integrity: sha512-IT4O/YKJDoiy/mPEDsfOfp+473A9GVqXlBKckfrAOuVbTqM8xbc0LuqyFCcgeFWpqu3WjQexolgqN2CuWBYbog==}
    engines: {node: ^16.0.0 || >=18.0.0}
    peerDependencies:
      typescript: '*'
    peerDependenciesMeta:
      typescript:
        optional: true
    dependencies:
      '@typescript-eslint/types': 6.13.0
      '@typescript-eslint/visitor-keys': 6.13.0
      debug: 4.3.4
      globby: 11.1.0
      is-glob: 4.0.3
      semver: 7.5.4
      ts-api-utils: 1.0.3(typescript@5.2.2)
      typescript: 5.2.2
    transitivePeerDependencies:
      - supports-color
    dev: true

  /@typescript-eslint/utils@5.62.0(eslint@8.54.0)(typescript@5.2.2):
    resolution: {integrity: sha512-n8oxjeb5aIbPFEtmQxQYOLI0i9n5ySBEY/ZEHHZqKQSFnxio1rv6dthascc9dLuwrL0RC5mPCxB7vnAVGAYWAQ==}
    engines: {node: ^12.22.0 || ^14.17.0 || >=16.0.0}
    peerDependencies:
      eslint: ^6.0.0 || ^7.0.0 || ^8.0.0
    dependencies:
      '@eslint-community/eslint-utils': 4.4.0(eslint@8.54.0)
      '@types/json-schema': 7.0.14
      '@types/semver': 7.5.5
      '@typescript-eslint/scope-manager': 5.62.0
      '@typescript-eslint/types': 5.62.0
      '@typescript-eslint/typescript-estree': 5.62.0(typescript@5.2.2)
      eslint: 8.54.0
      eslint-scope: 5.1.1
      semver: 7.5.4
    transitivePeerDependencies:
      - supports-color
      - typescript
    dev: true

  /@typescript-eslint/visitor-keys@5.62.0:
    resolution: {integrity: sha512-07ny+LHRzQXepkGg6w0mFY41fVUNBrL2Roj/++7V1txKugfjm/Ci/qSND03r2RhlJhJYMcTn9AhhSSqQp0Ysyw==}
    engines: {node: ^12.22.0 || ^14.17.0 || >=16.0.0}
    dependencies:
      '@typescript-eslint/types': 5.62.0
      eslint-visitor-keys: 3.4.3
    dev: true

  /@typescript-eslint/visitor-keys@6.13.0:
    resolution: {integrity: sha512-UQklteCEMCRoq/1UhKFZsHv5E4dN1wQSzJoxTfABasWk1HgJRdg1xNUve/Kv/Sdymt4x+iEzpESOqRFlQr/9Aw==}
    engines: {node: ^16.0.0 || >=18.0.0}
    dependencies:
      '@typescript-eslint/types': 6.13.0
      eslint-visitor-keys: 3.4.3
    dev: true

  /@ungap/structured-clone@1.2.0:
    resolution: {integrity: sha512-zuVdFrMJiuCDQUMCzQaD6KL28MjnqqN8XnAqiEq9PNm/hCPTSGfrXCOfwj1ow4LFb/tNymJPwsNbVePc1xFqrQ==}
    dev: true

  /@vitejs/plugin-vue@4.4.0(vite@5.0.0)(vue@packages+vue):
    resolution: {integrity: sha512-xdguqb+VUwiRpSg+nsc2HtbAUSGak25DXYvpQQi4RVU1Xq1uworyoH/md9Rfd8zMmPR/pSghr309QNcftUVseg==}
    engines: {node: ^14.18.0 || >=16.0.0}
    peerDependencies:
      vite: ^4.0.0
      vue: ^3.2.25
    dependencies:
      vite: 5.0.0(@types/node@20.10.3)(terser@5.22.0)
      vue: link:packages/vue
    dev: true

  /@vitest/coverage-istanbul@0.34.6(vitest@0.34.6):
    resolution: {integrity: sha512-5KaBNZPDSk2ybavC3rZ1pWGniw7sJ5usuwVGRUYzJwiBfWvnLpuUer7bjw7qUCRGdKJXrBgb/Dsgif9rkwMX/A==}
    peerDependencies:
      vitest: '>=0.32.0 <1'
    dependencies:
      istanbul-lib-coverage: 3.2.0
      istanbul-lib-instrument: 6.0.1
      istanbul-lib-report: 3.0.1
      istanbul-lib-source-maps: 4.0.1
      istanbul-reports: 3.1.6
      picocolors: 1.0.0
      test-exclude: 6.0.0
      vitest: 0.34.6(jsdom@22.1.0)(terser@5.22.0)
    transitivePeerDependencies:
      - supports-color
    dev: true

  /@vitest/expect@0.34.6:
    resolution: {integrity: sha512-QUzKpUQRc1qC7qdGo7rMK3AkETI7w18gTCUrsNnyjjJKYiuUB9+TQK3QnR1unhCnWRC0AbKv2omLGQDF/mIjOw==}
    dependencies:
      '@vitest/spy': 0.34.6
      '@vitest/utils': 0.34.6
      chai: 4.3.10
    dev: true

  /@vitest/runner@0.34.6:
    resolution: {integrity: sha512-1CUQgtJSLF47NnhN+F9X2ycxUP0kLHQ/JWvNHbeBfwW8CzEGgeskzNnHDyv1ieKTltuR6sdIHV+nmR6kPxQqzQ==}
    dependencies:
      '@vitest/utils': 0.34.6
      p-limit: 4.0.0
      pathe: 1.1.1
    dev: true

  /@vitest/snapshot@0.34.6:
    resolution: {integrity: sha512-B3OZqYn6k4VaN011D+ve+AA4whM4QkcwcrwaKwAbyyvS/NB1hCWjFIBQxAQQSQir9/RtyAAGuq+4RJmbn2dH4w==}
    dependencies:
      magic-string: 0.30.5
      pathe: 1.1.1
      pretty-format: 29.7.0
    dev: true

  /@vitest/spy@0.34.6:
    resolution: {integrity: sha512-xaCvneSaeBw/cz8ySmF7ZwGvL0lBjfvqc1LpQ/vcdHEvpLn3Ff1vAvjw+CoGn0802l++5L/pxb7whwcWAw+DUQ==}
    dependencies:
      tinyspy: 2.2.0
    dev: true

  /@vitest/utils@0.34.6:
    resolution: {integrity: sha512-IG5aDD8S6zlvloDsnzHw0Ut5xczlF+kv2BOTo+iXfPr54Yhi5qbVOgGB1hZaVq4iJ4C/MZ2J0y15IlsV/ZcI0A==}
    dependencies:
      diff-sequences: 29.6.3
      loupe: 2.3.7
      pretty-format: 29.7.0
    dev: true

  /@vue/consolidate@0.17.3:
    resolution: {integrity: sha512-nl0SWcTMzaaTnJ5G6V8VlMDA1CVVrNnaQKF1aBZU3kXtjgU9jtHMsEAsgjoRUx+T0EVJk9TgbmxGhK3pOk22zw==}
    engines: {node: '>= 0.12.0'}
    dev: true

  /@vue/repl@3.0.0:
    resolution: {integrity: sha512-tGYibiftMo5yEuIKPWVsNuuNDejjJk0JQmvKtTm12KNLFqtGD7fWoGv1qUzcN9EAxwVeDgnT9ljRgqGVgZkyEg==}
    dev: false

  /@zeit/schemas@2.29.0:
    resolution: {integrity: sha512-g5QiLIfbg3pLuYUJPlisNKY+epQJTcMDsOnVNkscrDP1oi7vmJnzOANYJI/1pZcVJ6umUkBv3aFtlg1UvUHGzA==}
    dev: true

  /JSONStream@1.3.5:
    resolution: {integrity: sha512-E+iruNOY8VV9s4JEbe1aNEm6MiszPRr/UfcHMz0TQh1BXSxHK+ASV1R6W4HpjBhSeS+54PIsAMCBmwD06LLsqQ==}
    hasBin: true
    dependencies:
      jsonparse: 1.3.1
      through: 2.3.8
    dev: true

  /abab@2.0.6:
    resolution: {integrity: sha512-j2afSsaIENvHZN2B8GOpF566vZ5WVk5opAiMTvWgaQT8DkbOqsTfvNAvHoRGU2zzP8cPoqys+xHTRDWW8L+/BA==}
    dev: true

  /accepts@1.3.8:
    resolution: {integrity: sha512-PYAthTa2m2VKxuvSD3DPC/Gy+U+sOA1LAuT8mkmRuvw+NACSaeXEQ+NHcVF7rONl6qcaxV3Uuemwawk+7+SJLw==}
    engines: {node: '>= 0.6'}
    dependencies:
      mime-types: 2.1.35
      negotiator: 0.6.3
    dev: true

  /acorn-jsx@5.3.2(acorn@8.10.0):
    resolution: {integrity: sha512-rq9s+JNhf0IChjtDXxllJ7g41oZk5SlXtp0LHwyA5cejwn7vKmKp4pPri6YEePv2PU65sAsegbXtIinmDFDXgQ==}
    peerDependencies:
      acorn: ^6.0.0 || ^7.0.0 || ^8.0.0
    dependencies:
      acorn: 8.10.0
    dev: true

  /acorn-walk@8.2.0:
    resolution: {integrity: sha512-k+iyHEuPgSw6SbuDpGQM+06HQUa04DZ3o+F6CSzXMvvI5KMvnaEqXe+YVe555R9nn6GPt404fos4wcgpw12SDA==}
    engines: {node: '>=0.4.0'}
    dev: true

  /acorn@7.4.1:
    resolution: {integrity: sha512-nQyp0o1/mNdbTO1PO6kHkwSrmgZ0MT/jCCpNiwbUjGoRN4dlBhqJtoQuCnEOKzgTVwg0ZWiCoQy6SxMebQVh8A==}
    engines: {node: '>=0.4.0'}
    hasBin: true
    dev: true

  /acorn@8.10.0:
    resolution: {integrity: sha512-F0SAmZ8iUtS//m8DmCTA0jlh6TDKkHQyK6xc6V4KDTyZKA9dnvX9/3sRTVQrWm79glUAZbnmmNcdYwUIHWVybw==}
    engines: {node: '>=0.4.0'}
    hasBin: true
    dev: true

  /add-stream@1.0.0:
    resolution: {integrity: sha512-qQLMr+8o0WC4FZGQTcJiKBVC59JylcPSrTtk6usvmIDFUOCKegapy1VHQwRbFMOFyb/inzUVqHs+eMYKDM1YeQ==}
    dev: true

  /agent-base@6.0.2:
    resolution: {integrity: sha512-RZNwNclF7+MS/8bDg70amg32dyeZGZxiDuQmZxKLAlQjr3jGyLx+4Kkk58UO7D2QdgFIQCovuSuZESne6RG6XQ==}
    engines: {node: '>= 6.0.0'}
    dependencies:
      debug: 4.3.4
    transitivePeerDependencies:
      - supports-color
    dev: true

  /agent-base@7.1.0:
    resolution: {integrity: sha512-o/zjMZRhJxny7OyEF+Op8X+efiELC7k7yOjMzgfzVqOzXqkBkWI79YoTdOtsuWd5BWhAGAuOY/Xa6xpiaWXiNg==}
    engines: {node: '>= 14'}
    dependencies:
      debug: 4.3.4
    transitivePeerDependencies:
      - supports-color
    dev: true

  /ajv@6.12.6:
    resolution: {integrity: sha512-j3fVLgvTo527anyYyJOGTYJbG+vnnQYvE0m5mmkc1TK+nxAppkCLMIL0aZ4dblVCNoGShhm+kzE4ZUykBoMg4g==}
    dependencies:
      fast-deep-equal: 3.1.3
      fast-json-stable-stringify: 2.1.0
      json-schema-traverse: 0.4.1
      uri-js: 4.4.1
    dev: true

  /ajv@8.11.0:
    resolution: {integrity: sha512-wGgprdCvMalC0BztXvitD2hC04YffAvtsUn93JbGXYLAtCUO4xd17mCCZQxUOItiBwZvJScWo8NIvQMQ71rdpg==}
    dependencies:
      fast-deep-equal: 3.1.3
      json-schema-traverse: 1.0.0
      require-from-string: 2.0.2
      uri-js: 4.4.1
    dev: true

  /ansi-align@3.0.1:
    resolution: {integrity: sha512-IOfwwBF5iczOjp/WeY4YxyjqAFMQoZufdQWDd19SEExbVLNXqvpzSJ/M7Za4/sCPmQ0+GRquoA7bGcINcxew6w==}
    dependencies:
      string-width: 4.2.3
    dev: true

  /ansi-colors@4.1.3:
    resolution: {integrity: sha512-/6w/C21Pm1A7aZitlI5Ni/2J6FFQN8i1Cvz3kHABAAbw93v/NlvKdVOqz7CCWz/3iv/JplRSEEZ83XION15ovw==}
    engines: {node: '>=6'}
    dev: true

  /ansi-escapes@5.0.0:
    resolution: {integrity: sha512-5GFMVX8HqE/TB+FuBJGuO5XG0WrsA6ptUqoODaT/n9mmUaZFkqnBueB4leqGBCmrUHnCnC4PCZTCd0E7QQ83bA==}
    engines: {node: '>=12'}
    dependencies:
      type-fest: 1.4.0
    dev: true

  /ansi-regex@5.0.1:
    resolution: {integrity: sha512-quJQXlTSUGL2LH9SUXo8VwsY4soanhgo6LNSm84E1LBcE8s3O0wpdiRzyR9z/ZZJMlMWv37qOOb9pdJlMUEKFQ==}
    engines: {node: '>=8'}
    dev: true

  /ansi-regex@6.0.1:
    resolution: {integrity: sha512-n5M855fKb2SsfMIiFFoVrABHJC8QtHwVx+mHWP3QcEqBHYienj5dHSgjbxtC0WEZXYt4wcD6zrQElDPhFuZgfA==}
    engines: {node: '>=12'}
    dev: true

  /ansi-styles@3.2.1:
    resolution: {integrity: sha512-VT0ZI6kZRdTh8YyJw3SMbYm/u+NqfsAxEpWO0Pf9sq8/e94WxxOpPKx9FR1FlyCtOVDNOQ+8ntlqFxiRc+r5qA==}
    engines: {node: '>=4'}
    dependencies:
      color-convert: 1.9.3
    dev: true

  /ansi-styles@4.3.0:
    resolution: {integrity: sha512-zbB9rCJAT1rbjiVDb2hqKFHNYLxgtk8NURxZ3IZwD3F6NtxbXZQCnnSi1Lkx+IDohdPlFp222wVALIheZJQSEg==}
    engines: {node: '>=8'}
    dependencies:
      color-convert: 2.0.1
    dev: true

  /ansi-styles@5.2.0:
    resolution: {integrity: sha512-Cxwpt2SfTzTtXcfOlzGEee8O+c+MmUgGrNiBcXnuWxuFJHe6a5Hz7qwhwe5OgaSYI0IJvkLqWX1ASG+cJOkEiA==}
    engines: {node: '>=10'}
    dev: true

  /ansi-styles@6.2.1:
    resolution: {integrity: sha512-bN798gFfQX+viw3R7yrGWRqnrN2oRkEkUjjl4JNn4E8GxxbjtG3FbrEIIY3l8/hrwUwIeCZvi4QuOTP4MErVug==}
    engines: {node: '>=12'}
    dev: true

  /anymatch@3.1.3:
    resolution: {integrity: sha512-KMReFUr0B4t+D+OBkjR3KYqvocp2XaSzO55UcB6mgQMd3KbcE+mWTyvVV7D/zsdEbNnV6acZUutkiHQXvTr1Rw==}
    engines: {node: '>= 8'}
    dependencies:
      normalize-path: 3.0.0
      picomatch: 2.3.1
    dev: true

  /arch@2.2.0:
    resolution: {integrity: sha512-Of/R0wqp83cgHozfIYLbBMnej79U/SVGOOyuB3VVFv1NRM/PSFMK12x9KVtiYzJqmnU5WR2qp0Z5rHb7sWGnFQ==}
    dev: true

  /arg@5.0.2:
    resolution: {integrity: sha512-PYjyFOLKQ9y57JvQ6QLo8dAgNqswh8M1RMJYdQduT6xbWSgK36P/Z/v+p888pM69jMMfS8Xd8F6I1kQ/I9HUGg==}
    dev: true

  /argparse@2.0.1:
    resolution: {integrity: sha512-8+9WqebbFzpX9OR+Wa6O29asIogeRMzcGtAINdpMHHyAg10f05aSFVBbcEqGf/PXw1EjAZ+q2/bEBg3DvurK3Q==}
    dev: true

  /array-buffer-byte-length@1.0.0:
    resolution: {integrity: sha512-LPuwb2P+NrQw3XhxGc36+XSvuBPopovXYTR9Ew++Du9Yb/bx5AzBfrIsBoj0EZUifjQU+sHL21sseZ3jerWO/A==}
    dependencies:
      call-bind: 1.0.5
      is-array-buffer: 3.0.2
    dev: true

  /array-ify@1.0.0:
    resolution: {integrity: sha512-c5AMf34bKdvPhQ7tBGhqkgKNUzMr4WUs+WDtC2ZUGOUncbxKMTvqxYctiseW3+L4bA8ec+GcZ6/A/FW4m8ukng==}
    dev: true

  /array-union@2.1.0:
    resolution: {integrity: sha512-HGyxoOTYUyCM6stUe6EJgnd4EoewAI7zMdfqO+kGjnlZmBDz/cR5pf8r/cR4Wq60sL/p0IkcjUEEPwS3GFrIyw==}
    engines: {node: '>=8'}
    dev: true

  /arraybuffer.prototype.slice@1.0.2:
    resolution: {integrity: sha512-yMBKppFur/fbHu9/6USUe03bZ4knMYiwFBcyiaXB8Go0qNehwX6inYPzK9U0NeQvGxKthcmHcaR8P5MStSRBAw==}
    engines: {node: '>= 0.4'}
    dependencies:
      array-buffer-byte-length: 1.0.0
      call-bind: 1.0.5
      define-properties: 1.2.1
      es-abstract: 1.22.2
      get-intrinsic: 1.2.1
      is-array-buffer: 3.0.2
      is-shared-array-buffer: 1.0.2
    dev: true

  /asap@2.0.6:
    resolution: {integrity: sha512-BSHWgDSAiKs50o2Re8ppvp3seVHXSRM44cdSsT9FfNEUUZLOGWVCsiWaRPWM1Znn+mqZ1OfVZ3z3DWEzSp7hRA==}
    dev: true

  /assert-never@1.2.1:
    resolution: {integrity: sha512-TaTivMB6pYI1kXwrFlEhLeGfOqoDNdTxjCdwRfFFkEA30Eu+k48W34nlok2EYWJfFFzqaEmichdNM7th6M5HNw==}
    dev: true

  /assertion-error@1.1.0:
    resolution: {integrity: sha512-jgsaNduz+ndvGyFt3uSuWqvy4lCnIJiovtouQN5JZHOKCS2QuhEdbcQHFhVksz2N2U9hXJo8odG7ETyWlEeuDw==}
    dev: true

  /ast-types@0.13.4:
    resolution: {integrity: sha512-x1FCFnFifvYDDzTaLII71vG5uvDwgtmDTEVWAxrgeiR8VjMONcCXJx7E+USjDtHlwFmt9MysbqgF9b9Vjr6w+w==}
    engines: {node: '>=4'}
    dependencies:
      tslib: 2.6.2
    dev: true

  /asynckit@0.4.0:
    resolution: {integrity: sha512-Oei9OH4tRh0YqU3GxhX79dM/mwVgvbZJaSNaRk+bshkj0S5cfHcgYakreBjrHwatXKbz+IoIdYLxrKim2MjW0Q==}
    dev: true

  /available-typed-arrays@1.0.5:
    resolution: {integrity: sha512-DMD0KiN46eipeziST1LPP/STfDU0sufISXmjSgvVsoU2tqxctQeASejWcfNtxYKqETM1UxQ8sp2OrSBWpHY6sw==}
    engines: {node: '>= 0.4'}
    dev: true

  /b4a@1.6.4:
    resolution: {integrity: sha512-fpWrvyVHEKyeEvbKZTVOeZF3VSKKWtJxFIxX/jaVPf+cLbGUSitjb49pHLqPV2BUNNZ0LcoeEGfE/YCpyDYHIw==}
    dev: true

  /babel-walk@3.0.0-canary-5:
    resolution: {integrity: sha512-GAwkz0AihzY5bkwIY5QDR+LvsRQgB/B+1foMPvi0FZPMl5fjD7ICiznUiBdLYMH1QYe6vqu4gWYytZOccLouFw==}
    engines: {node: '>= 10.0.0'}
    dependencies:
      '@babel/types': 7.23.5
    dev: true

  /balanced-match@1.0.2:
    resolution: {integrity: sha512-3oSeUO0TMV67hN1AmbXsK4yaqU7tjiHlbxRDZOpH0KW9+CeX4bRAaX0Anxt0tx2MrpRpWwQaPwIlISEJhYU5Pw==}
    dev: true

  /base64-js@1.5.1:
    resolution: {integrity: sha512-AKpaYlHn8t4SVbOHCy+b5+KKgvR4vrsD8vbvrbiQJps7fKDTkjkDry6ji0rUJjC0kzbNePLwzxq8iypo41qeWA==}
    dev: true

  /basic-ftp@5.0.3:
    resolution: {integrity: sha512-QHX8HLlncOLpy54mh+k/sWIFd0ThmRqwe9ZjELybGZK+tZ8rUb9VO0saKJUROTbE+KhzDUT7xziGpGrW8Kmd+g==}
    engines: {node: '>=10.0.0'}
    dev: true

  /binary-extensions@2.2.0:
    resolution: {integrity: sha512-jDctJ/IVQbZoJykoeHbhXpOlNBqGNcwXJKJog42E5HDPUwQTSdjCHdihjj0DlnheQ7blbT6dHOafNAiS8ooQKA==}
    engines: {node: '>=8'}
    dev: true

  /boxen@7.0.0:
    resolution: {integrity: sha512-j//dBVuyacJbvW+tvZ9HuH03fZ46QcaKvvhZickZqtB271DxJ7SNRSNxrV/dZX0085m7hISRZWbzWlJvx/rHSg==}
    engines: {node: '>=14.16'}
    dependencies:
      ansi-align: 3.0.1
      camelcase: 7.0.1
      chalk: 5.3.0
      cli-boxes: 3.0.0
      string-width: 5.1.2
      type-fest: 2.19.0
      widest-line: 4.0.1
      wrap-ansi: 8.1.0
    dev: true

  /brace-expansion@1.1.11:
    resolution: {integrity: sha512-iCuPHDFgrHX7H2vEI/5xpz07zSHB00TpugqhmYtVmMO6518mCuRMoOYFldEBl0g187ufozdaHgWKcYFb61qGiA==}
    dependencies:
      balanced-match: 1.0.2
      concat-map: 0.0.1
    dev: true

  /brace-expansion@2.0.1:
    resolution: {integrity: sha512-XnAIvQ8eM+kC6aULx6wuQiwVsnzsi9d3WxzV3FpWTGA19F621kwdbsAcFKXgKUHZWsy+mY6iL1sHTxWEFCytDA==}
    dependencies:
      balanced-match: 1.0.2
    dev: true

  /braces@3.0.2:
    resolution: {integrity: sha512-b8um+L1RzM3WDSzvhm6gIz1yfTbBt6YTlcEKAvsmqCZZFw46z626lVj9j1yEPW33H5H+lBQpZMP1k8l+78Ha0A==}
    engines: {node: '>=8'}
    dependencies:
      fill-range: 7.0.1
    dev: true

  /browserslist@4.22.1:
    resolution: {integrity: sha512-FEVc202+2iuClEhZhrWy6ZiAcRLvNMyYcxZ8raemul1DYVOVdFsbqckWLdsixQZCpJlwe77Z3UTalE7jsjnKfQ==}
    engines: {node: ^6 || ^7 || ^8 || ^9 || ^10 || ^11 || ^12 || >=13.7}
    hasBin: true
    dependencies:
      caniuse-lite: 1.0.30001551
      electron-to-chromium: 1.4.561
      node-releases: 2.0.13
      update-browserslist-db: 1.0.13(browserslist@4.22.1)
    dev: true

  /buffer-crc32@0.2.13:
    resolution: {integrity: sha512-VO9Ht/+p3SN7SKWqcrgEzjGbRSJYTx+Q1pTQC0wrWqHx0vpJraQ6GtHx8tvcg1rlK1byhU5gccxgOgj7B0TDkQ==}
    dev: true

  /buffer-from@1.1.2:
    resolution: {integrity: sha512-E+XQCRwSbaaiChtv6k6Dwgc+bx+Bs6vuKJHHl5kox/BaKbhiXzqQOwK4cO22yElGp2OCmjwVhT3HmxgyPGnJfQ==}
    dev: true

  /buffer@5.7.1:
    resolution: {integrity: sha512-EHcyIPBQ4BSGlvjB16k5KgAJ27CIsHY/2JBmCRReo48y9rQ3MaUzWX3KVlBa4U7MyX02HdVj0K7C3WaB3ju7FQ==}
    dependencies:
      base64-js: 1.5.1
      ieee754: 1.2.1
    dev: true

  /builtin-modules@3.3.0:
    resolution: {integrity: sha512-zhaCDicdLuWN5UbN5IMnFqNMhNfo919sH85y2/ea+5Yg9TsTkeZxpL+JLbp6cgYFS4sRLp3YV4S6yDuqVWHYOw==}
    engines: {node: '>=6'}
    dev: true

  /bytes@3.0.0:
    resolution: {integrity: sha512-pMhOfFDPiv9t5jjIXkHosWmkSyQbvsgEVNkz0ERHbuLh2T/7j4Mqqpz523Fe8MVY89KC6Sh/QfS2sM+SjgFDcw==}
    engines: {node: '>= 0.8'}
    dev: true

  /cac@6.7.14:
    resolution: {integrity: sha512-b6Ilus+c3RrdDk+JhLKUAQfzzgLEPy6wcXqS7f/xe1EETvsDP6GORG7SFuOs6cID5YkqchW/LXZbX5bc8j7ZcQ==}
    engines: {node: '>=8'}
    dev: true

  /call-bind@1.0.5:
    resolution: {integrity: sha512-C3nQxfFZxFRVoJoGKKI8y3MOEo129NQ+FgQ08iye+Mk4zNZZGdjfs06bVTr+DBSlA66Q2VEcMki/cUCP4SercQ==}
    dependencies:
      function-bind: 1.1.2
      get-intrinsic: 1.2.1
      set-function-length: 1.1.1
    dev: true

  /callsites@3.1.0:
    resolution: {integrity: sha512-P8BjAsXvZS+VIDUI11hHCQEv74YT67YUi5JJFNWIqL235sBmjX4+qx9Muvls5ivyNENctx46xQLQ3aTuE7ssaQ==}
    engines: {node: '>=6'}
    dev: true

  /camelcase@7.0.1:
    resolution: {integrity: sha512-xlx1yCK2Oc1APsPXDL2LdlNP6+uu8OCDdhOBSVT279M/S+y75O30C2VuD8T2ogdePBBl7PfPF4504tnLgX3zfw==}
    engines: {node: '>=14.16'}
    dev: true

  /caniuse-lite@1.0.30001551:
    resolution: {integrity: sha512-vtBAez47BoGMMzlbYhfXrMV1kvRF2WP/lqiMuDu1Sb4EE4LKEgjopFDSRtZfdVnslNRpOqV/woE+Xgrwj6VQlg==}
    dev: true

  /chai@4.3.10:
    resolution: {integrity: sha512-0UXG04VuVbruMUYbJ6JctvH0YnC/4q3/AkT18q4NaITo91CUm0liMS9VqzT9vZhVQ/1eqPanMWjBM+Juhfb/9g==}
    engines: {node: '>=4'}
    dependencies:
      assertion-error: 1.1.0
      check-error: 1.0.3
      deep-eql: 4.1.3
      get-func-name: 2.0.2
      loupe: 2.3.7
      pathval: 1.1.1
      type-detect: 4.0.8
    dev: true

  /chalk-template@0.4.0:
    resolution: {integrity: sha512-/ghrgmhfY8RaSdeo43hNXxpoHAtxdbskUHjPpfqUWGttFgycUhYPGx3YZBCnUCvOa7Doivn1IZec3DEGFoMgLg==}
    engines: {node: '>=12'}
    dependencies:
      chalk: 4.1.2
    dev: true

  /chalk@2.4.2:
    resolution: {integrity: sha512-Mti+f9lpJNcwF4tWV8/OrTTtF1gZi+f8FqlyAdouralcFWFQWF2+NgCHShjkCb+IFBLq9buZwE1xckQU4peSuQ==}
    engines: {node: '>=4'}
    dependencies:
      ansi-styles: 3.2.1
      escape-string-regexp: 1.0.5
      supports-color: 5.5.0
    dev: true

  /chalk@4.1.2:
    resolution: {integrity: sha512-oKnbhFyRIXpUuez8iBMmyEa4nbj4IOQyuhc/wy9kY7/WVPcwIO9VA668Pu8RkO7+0G76SLROeyw9CpQ061i4mA==}
    engines: {node: '>=10'}
    dependencies:
      ansi-styles: 4.3.0
      supports-color: 7.2.0
    dev: true

  /chalk@5.0.1:
    resolution: {integrity: sha512-Fo07WOYGqMfCWHOzSXOt2CxDbC6skS/jO9ynEcmpANMoPrD+W1r1K6Vx7iNm+AQmETU1Xr2t+n8nzkV9t6xh3w==}
    engines: {node: ^12.17.0 || ^14.13 || >=16.0.0}
    dev: true

  /chalk@5.3.0:
    resolution: {integrity: sha512-dLitG79d+GV1Nb/VYcCDFivJeK1hiukt9QjRNVOsUtTy1rR1YJsmpGGTZ3qJos+uw7WmWF4wUwBd9jxjocFC2w==}
    engines: {node: ^12.17.0 || ^14.13 || >=16.0.0}
    dev: true

  /character-parser@2.2.0:
    resolution: {integrity: sha512-+UqJQjFEFaTAs3bNsF2j2kEN1baG/zghZbdqoYEDxGZtJo9LBzl1A+m0D4n3qKx8N2FNv8/Xp6yV9mQmBuptaw==}
    dependencies:
      is-regex: 1.1.4
    dev: true

  /check-error@1.0.3:
    resolution: {integrity: sha512-iKEoDYaRmd1mxM90a2OEfWhjsjPpYPuQ+lMYsoxB126+t8fw7ySEO48nmDg5COTjxDI65/Y2OWpeEHk3ZOe8zg==}
    dependencies:
      get-func-name: 2.0.2
    dev: true

  /chokidar@3.5.3:
    resolution: {integrity: sha512-Dr3sfKRP6oTcjf2JmUmFJfeVMvXBdegxB0iVQ5eb2V10uFJUCAS8OByZdVAyVb8xXNz3GjjTgj9kLWsZTqE6kw==}
    engines: {node: '>= 8.10.0'}
    dependencies:
      anymatch: 3.1.3
      braces: 3.0.2
      glob-parent: 5.1.2
      is-binary-path: 2.1.0
      is-glob: 4.0.3
      normalize-path: 3.0.0
      readdirp: 3.6.0
    optionalDependencies:
      fsevents: 2.3.3
    dev: true

  /chromium-bidi@0.4.33(devtools-protocol@0.0.1203626):
    resolution: {integrity: sha512-IxoFM5WGQOIAd95qrSXzJUv4eXIrh+RvU3rwwqIiwYuvfE7U/Llj4fejbsJnjJMUYCuGtVQsY2gv7oGl4aTNSQ==}
    peerDependencies:
      devtools-protocol: '*'
    dependencies:
      devtools-protocol: 0.0.1203626
      mitt: 3.0.1
      urlpattern-polyfill: 9.0.0
    dev: true

  /cli-boxes@3.0.0:
    resolution: {integrity: sha512-/lzGpEWL/8PfI0BmBOPRwp0c/wFNX1RdUML3jK/RcSBA9T8mZDdQpqYBKtCFTOfQbwPqWEOpjqW+Fnayc0969g==}
    engines: {node: '>=10'}
    dev: true

  /cli-cursor@4.0.0:
    resolution: {integrity: sha512-VGtlMu3x/4DOtIUwEkRezxUZ2lBacNJCHash0N0WeZDBS+7Ux1dm3XWAgWYxLJFMMdOeXMHXorshEFhbMSGelg==}
    engines: {node: ^12.20.0 || ^14.13.1 || >=16.0.0}
    dependencies:
      restore-cursor: 4.0.0
    dev: true

  /cli-truncate@3.1.0:
    resolution: {integrity: sha512-wfOBkjXteqSnI59oPcJkcPl/ZmwvMMOj340qUIY1SKZCv0B9Cf4D4fAucRkIKQmsIuYK3x1rrgU7MeGRruiuiA==}
    engines: {node: ^12.20.0 || ^14.13.1 || >=16.0.0}
    dependencies:
      slice-ansi: 5.0.0
      string-width: 5.1.2
    dev: true

  /clipboardy@3.0.0:
    resolution: {integrity: sha512-Su+uU5sr1jkUy1sGRpLKjKrvEOVXgSgiSInwa/qeID6aJ07yh+5NWc3h2QfjHjBnfX4LhtFcuAWKUsJ3r+fjbg==}
    engines: {node: ^12.20.0 || ^14.13.1 || >=16.0.0}
    dependencies:
      arch: 2.2.0
      execa: 5.1.1
      is-wsl: 2.2.0
    dev: true

  /cliui@8.0.1:
    resolution: {integrity: sha512-BSeNnyus75C4//NQ9gQt1/csTXyo/8Sb+afLAkzAptFuMsod9HFokGNudZpi/oQV73hnVK+sR+5PVRMd+Dr7YQ==}
    engines: {node: '>=12'}
    dependencies:
      string-width: 4.2.3
      strip-ansi: 6.0.1
      wrap-ansi: 7.0.0
    dev: true

  /color-convert@1.9.3:
    resolution: {integrity: sha512-QfAUtd+vFdAtFQcC8CCyYt1fYWxSqAiK2cSD6zDB8N3cpsEBAvRxp9zOGg6G/SHHJYAT88/az/IuDGALsNVbGg==}
    dependencies:
      color-name: 1.1.3
    dev: true

  /color-convert@2.0.1:
    resolution: {integrity: sha512-RRECPsj7iu/xb5oKYcsFHSppFNnsj/52OVTRKb4zP5onXwVF3zVmmToNcOfGC+CRDpfK/U584fMg38ZHCaElKQ==}
    engines: {node: '>=7.0.0'}
    dependencies:
      color-name: 1.1.4
    dev: true

  /color-name@1.1.3:
    resolution: {integrity: sha512-72fSenhMw2HZMTVHeCA9KCmpEIbzWiQsjN+BHcBbS9vr1mtt+vJjPdksIBNUmKAW8TFUDPJK5SUU3QhE9NEXDw==}
    dev: true

  /color-name@1.1.4:
    resolution: {integrity: sha512-dOy+3AuW3a2wNbZHIuMZpTcgjGuLU/uBL/ubcZF9OXbDo8ff4O8yVp5Bf0efS8uEoYo5q4Fx7dY9OgQGXgAsQA==}
    dev: true

  /colorette@2.0.20:
    resolution: {integrity: sha512-IfEDxwoWIjkeXL1eXcDiow4UbKjhLdq6/EuSVR9GMN7KVH3r9gQ83e73hsz1Nd1T3ijd5xv1wcWRYO+D6kCI2w==}
    dev: true

  /combined-stream@1.0.8:
    resolution: {integrity: sha512-FQN4MRfuJeHf7cBbBMJFXhKSDq+2kAArBlmRBvcvFE5BB1HZKXtSFASDhdlz9zOYwxh8lDdnvmMOe/+5cdoEdg==}
    engines: {node: '>= 0.8'}
    dependencies:
      delayed-stream: 1.0.0
    dev: true

  /commander@11.1.0:
    resolution: {integrity: sha512-yPVavfyCcRhmorC7rWlkHn15b4wDVgVmBA7kV4QVBsF7kv/9TKJAbAXVTxvTnwP8HHKjRCJDClKbciiYS7p0DQ==}
    engines: {node: '>=16'}
    dev: true

  /commander@2.20.3:
    resolution: {integrity: sha512-GpVkmM8vF2vQUkj2LvZmD35JxeJOLCwJ9cUkugyk2nuhbv3+mJvpLYYt+0+USMxE+oj+ey/lJEnhZw75x/OMcQ==}
    dev: true

  /commondir@1.0.1:
    resolution: {integrity: sha512-W9pAhw0ja1Edb5GVdIF1mjZw/ASI0AlShXM83UUGe2DVr5TdAPEA1OA8m/g8zWp9x6On7gqufY+FatDbC3MDQg==}
    dev: true

  /compare-func@2.0.0:
    resolution: {integrity: sha512-zHig5N+tPWARooBnb0Zx1MFcdfpyJrfTJ3Y5L+IFvUm8rM74hHz66z0gw0x4tijh5CorKkKUCnW82R2vmpeCRA==}
    dependencies:
      array-ify: 1.0.0
      dot-prop: 5.3.0
    dev: true

  /compressible@2.0.18:
    resolution: {integrity: sha512-AF3r7P5dWxL8MxyITRMlORQNaOA2IkAFaTr4k7BUumjPtRpGDTZpl0Pb1XCO6JeDCBdp126Cgs9sMxqSjgYyRg==}
    engines: {node: '>= 0.6'}
    dependencies:
      mime-db: 1.52.0
    dev: true

  /compression@1.7.4:
    resolution: {integrity: sha512-jaSIDzP9pZVS4ZfQ+TzvtiWhdpFhE2RDHz8QJkpX9SIpLq88VueF5jJw6t+6CUQcAoA6t+x89MLrWAqpfDE8iQ==}
    engines: {node: '>= 0.8.0'}
    dependencies:
      accepts: 1.3.8
      bytes: 3.0.0
      compressible: 2.0.18
      debug: 2.6.9
      on-headers: 1.0.2
      safe-buffer: 5.1.2
      vary: 1.1.2
    transitivePeerDependencies:
      - supports-color
    dev: true

  /concat-map@0.0.1:
    resolution: {integrity: sha512-/Srv4dswyQNBfohGpz9o6Yb3Gz3SrUDqBH5rTuhGR7ahtlbYKnVxw2bCFMRljaA7EXHaXZ8wsHdodFvbkhKmqg==}
    dev: true

  /constantinople@4.0.1:
    resolution: {integrity: sha512-vCrqcSIq4//Gx74TXXCGnHpulY1dskqLTFGDmhrGxzeXL8lF8kvXv6mpNWlJj1uD4DW23D4ljAqbY4RRaaUZIw==}
    dependencies:
      '@babel/parser': 7.23.5
      '@babel/types': 7.23.5
    dev: true

  /content-disposition@0.5.2:
    resolution: {integrity: sha512-kRGRZw3bLlFISDBgwTSA1TMBFN6J6GWDeubmDE3AF+3+yXL8hTWv8r5rkLbqYXY4RjPk/EzHnClI3zQf1cFmHA==}
    engines: {node: '>= 0.6'}
    dev: true

  /conventional-changelog-angular@7.0.0:
    resolution: {integrity: sha512-ROjNchA9LgfNMTTFSIWPzebCwOGFdgkEq45EnvvrmSLvCtAw0HSmrCs7/ty+wAeYUZyNay0YMUNYFTRL72PkBQ==}
    engines: {node: '>=16'}
    dependencies:
      compare-func: 2.0.0
    dev: true

  /conventional-changelog-atom@4.0.0:
    resolution: {integrity: sha512-q2YtiN7rnT1TGwPTwjjBSIPIzDJCRE+XAUahWxnh+buKK99Kks4WLMHoexw38GXx9OUxAsrp44f9qXe5VEMYhw==}
    engines: {node: '>=16'}
    dev: true

  /conventional-changelog-cli@4.1.0:
    resolution: {integrity: sha512-MscvILWZ6nWOoC+p/3Nn3D2cVLkjeQjyZPUr0bQ+vUORE/SPrkClJh8BOoMNpS4yk+zFJ5LlgXACxH6XGQoRXA==}
    engines: {node: '>=16'}
    hasBin: true
    dependencies:
      add-stream: 1.0.0
      conventional-changelog: 5.1.0
      meow: 12.1.1
      tempfile: 5.0.0
    dev: true

  /conventional-changelog-codemirror@4.0.0:
    resolution: {integrity: sha512-hQSojc/5imn1GJK3A75m9hEZZhc3urojA5gMpnar4JHmgLnuM3CUIARPpEk86glEKr3c54Po3WV/vCaO/U8g3Q==}
    engines: {node: '>=16'}
    dev: true

  /conventional-changelog-conventionalcommits@7.0.2:
    resolution: {integrity: sha512-NKXYmMR/Hr1DevQegFB4MwfM5Vv0m4UIxKZTTYuD98lpTknaZlSRrDOG4X7wIXpGkfsYxZTghUN+Qq+T0YQI7w==}
    engines: {node: '>=16'}
    dependencies:
      compare-func: 2.0.0
    dev: true

  /conventional-changelog-core@7.0.0:
    resolution: {integrity: sha512-UYgaB1F/COt7VFjlYKVE/9tTzfU3VUq47r6iWf6lM5T7TlOxr0thI63ojQueRLIpVbrtHK4Ffw+yQGduw2Bhdg==}
    engines: {node: '>=16'}
    dependencies:
      '@hutson/parse-repository-url': 5.0.0
      add-stream: 1.0.0
      conventional-changelog-writer: 7.0.1
      conventional-commits-parser: 5.0.0
      git-raw-commits: 4.0.0
      git-semver-tags: 7.0.1
      hosted-git-info: 7.0.1
      normalize-package-data: 6.0.0
      read-pkg: 8.1.0
      read-pkg-up: 10.1.0
    dev: true

  /conventional-changelog-ember@4.0.0:
    resolution: {integrity: sha512-D0IMhwcJUg1Y8FSry6XAplEJcljkHVlvAZddhhsdbL1rbsqRsMfGx/PIkPYq0ru5aDgn+OxhQ5N5yR7P9mfsvA==}
    engines: {node: '>=16'}
    dev: true

  /conventional-changelog-eslint@5.0.0:
    resolution: {integrity: sha512-6JtLWqAQIeJLn/OzUlYmzd9fKeNSWmQVim9kql+v4GrZwLx807kAJl3IJVc3jTYfVKWLxhC3BGUxYiuVEcVjgA==}
    engines: {node: '>=16'}
    dev: true

  /conventional-changelog-express@4.0.0:
    resolution: {integrity: sha512-yWyy5c7raP9v7aTvPAWzqrztACNO9+FEI1FSYh7UP7YT1AkWgv5UspUeB5v3Ibv4/o60zj2o9GF2tqKQ99lIsw==}
    engines: {node: '>=16'}
    dev: true

  /conventional-changelog-jquery@5.0.0:
    resolution: {integrity: sha512-slLjlXLRNa/icMI3+uGLQbtrgEny3RgITeCxevJB+p05ExiTgHACP5p3XiMKzjBn80n+Rzr83XMYfRInEtCPPw==}
    engines: {node: '>=16'}
    dev: true

  /conventional-changelog-jshint@4.0.0:
    resolution: {integrity: sha512-LyXq1bbl0yG0Ai1SbLxIk8ZxUOe3AjnlwE6sVRQmMgetBk+4gY9EO3d00zlEt8Y8gwsITytDnPORl8al7InTjg==}
    engines: {node: '>=16'}
    dependencies:
      compare-func: 2.0.0
    dev: true

  /conventional-changelog-preset-loader@4.1.0:
    resolution: {integrity: sha512-HozQjJicZTuRhCRTq4rZbefaiCzRM2pr6u2NL3XhrmQm4RMnDXfESU6JKu/pnKwx5xtdkYfNCsbhN5exhiKGJA==}
    engines: {node: '>=16'}
    dev: true

  /conventional-changelog-writer@7.0.1:
    resolution: {integrity: sha512-Uo+R9neH3r/foIvQ0MKcsXkX642hdm9odUp7TqgFS7BsalTcjzRlIfWZrZR1gbxOozKucaKt5KAbjW8J8xRSmA==}
    engines: {node: '>=16'}
    hasBin: true
    dependencies:
      conventional-commits-filter: 4.0.0
      handlebars: 4.7.8
      json-stringify-safe: 5.0.1
      meow: 12.1.1
      semver: 7.5.4
      split2: 4.2.0
    dev: true

  /conventional-changelog@5.1.0:
    resolution: {integrity: sha512-aWyE/P39wGYRPllcCEZDxTVEmhyLzTc9XA6z6rVfkuCD2UBnhV/sgSOKbQrEG5z9mEZJjnopjgQooTKxEg8mAg==}
    engines: {node: '>=16'}
    dependencies:
      conventional-changelog-angular: 7.0.0
      conventional-changelog-atom: 4.0.0
      conventional-changelog-codemirror: 4.0.0
      conventional-changelog-conventionalcommits: 7.0.2
      conventional-changelog-core: 7.0.0
      conventional-changelog-ember: 4.0.0
      conventional-changelog-eslint: 5.0.0
      conventional-changelog-express: 4.0.0
      conventional-changelog-jquery: 5.0.0
      conventional-changelog-jshint: 4.0.0
      conventional-changelog-preset-loader: 4.1.0
    dev: true

  /conventional-commits-filter@4.0.0:
    resolution: {integrity: sha512-rnpnibcSOdFcdclpFwWa+pPlZJhXE7l+XK04zxhbWrhgpR96h33QLz8hITTXbcYICxVr3HZFtbtUAQ+4LdBo9A==}
    engines: {node: '>=16'}
    dev: true

  /conventional-commits-parser@5.0.0:
    resolution: {integrity: sha512-ZPMl0ZJbw74iS9LuX9YIAiW8pfM5p3yh2o/NbXHbkFuZzY5jvdi5jFycEOkmBW5H5I7nA+D6f3UcsCLP2vvSEA==}
    engines: {node: '>=16'}
    hasBin: true
    dependencies:
      JSONStream: 1.3.5
      is-text-path: 2.0.0
      meow: 12.1.1
      split2: 4.2.0
    dev: true

  /convert-source-map@2.0.0:
    resolution: {integrity: sha512-Kvp459HrV2FEJ1CAsi1Ku+MY3kasH19TFykTz2xWmMeq6bk2NU3XXvfJ+Q61m0xktWwt+1HSYf3JZsTms3aRJg==}
    dev: true

  /core-util-is@1.0.3:
    resolution: {integrity: sha512-ZQBvi1DcpJ4GDqanjucZ2Hj3wEO5pZDS89BWbkcrvdxksJorwUDDZamX9ldFkp9aw2lmBDLgkObEA4DWNJ9FYQ==}
    dev: false

  /cosmiconfig@8.3.6(typescript@5.2.2):
    resolution: {integrity: sha512-kcZ6+W5QzcJ3P1Mt+83OUv/oHFqZHIx8DuxG6eZ5RGMERoLqp4BuGjhHLYGK+Kf5XVkQvqBSmAy/nGWN3qDgEA==}
    engines: {node: '>=14'}
    peerDependencies:
      typescript: '>=4.9.5'
    peerDependenciesMeta:
      typescript:
        optional: true
    dependencies:
      import-fresh: 3.3.0
      js-yaml: 4.1.0
      parse-json: 5.2.0
      path-type: 4.0.0
      typescript: 5.2.2
    dev: true

  /cross-fetch@4.0.0:
    resolution: {integrity: sha512-e4a5N8lVvuLgAWgnCrLr2PP0YyDOTHa9H/Rj54dirp61qXnNq46m82bRhNqIA5VccJtWBvPTFRV3TtvHUKPB1g==}
    dependencies:
      node-fetch: 2.7.0
    transitivePeerDependencies:
      - encoding
    dev: true

  /cross-spawn@6.0.5:
    resolution: {integrity: sha512-eTVLrBSt7fjbDygz805pMnstIs2VTBNkRm0qxZd+M7A5XDdxVRWO5MxGBXZhjY4cqLYLdtrGqRf8mBPmzwSpWQ==}
    engines: {node: '>=4.8'}
    dependencies:
      nice-try: 1.0.5
      path-key: 2.0.1
      semver: 5.7.2
      shebang-command: 1.2.0
      which: 1.3.1
    dev: true

  /cross-spawn@7.0.3:
    resolution: {integrity: sha512-iRDPJKUPVEND7dHPO8rkbOnPpyDygcDFtWjpeWNCgy8WP2rXcxXL8TskReQl6OrB2G7+UJrags1q15Fudc7G6w==}
    engines: {node: '>= 8'}
    dependencies:
      path-key: 3.1.1
      shebang-command: 2.0.0
      which: 2.0.2
    dev: true

  /cssesc@3.0.0:
    resolution: {integrity: sha512-/Tb/JcjK111nNScGob5MNtsntNM1aCNUDipB/TkwZFhyDrrE47SOx/18wF2bbjgc3ZzCSKW1T5nt5EbFoAz/Vg==}
    engines: {node: '>=4'}
    hasBin: true
    dev: true

  /cssstyle@3.0.0:
    resolution: {integrity: sha512-N4u2ABATi3Qplzf0hWbVCdjenim8F3ojEXpBDF5hBpjzW182MjNGLqfmQ0SkSPeQ+V86ZXgeH8aXj6kayd4jgg==}
    engines: {node: '>=14'}
    dependencies:
      rrweb-cssom: 0.6.0
    dev: true

  /csstype@3.1.2:
    resolution: {integrity: sha512-I7K1Uu0MBPzaFKg4nI5Q7Vs2t+3gWWW648spaF+Rg7pI9ds18Ugn+lvg4SHczUdKlHI5LWBXyqfS8+DufyBsgQ==}
    dev: false

  /dargs@8.1.0:
    resolution: {integrity: sha512-wAV9QHOsNbwnWdNW2FYvE1P56wtgSbM+3SZcdGiWQILwVjACCXDCI3Ai8QlCjMDB8YK5zySiXZYBiwGmNY3lnw==}
    engines: {node: '>=12'}
    dev: true

  /data-uri-to-buffer@6.0.1:
    resolution: {integrity: sha512-MZd3VlchQkp8rdend6vrx7MmVDJzSNTBvghvKjirLkD+WTChA3KUf0jkE68Q4UyctNqI11zZO9/x2Yx+ub5Cvg==}
    engines: {node: '>= 14'}
    dev: true

  /data-urls@4.0.0:
    resolution: {integrity: sha512-/mMTei/JXPqvFqQtfyTowxmJVwr2PVAeCcDxyFf6LhoOu/09TX2OX3kb2wzi4DMXcfj4OItwDOnhl5oziPnT6g==}
    engines: {node: '>=14'}
    dependencies:
      abab: 2.0.6
      whatwg-mimetype: 3.0.0
      whatwg-url: 12.0.1
    dev: true

  /debug@2.6.9:
    resolution: {integrity: sha512-bC7ElrdJaJnPbAP+1EotYvqZsb3ecl5wi6Bfi6BJTUcNowp6cvspg0jXznRTKDjm/E7AdgFBVeAPVMNcKGsHMA==}
    peerDependencies:
      supports-color: '*'
    peerDependenciesMeta:
      supports-color:
        optional: true
    dependencies:
      ms: 2.0.0
    dev: true

  /debug@4.3.4:
    resolution: {integrity: sha512-PRWFHuSU3eDtQJPvnNY7Jcket1j0t5OuOsFzPPzsekD52Zl8qUfFIPEiswXqIvHWGVHOgX+7G/vCNNhehwxfkQ==}
    engines: {node: '>=6.0'}
    peerDependencies:
      supports-color: '*'
    peerDependenciesMeta:
      supports-color:
        optional: true
    dependencies:
      ms: 2.1.2
    dev: true

  /decimal.js@10.4.3:
    resolution: {integrity: sha512-VBBaLc1MgL5XpzgIP7ny5Z6Nx3UrRkIViUkPUdtl9aya5amy3De1gsUUSB1g3+3sExYNjCAsAznmukyxCb1GRA==}
    dev: true

  /deep-eql@4.1.3:
    resolution: {integrity: sha512-WaEtAOpRA1MQ0eohqZjpGD8zdI0Ovsm8mmFhaDN8dvDZzyoUMcYDnf5Y6iu7HTXxf8JDS23qWa4a+hKCDyOPzw==}
    engines: {node: '>=6'}
    dependencies:
      type-detect: 4.0.8
    dev: true

  /deep-extend@0.6.0:
    resolution: {integrity: sha512-LOHxIOaPYdHlJRtCQfDIVZtfw/ufM8+rVj649RIHzcm/vGwQRXFt6OPqIFWsm2XEMrNIEtWR64sY1LEKD2vAOA==}
    engines: {node: '>=4.0.0'}
    dev: true

  /deep-is@0.1.4:
    resolution: {integrity: sha512-oIPzksmTg4/MriiaYGO+okXDT7ztn/w3Eptv/+gSIdMdKsJo0u4CfYNFJPy+4SKMuCqGw2wxnA+URMg3t8a/bQ==}
    dev: true

  /deepmerge@4.3.1:
    resolution: {integrity: sha512-3sUqbMEc77XqpdNO7FRyRog+eW3ph+GYCbj+rK+uYyRMuwsVy0rMiVtPn+QJlKFvWP/1PYpapqYn0Me2knFn+A==}
    engines: {node: '>=0.10.0'}
    dev: true

  /define-data-property@1.1.1:
    resolution: {integrity: sha512-E7uGkTzkk1d0ByLeSc6ZsFS79Axg+m1P/VsgYsxHgiuc3tFSj+MjMIwe90FC4lOAZzNBdY7kkO2P2wKdsQ1vgQ==}
    engines: {node: '>= 0.4'}
    dependencies:
      get-intrinsic: 1.2.1
      gopd: 1.0.1
      has-property-descriptors: 1.0.0
    dev: true

  /define-properties@1.2.1:
    resolution: {integrity: sha512-8QmQKqEASLd5nx0U1B1okLElbUuuttJ/AnYmRXbbbGDWh6uS208EjD4Xqq/I9wK7u0v6O08XhTWnt5XtEbR6Dg==}
    engines: {node: '>= 0.4'}
    dependencies:
      define-data-property: 1.1.1
      has-property-descriptors: 1.0.0
      object-keys: 1.1.1
    dev: true

  /degenerator@5.0.1:
    resolution: {integrity: sha512-TllpMR/t0M5sqCXfj85i4XaAzxmS5tVA16dqvdkMwGmzI+dXLXnw3J+3Vdv7VKw+ThlTMboK6i9rnZ6Nntj5CQ==}
    engines: {node: '>= 14'}
    dependencies:
      ast-types: 0.13.4
      escodegen: 2.1.0
      esprima: 4.0.1
    dev: true

  /delayed-stream@1.0.0:
    resolution: {integrity: sha512-ZySD7Nf91aLB0RxL4KGrKHBXl7Eds1DAmEdcoVawXnLD7SDhpNgtuII2aAkg7a7QS41jxPSZ17p4VdGnMHk3MQ==}
    engines: {node: '>=0.4.0'}
    dev: true

  /devtools-protocol@0.0.1203626:
    resolution: {integrity: sha512-nEzHZteIUZfGCZtTiS1fRpC8UZmsfD1SiyPvaUNvS13dvKf666OAm8YTi0+Ca3n1nLEyu49Cy4+dPWpaHFJk9g==}
    dev: true

  /diff-sequences@29.6.3:
    resolution: {integrity: sha512-EjePK1srD3P08o2j4f0ExnylqRs5B9tJjcp9t1krH2qRi8CCdsYfwe9JgSLurFBWwq4uOlipzfk5fHNvwFKr8Q==}
    engines: {node: ^14.15.0 || ^16.10.0 || >=18.0.0}
    dev: true

  /dir-glob@3.0.1:
    resolution: {integrity: sha512-WkrWp9GR4KXfKGYzOLmTuGVi1UWFfws377n9cc55/tb6DuqyF6pcQ5AbiHEshaDpY9v6oaSr2XCDidGmMwdzIA==}
    engines: {node: '>=8'}
    dependencies:
      path-type: 4.0.0
    dev: true

  /doctrine@3.0.0:
    resolution: {integrity: sha512-yS+Q5i3hBf7GBkd4KG8a7eBNNWNGLTaEwwYWUijIYM7zrlYDM0BFXHjjPWlWZ1Rg7UaddZeIDmi9jF3HmqiQ2w==}
    engines: {node: '>=6.0.0'}
    dependencies:
      esutils: 2.0.3
    dev: true

  /doctypes@1.1.0:
    resolution: {integrity: sha512-LLBi6pEqS6Do3EKQ3J0NqHWV5hhb78Pi8vvESYwyOy2c31ZEZVdtitdzsQsKb7878PEERhzUk0ftqGhG6Mz+pQ==}
    dev: true

  /domexception@4.0.0:
    resolution: {integrity: sha512-A2is4PLG+eeSfoTMA95/s4pvAoSo2mKtiM5jlHkAVewmiO8ISFTFKZjH7UAM1Atli/OT/7JHOrJRJiMKUZKYBw==}
    engines: {node: '>=12'}
    dependencies:
      webidl-conversions: 7.0.0
    dev: true

  /dot-prop@5.3.0:
    resolution: {integrity: sha512-QM8q3zDe58hqUqjraQOmzZ1LIH9SWQJTlEKCH4kJ2oQvLZk7RbQXvtDM2XEq3fwkV9CCvvH4LA0AV+ogFsBM2Q==}
    engines: {node: '>=8'}
    dependencies:
      is-obj: 2.0.0
    dev: true

  /eastasianwidth@0.2.0:
    resolution: {integrity: sha512-I88TYZWc9XiYHRQ4/3c5rjjfgkjhLyW2luGIheGERbNQ6OY7yTybanSpDXZa8y7VUP9YmDcYa+eyq4ca7iLqWA==}
    dev: true

  /electron-to-chromium@1.4.561:
    resolution: {integrity: sha512-eS5t4ulWOBfVHdq9SW2dxEaFarj1lPjvJ8PaYMOjY0DecBaj/t4ARziL2IPpDr4atyWwjLFGQ2vo/VCgQFezVQ==}
    dev: true

  /emoji-regex@8.0.0:
    resolution: {integrity: sha512-MSjYzcWNOA0ewAHpz0MxpYFvwg6yjy1NG3xteoqz644VCo/RPgnr1/GGt+ic3iJTzQ8Eu3TdM14SawnVUmGE6A==}
    dev: true

  /emoji-regex@9.2.2:
    resolution: {integrity: sha512-L18DaJsXSUk2+42pv8mLs5jJT2hqFkFE4j21wOmgbUqsZ2hL72NsUU785g9RXgo3s0ZNgVl42TiHp3ZtOv/Vyg==}
    dev: true

  /end-of-stream@1.4.4:
    resolution: {integrity: sha512-+uw1inIHVPQoaVuHzRyXd21icM+cnt4CzD5rW+NC1wjOUSTOs+Te7FOv7AhN7vS9x/oIyhLP5PR1H+phQAHu5Q==}
    dependencies:
      once: 1.4.0
    dev: true

  /enquirer@2.4.1:
    resolution: {integrity: sha512-rRqJg/6gd538VHvR3PSrdRBb/1Vy2YfzHqzvbhGIQpDRKIa4FgV/54b5Q1xYSxOOwKvjXweS26E0Q+nAMwp2pQ==}
    engines: {node: '>=8.6'}
    dependencies:
      ansi-colors: 4.1.3
      strip-ansi: 6.0.1
    dev: true

  /entities@4.5.0:
    resolution: {integrity: sha512-V0hjH4dGPh9Ao5p0MoRY6BVqtwCjhz6vI5LT8AJ55H+4g9/4vbHx1I54fS0XuclLhDHArPQCiMjDxjaL8fPxhw==}
    engines: {node: '>=0.12'}

  /error-ex@1.3.2:
    resolution: {integrity: sha512-7dFHNmqeFSEt2ZBsCriorKnn3Z2pj+fd9kmI6QoWw4//DL+icEBfc0U7qJCisqrTsKTjw4fNFy2pW9OqStD84g==}
    dependencies:
      is-arrayish: 0.2.1
    dev: true

  /es-abstract@1.22.2:
    resolution: {integrity: sha512-YoxfFcDmhjOgWPWsV13+2RNjq1F6UQnfs+8TftwNqtzlmFzEXvlUwdrNrYeaizfjQzRMxkZ6ElWMOJIFKdVqwA==}
    engines: {node: '>= 0.4'}
    dependencies:
      array-buffer-byte-length: 1.0.0
      arraybuffer.prototype.slice: 1.0.2
      available-typed-arrays: 1.0.5
      call-bind: 1.0.5
      es-set-tostringtag: 2.0.1
      es-to-primitive: 1.2.1
      function.prototype.name: 1.1.6
      get-intrinsic: 1.2.1
      get-symbol-description: 1.0.0
      globalthis: 1.0.3
      gopd: 1.0.1
      has: 1.0.4
      has-property-descriptors: 1.0.0
      has-proto: 1.0.1
      has-symbols: 1.0.3
      internal-slot: 1.0.5
      is-array-buffer: 3.0.2
      is-callable: 1.2.7
      is-negative-zero: 2.0.2
      is-regex: 1.1.4
      is-shared-array-buffer: 1.0.2
      is-string: 1.0.7
      is-typed-array: 1.1.12
      is-weakref: 1.0.2
      object-inspect: 1.13.1
      object-keys: 1.1.1
      object.assign: 4.1.4
      regexp.prototype.flags: 1.5.1
      safe-array-concat: 1.0.1
      safe-regex-test: 1.0.0
      string.prototype.trim: 1.2.8
      string.prototype.trimend: 1.0.7
      string.prototype.trimstart: 1.0.7
      typed-array-buffer: 1.0.0
      typed-array-byte-length: 1.0.0
      typed-array-byte-offset: 1.0.0
      typed-array-length: 1.0.4
      unbox-primitive: 1.0.2
      which-typed-array: 1.1.13
    dev: true

  /es-module-lexer@1.3.1:
    resolution: {integrity: sha512-JUFAyicQV9mXc3YRxPnDlrfBKpqt6hUYzz9/boprUJHs4e4KVr3XwOF70doO6gwXUor6EWZJAyWAfKki84t20Q==}
    dev: true

  /es-set-tostringtag@2.0.1:
    resolution: {integrity: sha512-g3OMbtlwY3QewlqAiMLI47KywjWZoEytKr8pf6iTC8uJq5bIAH52Z9pnQ8pVL6whrCto53JZDuUIsifGeLorTg==}
    engines: {node: '>= 0.4'}
    dependencies:
      get-intrinsic: 1.2.1
      has: 1.0.4
      has-tostringtag: 1.0.0
    dev: true

  /es-to-primitive@1.2.1:
    resolution: {integrity: sha512-QCOllgZJtaUo9miYBcLChTUaHNjJF3PYs1VidD7AwiEj1kYxKeQTctLAezAOH5ZKRH0g2IgPn6KwB4IT8iRpvA==}
    engines: {node: '>= 0.4'}
    dependencies:
      is-callable: 1.2.7
      is-date-object: 1.0.5
      is-symbol: 1.0.4
    dev: true

  /esbuild-plugin-polyfill-node@0.3.0(esbuild@0.19.5):
    resolution: {integrity: sha512-SHG6CKUfWfYyYXGpW143NEZtcVVn8S/WHcEOxk62LuDXnY4Zpmc+WmxJKN6GMTgTClXJXhEM5KQlxKY6YjbucQ==}
    peerDependencies:
      esbuild: '*'
    dependencies:
      '@jspm/core': 2.0.1
      esbuild: 0.19.5
      import-meta-resolve: 3.0.0
    dev: true

  /esbuild@0.18.20:
    resolution: {integrity: sha512-ceqxoedUrcayh7Y7ZX6NdbbDzGROiyVBgC4PriJThBKSVPWnnFHZAkfI1lJT8QFkOwH4qOS2SJkS4wvpGl8BpA==}
    engines: {node: '>=12'}
    hasBin: true
    requiresBuild: true
    optionalDependencies:
      '@esbuild/android-arm': 0.18.20
      '@esbuild/android-arm64': 0.18.20
      '@esbuild/android-x64': 0.18.20
      '@esbuild/darwin-arm64': 0.18.20
      '@esbuild/darwin-x64': 0.18.20
      '@esbuild/freebsd-arm64': 0.18.20
      '@esbuild/freebsd-x64': 0.18.20
      '@esbuild/linux-arm': 0.18.20
      '@esbuild/linux-arm64': 0.18.20
      '@esbuild/linux-ia32': 0.18.20
      '@esbuild/linux-loong64': 0.18.20
      '@esbuild/linux-mips64el': 0.18.20
      '@esbuild/linux-ppc64': 0.18.20
      '@esbuild/linux-riscv64': 0.18.20
      '@esbuild/linux-s390x': 0.18.20
      '@esbuild/linux-x64': 0.18.20
      '@esbuild/netbsd-x64': 0.18.20
      '@esbuild/openbsd-x64': 0.18.20
      '@esbuild/sunos-x64': 0.18.20
      '@esbuild/win32-arm64': 0.18.20
      '@esbuild/win32-ia32': 0.18.20
      '@esbuild/win32-x64': 0.18.20
    dev: true

  /esbuild@0.19.5:
    resolution: {integrity: sha512-bUxalY7b1g8vNhQKdB24QDmHeY4V4tw/s6Ak5z+jJX9laP5MoQseTOMemAr0gxssjNcH0MCViG8ONI2kksvfFQ==}
    engines: {node: '>=12'}
    hasBin: true
    requiresBuild: true
    optionalDependencies:
      '@esbuild/android-arm': 0.19.5
      '@esbuild/android-arm64': 0.19.5
      '@esbuild/android-x64': 0.19.5
      '@esbuild/darwin-arm64': 0.19.5
      '@esbuild/darwin-x64': 0.19.5
      '@esbuild/freebsd-arm64': 0.19.5
      '@esbuild/freebsd-x64': 0.19.5
      '@esbuild/linux-arm': 0.19.5
      '@esbuild/linux-arm64': 0.19.5
      '@esbuild/linux-ia32': 0.19.5
      '@esbuild/linux-loong64': 0.19.5
      '@esbuild/linux-mips64el': 0.19.5
      '@esbuild/linux-ppc64': 0.19.5
      '@esbuild/linux-riscv64': 0.19.5
      '@esbuild/linux-s390x': 0.19.5
      '@esbuild/linux-x64': 0.19.5
      '@esbuild/netbsd-x64': 0.19.5
      '@esbuild/openbsd-x64': 0.19.5
      '@esbuild/sunos-x64': 0.19.5
      '@esbuild/win32-arm64': 0.19.5
      '@esbuild/win32-ia32': 0.19.5
      '@esbuild/win32-x64': 0.19.5
    dev: true

  /escalade@3.1.1:
    resolution: {integrity: sha512-k0er2gUkLf8O0zKJiAhmkTnJlTvINGv7ygDNPbeIsX/TJjGJZHuh9B2UxbsaEkmlEo9MfhrSzmhIlhRlI2GXnw==}
    engines: {node: '>=6'}
    dev: true

  /escape-string-regexp@1.0.5:
    resolution: {integrity: sha512-vbRorB5FUQWvla16U8R/qgaFIya2qGzwDrNmCZuYKrbdSUMG6I1ZCGQRefkRVhuOkIGVne7BQ35DSfo1qvJqFg==}
    engines: {node: '>=0.8.0'}
    dev: true

  /escape-string-regexp@4.0.0:
    resolution: {integrity: sha512-TtpcNJ3XAzx3Gq8sWRzJaVajRs0uVxA2YAkdb1jm2YkPz4G6egUFAyA3n5vtEIZefPk5Wa4UXbKuS5fKkJWdgA==}
    engines: {node: '>=10'}
    dev: true

  /escodegen@2.1.0:
    resolution: {integrity: sha512-2NlIDTwUWJN0mRPQOdtQBzbUHvdGY2P1VXSyU83Q3xKxM7WHX2Ql8dKq782Q9TgQUNOLEzEYu9bzLNj1q88I5w==}
    engines: {node: '>=6.0'}
    hasBin: true
    dependencies:
      esprima: 4.0.1
      estraverse: 5.3.0
      esutils: 2.0.3
    optionalDependencies:
      source-map: 0.6.1
    dev: true

  /eslint-define-config@1.24.1:
    resolution: {integrity: sha512-o36vBhPSWyIQlHoMqGhhcGmOOm2A2ccBVIdLTG/AWdm9YmjpsLpf+5ntf9LlHR6dduLREgxtGwvwPwSt7vnXJg==}
    engines: {node: '>=18.0.0', npm: '>=9.0.0', pnpm: '>= 8.6.0'}
    dev: true

  /eslint-plugin-jest@27.6.0(eslint@8.54.0)(typescript@5.2.2):
    resolution: {integrity: sha512-MTlusnnDMChbElsszJvrwD1dN3x6nZl//s4JD23BxB6MgR66TZlL064su24xEIS3VACfAoHV1vgyMgPw8nkdng==}
    engines: {node: ^14.15.0 || ^16.10.0 || >=18.0.0}
    peerDependencies:
      '@typescript-eslint/eslint-plugin': ^5.0.0 || ^6.0.0
      eslint: ^7.0.0 || ^8.0.0
      jest: '*'
    peerDependenciesMeta:
      '@typescript-eslint/eslint-plugin':
        optional: true
      jest:
        optional: true
    dependencies:
      '@typescript-eslint/utils': 5.62.0(eslint@8.54.0)(typescript@5.2.2)
      eslint: 8.54.0
    transitivePeerDependencies:
      - supports-color
      - typescript
    dev: true

  /eslint-scope@5.1.1:
    resolution: {integrity: sha512-2NxwbF/hZ0KpepYN0cNbo+FN6XoK7GaHlQhgx/hIZl6Va0bF45RQOOwhLIy8lQDbuCiadSLCBnH2CFYquit5bw==}
    engines: {node: '>=8.0.0'}
    dependencies:
      esrecurse: 4.3.0
      estraverse: 4.3.0
    dev: true

  /eslint-scope@7.2.2:
    resolution: {integrity: sha512-dOt21O7lTMhDM+X9mB4GX+DZrZtCUJPL/wlcTqxyrx5IvO0IYtILdtrQGQp+8n5S0gwSVmOf9NQrjMOgfQZlIg==}
    engines: {node: ^12.22.0 || ^14.17.0 || >=16.0.0}
    dependencies:
      esrecurse: 4.3.0
      estraverse: 5.3.0
    dev: true

  /eslint-visitor-keys@3.4.3:
    resolution: {integrity: sha512-wpc+LXeiyiisxPlEkUzU6svyS1frIO3Mgxj1fdy7Pm8Ygzguax2N3Fa/D/ag1WqbOprdI+uY6wMUl8/a2G+iag==}
    engines: {node: ^12.22.0 || ^14.17.0 || >=16.0.0}
    dev: true

  /eslint@8.54.0:
    resolution: {integrity: sha512-NY0DfAkM8BIZDVl6PgSa1ttZbx3xHgJzSNJKYcQglem6CppHyMhRIQkBVSSMaSRnLhig3jsDbEzOjwCVt4AmmA==}
    engines: {node: ^12.22.0 || ^14.17.0 || >=16.0.0}
    hasBin: true
    dependencies:
      '@eslint-community/eslint-utils': 4.4.0(eslint@8.54.0)
      '@eslint-community/regexpp': 4.9.1
      '@eslint/eslintrc': 2.1.3
      '@eslint/js': 8.54.0
      '@humanwhocodes/config-array': 0.11.13
      '@humanwhocodes/module-importer': 1.0.1
      '@nodelib/fs.walk': 1.2.8
      '@ungap/structured-clone': 1.2.0
      ajv: 6.12.6
      chalk: 4.1.2
      cross-spawn: 7.0.3
      debug: 4.3.4
      doctrine: 3.0.0
      escape-string-regexp: 4.0.0
      eslint-scope: 7.2.2
      eslint-visitor-keys: 3.4.3
      espree: 9.6.1
      esquery: 1.5.0
      esutils: 2.0.3
      fast-deep-equal: 3.1.3
      file-entry-cache: 6.0.1
      find-up: 5.0.0
      glob-parent: 6.0.2
      globals: 13.23.0
      graphemer: 1.4.0
      ignore: 5.2.4
      imurmurhash: 0.1.4
      is-glob: 4.0.3
      is-path-inside: 3.0.3
      js-yaml: 4.1.0
      json-stable-stringify-without-jsonify: 1.0.1
      levn: 0.4.1
      lodash.merge: 4.6.2
      minimatch: 3.1.2
      natural-compare: 1.4.0
      optionator: 0.9.3
      strip-ansi: 6.0.1
      text-table: 0.2.0
    transitivePeerDependencies:
      - supports-color
    dev: true

  /espree@9.6.1:
    resolution: {integrity: sha512-oruZaFkjorTpF32kDSI5/75ViwGeZginGGy2NoOSg3Q9bnwlnmDm4HLnkl0RE3n+njDXR037aY1+x58Z/zFdwQ==}
    engines: {node: ^12.22.0 || ^14.17.0 || >=16.0.0}
    dependencies:
      acorn: 8.10.0
      acorn-jsx: 5.3.2(acorn@8.10.0)
      eslint-visitor-keys: 3.4.3
    dev: true

  /esprima@4.0.1:
    resolution: {integrity: sha512-eGuFFw7Upda+g4p+QHvnW0RyTX/SVeJBDM/gCtMARO0cLuT2HcEKnTPvhjV6aGeqrCB/sbNop0Kszm0jsaWU4A==}
    engines: {node: '>=4'}
    hasBin: true
    dev: true

  /esquery@1.5.0:
    resolution: {integrity: sha512-YQLXUplAwJgCydQ78IMJywZCceoqk1oH01OERdSAJc/7U2AylwjhSCLDEtqwg811idIS/9fIU5GjG73IgjKMVg==}
    engines: {node: '>=0.10'}
    dependencies:
      estraverse: 5.3.0
    dev: true

  /esrecurse@4.3.0:
    resolution: {integrity: sha512-KmfKL3b6G+RXvP8N1vr3Tq1kL/oCFgn2NYXEtqP8/L3pKapUA4G8cFVaoF3SU323CD4XypR/ffioHmkti6/Tag==}
    engines: {node: '>=4.0'}
    dependencies:
      estraverse: 5.3.0
    dev: true

  /estraverse@4.3.0:
    resolution: {integrity: sha512-39nnKffWz8xN1BU/2c79n9nB9HDzo0niYUqx6xyqUnyoAnQyyWpOTdZEeiCch8BBu515t4wp9ZmgVfVhn9EBpw==}
    engines: {node: '>=4.0'}
    dev: true

  /estraverse@5.3.0:
    resolution: {integrity: sha512-MMdARuVEQziNTeJD8DgMqmhwR11BRQ/cBP+pLtYdSTnf3MIO8fFeiINEbX36ZdNlfU/7A9f3gUw49B3oQsvwBA==}
    engines: {node: '>=4.0'}
    dev: true

  /estree-walker@2.0.2:
    resolution: {integrity: sha512-Rfkk/Mp/DL7JVje3u18FxFujQlTNR2q6QfMSMB7AvCBx91NGj/ba3kCfza0f6dVDbw7YlRf/nDrn7pQrCCyQ/w==}

  /esutils@2.0.3:
    resolution: {integrity: sha512-kVscqXk4OCp68SZ0dkgEKVi6/8ij300KBWTJq32P/dYeWTSwK41WyTxalN1eRmA5Z9UU/LX9D7FWSmV9SAYx6g==}
    engines: {node: '>=0.10.0'}
    dev: true

  /eventemitter3@5.0.1:
    resolution: {integrity: sha512-GWkBvjiSZK87ELrYOSESUYeVIc9mvLLf/nXalMOS5dYrgZq9o5OVkbZAVM06CVxYsCwH9BDZFPlQTlPA1j4ahA==}
    dev: true

  /execa@5.1.1:
    resolution: {integrity: sha512-8uSpZZocAZRBAPIEINJj3Lo9HyGitllczc27Eh5YYojjMFMn8yHMDMaUHE2Jqfq05D/wucwI4JGURyXt1vchyg==}
    engines: {node: '>=10'}
    dependencies:
      cross-spawn: 7.0.3
      get-stream: 6.0.1
      human-signals: 2.1.0
      is-stream: 2.0.1
      merge-stream: 2.0.0
      npm-run-path: 4.0.1
      onetime: 5.1.2
      signal-exit: 3.0.7
      strip-final-newline: 2.0.0
    dev: true

  /execa@8.0.1:
    resolution: {integrity: sha512-VyhnebXciFV2DESc+p6B+y0LjSm0krU4OgJN44qFAhBY0TJ+1V61tYD2+wHusZ6F9n5K+vl8k0sTy7PEfV4qpg==}
    engines: {node: '>=16.17'}
    dependencies:
      cross-spawn: 7.0.3
      get-stream: 8.0.1
      human-signals: 5.0.0
      is-stream: 3.0.0
      merge-stream: 2.0.0
      npm-run-path: 5.1.0
      onetime: 6.0.0
      signal-exit: 4.1.0
      strip-final-newline: 3.0.0
    dev: true

  /extract-zip@2.0.1:
    resolution: {integrity: sha512-GDhU9ntwuKyGXdZBUgTIe+vXnWj0fppUEtMDL0+idd5Sta8TGpHssn/eusA9mrPr9qNDym6SxAYZjNvCn/9RBg==}
    engines: {node: '>= 10.17.0'}
    hasBin: true
    dependencies:
      debug: 4.3.4
      get-stream: 5.2.0
      yauzl: 2.10.0
    optionalDependencies:
      '@types/yauzl': 2.10.2
    transitivePeerDependencies:
      - supports-color
    dev: true

  /fast-deep-equal@3.1.3:
    resolution: {integrity: sha512-f3qQ9oQy9j2AhBe/H9VC91wLmKBCCU/gDOnKNAYG5hswO7BLKj09Hc5HYNz9cGI++xlpDCIgDaitVs03ATR84Q==}
    dev: true

  /fast-fifo@1.3.2:
    resolution: {integrity: sha512-/d9sfos4yxzpwkDkuN7k2SqFKtYNmCTzgfEpz82x34IM9/zc8KGxQoXg1liNC/izpRM/MBdt44Nmx41ZWqk+FQ==}
    dev: true

  /fast-glob@3.3.1:
    resolution: {integrity: sha512-kNFPyjhh5cKjrUltxs+wFx+ZkbRaxxmZ+X0ZU31SOsxCEtP9VPgtq2teZw1DebupL5GmDaNQ6yKMMVcM41iqDg==}
    engines: {node: '>=8.6.0'}
    dependencies:
      '@nodelib/fs.stat': 2.0.5
      '@nodelib/fs.walk': 1.2.8
      glob-parent: 5.1.2
      merge2: 1.4.1
      micromatch: 4.0.5
    dev: true

  /fast-json-stable-stringify@2.1.0:
    resolution: {integrity: sha512-lhd/wF+Lk98HZoTCtlVraHtfh5XYijIjalXck7saUtuanSDyLMxnHhSXEDJqHxD7msR8D0uCmqlkwjCV8xvwHw==}
    dev: true

  /fast-levenshtein@2.0.6:
    resolution: {integrity: sha512-DCXu6Ifhqcks7TZKY3Hxp3y6qphY5SJZmrWMDrKcERSOXWQdMhU9Ig/PYrzyw/ul9jOIyh0N4M0tbC5hodg8dw==}
    dev: true

  /fast-url-parser@1.1.3:
    resolution: {integrity: sha512-5jOCVXADYNuRkKFzNJ0dCCewsZiYo0dz8QNYljkOpFC6r2U4OBmKtvm/Tsuh4w1YYdDqDb31a8TVhBJ2OJKdqQ==}
    dependencies:
      punycode: 1.4.1
    dev: true

  /fastq@1.15.0:
    resolution: {integrity: sha512-wBrocU2LCXXa+lWBt8RoIRD89Fi8OdABODa/kEnyeyjS5aZO5/GNvI5sEINADqP/h8M29UHTHUb53sUu5Ihqdw==}
    dependencies:
      reusify: 1.0.4
    dev: true

  /fd-slicer@1.1.0:
    resolution: {integrity: sha512-cE1qsB/VwyQozZ+q1dGxR8LBYNZeofhEdUNGSMbQD3Gw2lAzX9Zb3uIU6Ebc/Fmyjo9AWWfnn0AUCHqtevs/8g==}
    dependencies:
      pend: 1.2.0
    dev: true

  /file-entry-cache@6.0.1:
    resolution: {integrity: sha512-7Gps/XWymbLk2QLYK4NzpMOrYjMhdIxXuIvy2QBsLE6ljuodKvdkWs/cpyJJ3CVIVpH0Oi1Hvg1ovbMzLdFBBg==}
    engines: {node: ^10.12.0 || >=12.0.0}
    dependencies:
      flat-cache: 3.1.1
    dev: true

  /file-saver@2.0.5:
    resolution: {integrity: sha512-P9bmyZ3h/PRG+Nzga+rbdI4OEpNDzAVyy74uVO9ATgzLK6VtAsYybF/+TOCvrc0MO793d6+42lLyZTw7/ArVzA==}
    dev: false

  /fill-range@7.0.1:
    resolution: {integrity: sha512-qOo9F+dMUmC2Lcb4BbVvnKJxTPjCm+RRpe4gDuGrzkL7mEVl/djYSu2OdQ2Pa302N4oqkSg9ir6jaLWJ2USVpQ==}
    engines: {node: '>=8'}
    dependencies:
      to-regex-range: 5.0.1
    dev: true

  /find-up@5.0.0:
    resolution: {integrity: sha512-78/PXT1wlLLDgTzDs7sjq9hzz0vXD+zn+7wypEe4fXQxCmdmqfGsEPQxmiCSQI3ajFV91bVSsvNtrJRiW6nGng==}
    engines: {node: '>=10'}
    dependencies:
      locate-path: 6.0.0
      path-exists: 4.0.0
    dev: true

  /find-up@6.3.0:
    resolution: {integrity: sha512-v2ZsoEuVHYy8ZIlYqwPe/39Cy+cFDzp4dXPaxNvkEuouymu+2Jbz0PxpKarJHYJTmv2HWT3O382qY8l4jMWthw==}
    engines: {node: ^12.20.0 || ^14.13.1 || >=16.0.0}
    dependencies:
      locate-path: 7.2.0
      path-exists: 5.0.0
    dev: true

  /flat-cache@3.1.1:
    resolution: {integrity: sha512-/qM2b3LUIaIgviBQovTLvijfyOQXPtSRnRK26ksj2J7rzPIecePUIpJsZ4T02Qg+xiAEKIs5K8dsHEd+VaKa/Q==}
    engines: {node: '>=12.0.0'}
    dependencies:
      flatted: 3.2.9
      keyv: 4.5.4
      rimraf: 3.0.2
    dev: true

  /flatted@3.2.9:
    resolution: {integrity: sha512-36yxDn5H7OFZQla0/jFJmbIKTdZAQHngCedGxiMmpNfEZM0sdEeT+WczLQrjK6D7o2aiyLYDnkw0R3JK0Qv1RQ==}
    dev: true

  /for-each@0.3.3:
    resolution: {integrity: sha512-jqYfLp7mo9vIyQf8ykW2v7A+2N4QjeCeI5+Dz9XraiO1ign81wjiH7Fb9vSOWvQfNtmSa4H2RoQTrrXivdUZmw==}
    dependencies:
      is-callable: 1.2.7
    dev: true

  /foreground-child@3.1.1:
    resolution: {integrity: sha512-TMKDUnIte6bfb5nWv7V/caI169OHgvwjb7V4WkeUvbQQdjr5rWKqHFiKWb/fcOwB+CzBT+qbWjvj+DVwRskpIg==}
    engines: {node: '>=14'}
    dependencies:
      cross-spawn: 7.0.3
      signal-exit: 4.1.0
    dev: true

  /form-data@4.0.0:
    resolution: {integrity: sha512-ETEklSGi5t0QMZuiXoA/Q6vcnxcLQP5vdugSpuAyi6SVGi2clPPp+xgEhuMaHC+zGgn31Kd235W35f7Hykkaww==}
    engines: {node: '>= 6'}
    dependencies:
      asynckit: 0.4.0
      combined-stream: 1.0.8
      mime-types: 2.1.35
    dev: true

  /fs-extra@8.1.0:
    resolution: {integrity: sha512-yhlQgA6mnOJUKOsRUFsgJdQCvkKhcz8tlZG5HBQfReYZy46OwLcY+Zia0mtdHsOo9y/hP+CxMN0TU9QxoOtG4g==}
    engines: {node: '>=6 <7 || >=8'}
    dependencies:
      graceful-fs: 4.2.11
      jsonfile: 4.0.0
      universalify: 0.1.2
    dev: true

  /fs.realpath@1.0.0:
    resolution: {integrity: sha512-OO0pH2lK6a0hZnAdau5ItzHPI6pUlvI7jMVnxUQRtw4owF2wk8lOSabtGDCTP4Ggrg2MbGnWO9X8K1t4+fGMDw==}
    dev: true

  /fsevents@2.3.3:
    resolution: {integrity: sha512-5xoDfX+fL7faATnagmWPpbFtwh/R77WmMMqqHGS65C3vvB0YHrgF+B1YmZ3441tMj5n63k0212XNoJwzlhffQw==}
    engines: {node: ^8.16.0 || ^10.6.0 || >=11.0.0}
    os: [darwin]
    requiresBuild: true
    dev: true
    optional: true

  /function-bind@1.1.2:
    resolution: {integrity: sha512-7XHNxH7qX9xG5mIwxkhumTox/MIRNcOgDrxWsMt2pAr23WHp6MrRlN7FBSFpCpr+oVO0F744iUgR82nJMfG2SA==}
    dev: true

  /function.prototype.name@1.1.6:
    resolution: {integrity: sha512-Z5kx79swU5P27WEayXM1tBi5Ze/lbIyiNgU3qyXUOf9b2rgXYyF9Dy9Cx+IQv/Lc8WCG6L82zwUPpSS9hGehIg==}
    engines: {node: '>= 0.4'}
    dependencies:
      call-bind: 1.0.5
      define-properties: 1.2.1
      es-abstract: 1.22.2
      functions-have-names: 1.2.3
    dev: true

  /functions-have-names@1.2.3:
    resolution: {integrity: sha512-xckBUXyTIqT97tq2x2AMb+g163b5JFysYk0x4qxNFwbfQkmNZoiRHb6sPzI9/QV33WeuvVYBUIiD4NzNIyqaRQ==}
    dev: true

  /generic-names@4.0.0:
    resolution: {integrity: sha512-ySFolZQfw9FoDb3ed9d80Cm9f0+r7qj+HJkWjeD9RBfpxEVTlVhol+gvaQB/78WbwYfbnNh8nWHHBSlg072y6A==}
    dependencies:
      loader-utils: 3.2.1
    dev: true

  /gensync@1.0.0-beta.2:
    resolution: {integrity: sha512-3hN7NaskYvMDLQY55gnW3NQ+mesEAepTqlg+VEbj7zzqEMBVNhzcGYYeqFo/TlYz6eQiFcp1HcsCZO+nGgS8zg==}
    engines: {node: '>=6.9.0'}
    dev: true

  /get-caller-file@2.0.5:
    resolution: {integrity: sha512-DyFP3BM/3YHTQOCUL/w0OZHR0lpKeGrxotcHWcqNEdnltqFwXVfhEBQ94eIo34AfQpo0rGki4cyIiftY06h2Fg==}
    engines: {node: 6.* || 8.* || >= 10.*}
    dev: true

  /get-func-name@2.0.2:
    resolution: {integrity: sha512-8vXOvuE167CtIc3OyItco7N/dpRtBbYOsPsXCz7X/PMnlGjYjSGuZJgM1Y7mmew7BKf9BqvLX2tnOVy1BBUsxQ==}
    dev: true

  /get-intrinsic@1.2.1:
    resolution: {integrity: sha512-2DcsyfABl+gVHEfCOaTrWgyt+tb6MSEGmKq+kI5HwLbIYgjgmMcV8KQ41uaKz1xxUcn9tJtgFbQUEVcEbd0FYw==}
    dependencies:
      function-bind: 1.1.2
      has: 1.0.4
      has-proto: 1.0.1
      has-symbols: 1.0.3
    dev: true

  /get-stream@5.2.0:
    resolution: {integrity: sha512-nBF+F1rAZVCu/p7rjzgA+Yb4lfYXrpl7a6VmJrU8wF9I1CKvP/QwPNZHnOlwbTkY6dvtFIzFMSyQXbLoTQPRpA==}
    engines: {node: '>=8'}
    dependencies:
      pump: 3.0.0
    dev: true

  /get-stream@6.0.1:
    resolution: {integrity: sha512-ts6Wi+2j3jQjqi70w5AlN8DFnkSwC+MqmxEzdEALB2qXZYV3X/b1CTfgPLGJNMeAWxdPfU8FO1ms3NUfaHCPYg==}
    engines: {node: '>=10'}
    dev: true

  /get-stream@8.0.1:
    resolution: {integrity: sha512-VaUJspBffn/LMCJVoMvSAdmscJyS1auj5Zulnn5UoYcY531UWmdwhRWkcGKnGU93m5HSXP9LP2usOryrBtQowA==}
    engines: {node: '>=16'}
    dev: true

  /get-symbol-description@1.0.0:
    resolution: {integrity: sha512-2EmdH1YvIQiZpltCNgkuiUnyukzxM/R6NDJX31Ke3BG1Nq5b0S2PhX59UKi9vZpPDQVdqn+1IcaAwnzTT5vCjw==}
    engines: {node: '>= 0.4'}
    dependencies:
      call-bind: 1.0.5
      get-intrinsic: 1.2.1
    dev: true

  /get-tsconfig@4.7.2:
    resolution: {integrity: sha512-wuMsz4leaj5hbGgg4IvDU0bqJagpftG5l5cXIAvo8uZrqn0NJqwtfupTN00VnkQJPcIRrxYrm1Ue24btpCha2A==}
    dependencies:
      resolve-pkg-maps: 1.0.0
    dev: true

  /get-uri@6.0.2:
    resolution: {integrity: sha512-5KLucCJobh8vBY1K07EFV4+cPZH3mrV9YeAruUseCQKHB58SGjjT2l9/eA9LD082IiuMjSlFJEcdJ27TXvbZNw==}
    engines: {node: '>= 14'}
    dependencies:
      basic-ftp: 5.0.3
      data-uri-to-buffer: 6.0.1
      debug: 4.3.4
      fs-extra: 8.1.0
    transitivePeerDependencies:
      - supports-color
    dev: true

  /git-raw-commits@4.0.0:
    resolution: {integrity: sha512-ICsMM1Wk8xSGMowkOmPrzo2Fgmfo4bMHLNX6ytHjajRJUqvHOw/TFapQ+QG75c3X/tTDDhOSRPGC52dDbNM8FQ==}
    engines: {node: '>=16'}
    hasBin: true
    dependencies:
      dargs: 8.1.0
      meow: 12.1.1
      split2: 4.2.0
    dev: true

  /git-semver-tags@7.0.1:
    resolution: {integrity: sha512-NY0ZHjJzyyNXHTDZmj+GG7PyuAKtMsyWSwh07CR2hOZFa+/yoTsXci/nF2obzL8UDhakFNkD9gNdt/Ed+cxh2Q==}
    engines: {node: '>=16'}
    hasBin: true
    dependencies:
      meow: 12.1.1
      semver: 7.5.4
    dev: true

  /glob-parent@5.1.2:
    resolution: {integrity: sha512-AOIgSQCepiJYwP3ARnGx+5VnTu2HBYdzbGP45eLw1vr3zB3vZLeyed1sC9hnbcOc9/SrMyM5RPQrkGz4aS9Zow==}
    engines: {node: '>= 6'}
    dependencies:
      is-glob: 4.0.3
    dev: true

  /glob-parent@6.0.2:
    resolution: {integrity: sha512-XxwI8EOhVQgWp6iDL+3b0r86f4d6AX6zSU55HfB4ydCEuXLXc5FcYeOu+nnGftS4TEju/11rt4KJPTMgbfmv4A==}
    engines: {node: '>=10.13.0'}
    dependencies:
      is-glob: 4.0.3
    dev: true

  /glob@10.3.10:
    resolution: {integrity: sha512-fa46+tv1Ak0UPK1TOy/pZrIybNNt4HCv7SDzwyfiOZkvZLEbjsZkJBPtDHVshZjbecAoAGSC20MjLDG/qr679g==}
    engines: {node: '>=16 || 14 >=14.17'}
    hasBin: true
    dependencies:
      foreground-child: 3.1.1
      jackspeak: 2.3.6
      minimatch: 9.0.3
      minipass: 7.0.4
      path-scurry: 1.10.1
    dev: true

  /glob@7.2.3:
    resolution: {integrity: sha512-nFR0zLpU2YCaRxwoCJvL6UvCH2JFyFVIvwTLsIf21AuHlMskA1hhTdk+LlYJtOlYt9v6dvszD2BGRqBL+iQK9Q==}
    dependencies:
      fs.realpath: 1.0.0
      inflight: 1.0.6
      inherits: 2.0.4
      minimatch: 3.1.2
      once: 1.4.0
      path-is-absolute: 1.0.1
    dev: true

  /glob@8.1.0:
    resolution: {integrity: sha512-r8hpEjiQEYlF2QU0df3dS+nxxSIreXQS1qRhMJM0Q5NDdR386C7jb7Hwwod8Fgiuex+k0GFjgft18yvxm5XoCQ==}
    engines: {node: '>=12'}
    dependencies:
      fs.realpath: 1.0.0
      inflight: 1.0.6
      inherits: 2.0.4
      minimatch: 5.1.6
      once: 1.4.0
    dev: true

  /globals@11.12.0:
    resolution: {integrity: sha512-WOBp/EEGUiIsJSp7wcv/y6MO+lV9UoncWqxuFfm8eBwzWNgyfBd6Gz+IeKQ9jCmyhoH99g15M3T+QaVHFjizVA==}
    engines: {node: '>=4'}
    dev: true

  /globals@13.23.0:
    resolution: {integrity: sha512-XAmF0RjlrjY23MA51q3HltdlGxUpXPvg0GioKiD9X6HD28iMjo2dKC8Vqwm7lne4GNr78+RHTfliktR6ZH09wA==}
    engines: {node: '>=8'}
    dependencies:
      type-fest: 0.20.2
    dev: true

  /globalthis@1.0.3:
    resolution: {integrity: sha512-sFdI5LyBiNTHjRd7cGPWapiHWMOXKyuBNX/cWJ3NfzrZQVa8GI/8cofCl74AOVqq9W5kNmguTIzJ/1s2gyI9wA==}
    engines: {node: '>= 0.4'}
    dependencies:
      define-properties: 1.2.1
    dev: true

  /globby@11.1.0:
    resolution: {integrity: sha512-jhIXaOzy1sb8IyocaruWSn1TjmnBVs8Ayhcy83rmxNJ8q2uWKCAj3CnJY+KpGSXCueAPc0i05kVvVKtP1t9S3g==}
    engines: {node: '>=10'}
    dependencies:
      array-union: 2.1.0
      dir-glob: 3.0.1
      fast-glob: 3.3.1
      ignore: 5.2.4
      merge2: 1.4.1
      slash: 3.0.0
    dev: true

  /gopd@1.0.1:
    resolution: {integrity: sha512-d65bNlIadxvpb/A2abVdlqKqV563juRnZ1Wtk6s1sIR8uNsXR70xqIzVqxVf1eTqDunwT2MkczEeaezCKTZhwA==}
    dependencies:
      get-intrinsic: 1.2.1
    dev: true

  /graceful-fs@4.2.11:
    resolution: {integrity: sha512-RbJ5/jmFcNNCcDV5o9eTnBLJ/HszWV0P73bc+Ff4nS/rJj+YaS6IGyiOL0VoBYX+l1Wrl3k63h/KrH+nhJ0XvQ==}
    dev: true

  /graphemer@1.4.0:
    resolution: {integrity: sha512-EtKwoO6kxCL9WO5xipiHTZlSzBm7WLT627TqC/uVRd0HKmq8NXyebnNYxDoBi7wt8eTWrUrKXCOVaFq9x1kgag==}
    dev: true

  /handlebars@4.7.8:
    resolution: {integrity: sha512-vafaFqs8MZkRrSX7sFVUdo3ap/eNiLnb4IakshzvP56X5Nr1iGKAIqdX6tMlm6HcNRIkr6AxO5jFEoJzzpT8aQ==}
    engines: {node: '>=0.4.7'}
    hasBin: true
    dependencies:
      minimist: 1.2.8
      neo-async: 2.6.2
      source-map: 0.6.1
      wordwrap: 1.0.0
    optionalDependencies:
      uglify-js: 3.17.4
    dev: true

  /has-bigints@1.0.2:
    resolution: {integrity: sha512-tSvCKtBr9lkF0Ex0aQiP9N+OpV4zi2r/Nee5VkRDbaqv35RLYMzbwQfFSZZH0kR+Rd6302UJZ2p/bJCEoR3VoQ==}
    dev: true

  /has-flag@3.0.0:
    resolution: {integrity: sha512-sKJf1+ceQBr4SMkvQnBDNDtf4TXpVhVGateu0t918bl30FnbE2m4vNLX+VWe/dpjlb+HugGYzW7uQXH98HPEYw==}
    engines: {node: '>=4'}
    dev: true

  /has-flag@4.0.0:
    resolution: {integrity: sha512-EykJT/Q1KjTWctppgIAgfSO0tKVuZUjhgMr17kqTumMl6Afv3EISleU7qZUzoXDFTAHTDC4NOoG/ZxU3EvlMPQ==}
    engines: {node: '>=8'}
    dev: true

  /has-property-descriptors@1.0.0:
    resolution: {integrity: sha512-62DVLZGoiEBDHQyqG4w9xCuZ7eJEwNmJRWw2VY84Oedb7WFcA27fiEVe8oUQx9hAUJ4ekurquucTGwsyO1XGdQ==}
    dependencies:
      get-intrinsic: 1.2.1
    dev: true

  /has-proto@1.0.1:
    resolution: {integrity: sha512-7qE+iP+O+bgF9clE5+UoBFzE65mlBiVj3tKCrlNQ0Ogwm0BjpT/gK4SlLYDMybDh5I3TCTKnPPa0oMG7JDYrhg==}
    engines: {node: '>= 0.4'}
    dev: true

  /has-symbols@1.0.3:
    resolution: {integrity: sha512-l3LCuF6MgDNwTDKkdYGEihYjt5pRPbEg46rtlmnSPlUbgmB8LOIrKJbYYFBSbnPaJexMKtiPO8hmeRjRz2Td+A==}
    engines: {node: '>= 0.4'}
    dev: true

  /has-tostringtag@1.0.0:
    resolution: {integrity: sha512-kFjcSNhnlGV1kyoGk7OXKSawH5JOb/LzUc5w9B02hOTO0dfFRjbHQKvg1d6cf3HbeUmtU9VbbV3qzZ2Teh97WQ==}
    engines: {node: '>= 0.4'}
    dependencies:
      has-symbols: 1.0.3
    dev: true

  /has@1.0.4:
    resolution: {integrity: sha512-qdSAmqLF6209RFj4VVItywPMbm3vWylknmB3nvNiUIs72xAimcM8nVYxYr7ncvZq5qzk9MKIZR8ijqD/1QuYjQ==}
    engines: {node: '>= 0.4.0'}
    dev: true

  /hash-sum@2.0.0:
    resolution: {integrity: sha512-WdZTbAByD+pHfl/g9QSsBIIwy8IT+EsPiKDs0KNX+zSHhdDLFKdZu0BQHljvO+0QI/BasbMSUa8wYNCZTvhslg==}
    dev: true

  /hosted-git-info@2.8.9:
    resolution: {integrity: sha512-mxIDAb9Lsm6DoOJ7xH+5+X4y1LU/4Hi50L9C5sIswK3JzULS4bwk1FvjdBgvYR4bzT4tuUQiC15FE2f5HbLvYw==}
    dev: true

  /hosted-git-info@7.0.1:
    resolution: {integrity: sha512-+K84LB1DYwMHoHSgaOY/Jfhw3ucPmSET5v98Ke/HdNSw4a0UktWzyW1mjhjpuxxTqOOsfWT/7iVshHmVZ4IpOA==}
    engines: {node: ^16.14.0 || >=18.0.0}
    dependencies:
      lru-cache: 10.1.0
    dev: true

  /html-encoding-sniffer@3.0.0:
    resolution: {integrity: sha512-oWv4T4yJ52iKrufjnyZPkrN0CH3QnrUqdB6In1g5Fe1mia8GmF36gnfNySxoZtxD5+NmYw1EElVXiBk93UeskA==}
    engines: {node: '>=12'}
    dependencies:
      whatwg-encoding: 2.0.0
    dev: true

  /html-escaper@2.0.2:
    resolution: {integrity: sha512-H2iMtd0I4Mt5eYiapRdIDjp+XzelXQ0tFE4JS7YFwFevXXMmOp9myNrUvCg0D6ws8iqkRPBfKHgbwig1SmlLfg==}
    dev: true

  /http-proxy-agent@5.0.0:
    resolution: {integrity: sha512-n2hY8YdoRE1i7r6M0w9DIw5GgZN0G25P8zLCRQ8rjXtTU3vsNFBI/vWK/UIeE6g5MUUz6avwAPXmL6Fy9D/90w==}
    engines: {node: '>= 6'}
    dependencies:
      '@tootallnate/once': 2.0.0
      agent-base: 6.0.2
      debug: 4.3.4
    transitivePeerDependencies:
      - supports-color
    dev: true

  /http-proxy-agent@7.0.0:
    resolution: {integrity: sha512-+ZT+iBxVUQ1asugqnD6oWoRiS25AkjNfG085dKJGtGxkdwLQrMKU5wJr2bOOFAXzKcTuqq+7fZlTMgG3SRfIYQ==}
    engines: {node: '>= 14'}
    dependencies:
      agent-base: 7.1.0
      debug: 4.3.4
    transitivePeerDependencies:
      - supports-color
    dev: true

  /https-proxy-agent@5.0.1:
    resolution: {integrity: sha512-dFcAjpTQFgoLMzC2VwU+C/CbS7uRL0lWmxDITmqm7C+7F0Odmj6s9l6alZc6AELXhrnggM2CeWSXHGOdX2YtwA==}
    engines: {node: '>= 6'}
    dependencies:
      agent-base: 6.0.2
      debug: 4.3.4
    transitivePeerDependencies:
      - supports-color
    dev: true

  /https-proxy-agent@7.0.2:
    resolution: {integrity: sha512-NmLNjm6ucYwtcUmL7JQC1ZQ57LmHP4lT15FQ8D61nak1rO6DH+fz5qNK2Ap5UN4ZapYICE3/0KodcLYSPsPbaA==}
    engines: {node: '>= 14'}
    dependencies:
      agent-base: 7.1.0
      debug: 4.3.4
    transitivePeerDependencies:
      - supports-color
    dev: true

  /human-signals@2.1.0:
    resolution: {integrity: sha512-B4FFZ6q/T2jhhksgkbEW3HBvWIfDW85snkQgawt07S7J5QXTk6BkNV+0yAeZrM5QpMAdYlocGoljn0sJ/WQkFw==}
    engines: {node: '>=10.17.0'}
    dev: true

  /human-signals@5.0.0:
    resolution: {integrity: sha512-AXcZb6vzzrFAUE61HnN4mpLqd/cSIwNQjtNWR0euPm6y0iqx3G4gOXaIDdtdDwZmhwe82LA6+zinmW4UBWVePQ==}
    engines: {node: '>=16.17.0'}
    dev: true

  /iconv-lite@0.6.3:
    resolution: {integrity: sha512-4fCk79wshMdzMp2rH06qWrJE4iolqLhCUH+OiuIgU++RB0+94NlDL81atO7GX55uUKueo0txHNtvEyI6D7WdMw==}
    engines: {node: '>=0.10.0'}
    dependencies:
      safer-buffer: 2.1.2
    dev: true

<<<<<<< HEAD
  /icss-utils@5.1.0(postcss@8.4.31):
=======
  /icss-replace-symbols@1.1.0:
    resolution: {integrity: sha512-chIaY3Vh2mh2Q3RGXttaDIzeiPvaVXJ+C4DAh/w3c37SKZ/U6PGMmuicR2EQQp9bKG8zLMCl7I+PtIoOOPp8Gg==}
    dev: true

  /icss-utils@5.1.0(postcss@8.4.32):
>>>>>>> d5a88ef9
    resolution: {integrity: sha512-soFhflCVWLfRNOPU3iv5Z9VUdT44xFRbzjLsEzSr5AQmgqPMTHdU3PMT1Cf1ssx8fLNJDA1juftYl+PUcv3MqA==}
    engines: {node: ^10 || ^12 || >= 14}
    peerDependencies:
      postcss: ^8.1.0
    dependencies:
      postcss: 8.4.32
    dev: true

  /ieee754@1.2.1:
    resolution: {integrity: sha512-dcyqhDvX1C46lXZcVqCpK+FtMRQVdIMN6/Df5js2zouUsqG7I6sFxitIC+7KYK29KdXOLHdu9zL4sFnoVQnqaA==}
    dev: true

  /ignore@5.2.4:
    resolution: {integrity: sha512-MAb38BcSbH0eHNBxn7ql2NH/kX33OkB3lZ1BNdh7ENeRChHTYsTvWrMubiIAMNS2llXEEgZ1MUOBtXChP3kaFQ==}
    engines: {node: '>= 4'}
    dev: true

  /immediate@3.0.6:
    resolution: {integrity: sha512-XXOFtyqDjNDAQxVfYxuF7g9Il/IbWmmlQg2MYKOH8ExIT1qg6xc4zyS3HaEEATgs1btfzxq15ciUiY7gjSXRGQ==}
    dev: false

  /immutable@4.3.4:
    resolution: {integrity: sha512-fsXeu4J4i6WNWSikpI88v/PcVflZz+6kMhUfIwc5SY+poQRPnaf5V7qds6SUyUN3cVxEzuCab7QIoLOQ+DQ1wA==}
    dev: true

  /import-fresh@3.3.0:
    resolution: {integrity: sha512-veYYhQa+D1QBKznvhUHxb8faxlrwUnxseDAbAp457E0wLNio2bOSKnjYDhMj+YiAq61xrMGhQk9iXVk5FzgQMw==}
    engines: {node: '>=6'}
    dependencies:
      parent-module: 1.0.1
      resolve-from: 4.0.0
    dev: true

  /import-meta-resolve@3.0.0:
    resolution: {integrity: sha512-4IwhLhNNA8yy445rPjD/lWh++7hMDOml2eHtd58eG7h+qK3EryMuuRbsHGPikCoAgIkkDnckKfWSk2iDla/ejg==}
    dev: true

  /imurmurhash@0.1.4:
    resolution: {integrity: sha512-JmXMZ6wuvDmLiHEml9ykzqO6lwFbof0GG4IkcGaENdCRDDmMVnny7s5HsIgHCbaq0w2MyPhDqkhTUgS2LU2PHA==}
    engines: {node: '>=0.8.19'}
    dev: true

  /inflight@1.0.6:
    resolution: {integrity: sha512-k92I/b08q4wvFscXCLvqfsHCrjrF7yiXsQuIVvVE7N82W3+aqpzuUdBbfhWcy/FZR3/4IgflMgKLOsvPDrGCJA==}
    dependencies:
      once: 1.4.0
      wrappy: 1.0.2
    dev: true

  /inherits@2.0.4:
    resolution: {integrity: sha512-k/vGaX4/Yla3WzyMCvTQOXYeIHvqOKtnqBduzTHpzpQZzAskKMhZ2K+EnBiSM9zGSoIFeMpXKxa4dYeZIQqewQ==}

  /ini@1.3.8:
    resolution: {integrity: sha512-JV/yugV2uzW5iMRSiZAyDtQd+nxtUnjeLt0acNdw98kKLrvuRVyB80tsREOE7yvGVgalhZ6RNXCmEHkUKBKxew==}
    dev: true

  /internal-slot@1.0.5:
    resolution: {integrity: sha512-Y+R5hJrzs52QCG2laLn4udYVnxsfny9CpOhNhUvk/SSSVyF6T27FzRbF0sroPidSu3X8oEAkOn2K804mjpt6UQ==}
    engines: {node: '>= 0.4'}
    dependencies:
      get-intrinsic: 1.2.1
      has: 1.0.4
      side-channel: 1.0.4
    dev: true

  /ip@1.1.8:
    resolution: {integrity: sha512-PuExPYUiu6qMBQb4l06ecm6T6ujzhmh+MeJcW9wa89PoAz5pvd4zPgN5WJV104mb6S2T1AwNIAaB70JNrLQWhg==}
    dev: true

  /ip@2.0.0:
    resolution: {integrity: sha512-WKa+XuLG1A1R0UWhl2+1XQSi+fZWMsYKffMZTTYsiZaUD8k2yDAj5atimTUD2TZkyCkNEeYE5NhFZmupOGtjYQ==}
    dev: true

  /is-array-buffer@3.0.2:
    resolution: {integrity: sha512-y+FyyR/w8vfIRq4eQcM1EYgSTnmHXPqaF+IgzgraytCFq5Xh8lllDVmAZolPJiZttZLeFSINPYMaEJ7/vWUa1w==}
    dependencies:
      call-bind: 1.0.5
      get-intrinsic: 1.2.1
      is-typed-array: 1.1.12
    dev: true

  /is-arrayish@0.2.1:
    resolution: {integrity: sha512-zz06S8t0ozoDXMG+ube26zeCTNXcKIPJZJi8hBrF4idCLms4CG9QtK7qBl1boi5ODzFpjswb5JPmHCbMpjaYzg==}
    dev: true

  /is-bigint@1.0.4:
    resolution: {integrity: sha512-zB9CruMamjym81i2JZ3UMn54PKGsQzsJeo6xvN3HJJ4CAsQNB6iRutp2To77OfCNuoxspsIhzaPoO1zyCEhFOg==}
    dependencies:
      has-bigints: 1.0.2
    dev: true

  /is-binary-path@2.1.0:
    resolution: {integrity: sha512-ZMERYes6pDydyuGidse7OsHxtbI7WVeUEozgR/g7rd0xUimYNlvZRE/K2MgZTjWy725IfelLeVcEM97mmtRGXw==}
    engines: {node: '>=8'}
    dependencies:
      binary-extensions: 2.2.0
    dev: true

  /is-boolean-object@1.1.2:
    resolution: {integrity: sha512-gDYaKHJmnj4aWxyj6YHyXVpdQawtVLHU5cb+eztPGczf6cjuTdwve5ZIEfgXqH4e57An1D1AKf8CZ3kYrQRqYA==}
    engines: {node: '>= 0.4'}
    dependencies:
      call-bind: 1.0.5
      has-tostringtag: 1.0.0
    dev: true

  /is-builtin-module@3.2.1:
    resolution: {integrity: sha512-BSLE3HnV2syZ0FK0iMA/yUGplUeMmNz4AW5fnTunbCIqZi4vG3WjJT9FHMy5D69xmAYBHXQhJdALdpwVxV501A==}
    engines: {node: '>=6'}
    dependencies:
      builtin-modules: 3.3.0
    dev: true

  /is-callable@1.2.7:
    resolution: {integrity: sha512-1BC0BVFhS/p0qtw6enp8e+8OD0UrK0oFLztSjNzhcKA3WDuJxxAPXzPuPtKkjEY9UUoEWlX/8fgKeu2S8i9JTA==}
    engines: {node: '>= 0.4'}
    dev: true

  /is-core-module@2.13.0:
    resolution: {integrity: sha512-Z7dk6Qo8pOCp3l4tsX2C5ZVas4V+UxwQodwZhLopL91TX8UyyHEXafPcyoeeWuLrwzHcr3igO78wNLwHJHsMCQ==}
    dependencies:
      has: 1.0.4
    dev: true

  /is-date-object@1.0.5:
    resolution: {integrity: sha512-9YQaSxsAiSwcvS33MBk3wTCVnWK+HhF8VZR2jRxehM16QcVOdHqPn4VPHmRK4lSr38n9JriurInLcP90xsYNfQ==}
    engines: {node: '>= 0.4'}
    dependencies:
      has-tostringtag: 1.0.0
    dev: true

  /is-docker@2.2.1:
    resolution: {integrity: sha512-F+i2BKsFrH66iaUFc0woD8sLy8getkwTwtOBjvs56Cx4CgJDeKQeqfz8wAYiSb8JOprWhHH5p77PbmYCvvUuXQ==}
    engines: {node: '>=8'}
    hasBin: true
    dev: true

  /is-expression@4.0.0:
    resolution: {integrity: sha512-zMIXX63sxzG3XrkHkrAPvm/OVZVSCPNkwMHU8oTX7/U3AL78I0QXCEICXUM13BIa8TYGZ68PiTKfQz3yaTNr4A==}
    dependencies:
      acorn: 7.4.1
      object-assign: 4.1.1
    dev: true

  /is-extglob@2.1.1:
    resolution: {integrity: sha512-SbKbANkN603Vi4jEZv49LeVJMn4yGwsbzZworEoyEiutsN3nJYdbO36zfhGJ6QEDpOZIFkDtnq5JRxmvl3jsoQ==}
    engines: {node: '>=0.10.0'}
    dev: true

  /is-fullwidth-code-point@3.0.0:
    resolution: {integrity: sha512-zymm5+u+sCsSWyD9qNaejV3DFvhCKclKdizYaJUuHA83RLjb7nSuGnddCHGv0hk+KY7BMAlsWeK4Ueg6EV6XQg==}
    engines: {node: '>=8'}
    dev: true

  /is-fullwidth-code-point@4.0.0:
    resolution: {integrity: sha512-O4L094N2/dZ7xqVdrXhh9r1KODPJpFms8B5sGdJLPy664AgvXsreZUyCQQNItZRDlYug4xStLjNp/sz3HvBowQ==}
    engines: {node: '>=12'}
    dev: true

  /is-glob@4.0.3:
    resolution: {integrity: sha512-xelSayHH36ZgE7ZWhli7pW34hNbNl8Ojv5KVmkJD4hBdD3th8Tfk9vYasLM+mXWOZhFkgZfxhLSnrwRr4elSSg==}
    engines: {node: '>=0.10.0'}
    dependencies:
      is-extglob: 2.1.1
    dev: true

  /is-module@1.0.0:
    resolution: {integrity: sha512-51ypPSPCoTEIN9dy5Oy+h4pShgJmPCygKfyRCISBI+JoWT/2oJvK8QPxmwv7b/p239jXrm9M1mlQbyKJ5A152g==}
    dev: true

  /is-negative-zero@2.0.2:
    resolution: {integrity: sha512-dqJvarLawXsFbNDeJW7zAz8ItJ9cd28YufuuFzh0G8pNHjJMnY08Dv7sYX2uF5UpQOwieAeOExEYAWWfu7ZZUA==}
    engines: {node: '>= 0.4'}
    dev: true

  /is-number-object@1.0.7:
    resolution: {integrity: sha512-k1U0IRzLMo7ZlYIfzRu23Oh6MiIFasgpb9X76eqfFZAqwH44UI4KTBvBYIZ1dSL9ZzChTB9ShHfLkR4pdW5krQ==}
    engines: {node: '>= 0.4'}
    dependencies:
      has-tostringtag: 1.0.0
    dev: true

  /is-number@7.0.0:
    resolution: {integrity: sha512-41Cifkg6e8TylSpdtTpeLVMqvSBEVzTttHvERD741+pnZ8ANv0004MRL43QKPDlK9cGvNp6NZWZUBlbGXYxxng==}
    engines: {node: '>=0.12.0'}
    dev: true

  /is-obj@2.0.0:
    resolution: {integrity: sha512-drqDG3cbczxxEJRoOXcOjtdp1J/lyp1mNn0xaznRs8+muBhgQcrnbspox5X5fOw0HnMnbfDzvnEMEtqDEJEo8w==}
    engines: {node: '>=8'}
    dev: true

  /is-path-inside@3.0.3:
    resolution: {integrity: sha512-Fd4gABb+ycGAmKou8eMftCupSir5lRxqf4aD/vd0cD2qc4HL07OjCeuHMr8Ro4CoMaeCKDB0/ECBOVWjTwUvPQ==}
    engines: {node: '>=8'}
    dev: true

  /is-port-reachable@4.0.0:
    resolution: {integrity: sha512-9UoipoxYmSk6Xy7QFgRv2HDyaysmgSG75TFQs6S+3pDM7ZhKTF/bskZV+0UlABHzKjNVhPjYCLfeZUEg1wXxig==}
    engines: {node: ^12.20.0 || ^14.13.1 || >=16.0.0}
    dev: true

  /is-potential-custom-element-name@1.0.1:
    resolution: {integrity: sha512-bCYeRA2rVibKZd+s2625gGnGF/t7DSqDs4dP7CrLA1m7jKWz6pps0LpYLJN8Q64HtmPKJ1hrN3nzPNKFEKOUiQ==}
    dev: true

  /is-promise@2.2.2:
    resolution: {integrity: sha512-+lP4/6lKUBfQjZ2pdxThZvLUAafmZb8OAxFb8XXtiQmS35INgr85hdOGoEs124ez1FCnZJt6jau/T+alh58QFQ==}
    dev: true

  /is-reference@1.2.1:
    resolution: {integrity: sha512-U82MsXXiFIrjCK4otLT+o2NA2Cd2g5MLoOVXUZjIOhLurrRxpEXzI8O0KZHr3IjLvlAH1kTPYSuqer5T9ZVBKQ==}
    dependencies:
      '@types/estree': 1.0.3
    dev: true

  /is-regex@1.1.4:
    resolution: {integrity: sha512-kvRdxDsxZjhzUX07ZnLydzS1TU/TJlTUHHY4YLL87e37oUA49DfkLqgy+VjFocowy29cKvcSiu+kIv728jTTVg==}
    engines: {node: '>= 0.4'}
    dependencies:
      call-bind: 1.0.5
      has-tostringtag: 1.0.0
    dev: true

  /is-shared-array-buffer@1.0.2:
    resolution: {integrity: sha512-sqN2UDu1/0y6uvXyStCOzyhAjCSlHceFoMKJW8W9EU9cvic/QdsZ0kEU93HEy3IUEFZIiH/3w+AH/UQbPHNdhA==}
    dependencies:
      call-bind: 1.0.5
    dev: true

  /is-stream@2.0.1:
    resolution: {integrity: sha512-hFoiJiTl63nn+kstHGBtewWSKnQLpyb155KHheA1l39uvtO9nWIop1p3udqPcUd/xbF1VLMO4n7OI6p7RbngDg==}
    engines: {node: '>=8'}
    dev: true

  /is-stream@3.0.0:
    resolution: {integrity: sha512-LnQR4bZ9IADDRSkvpqMGvt/tEJWclzklNgSw48V5EAaAeDd6qGvN8ei6k5p0tvxSR171VmGyHuTiAOfxAbr8kA==}
    engines: {node: ^12.20.0 || ^14.13.1 || >=16.0.0}
    dev: true

  /is-string@1.0.7:
    resolution: {integrity: sha512-tE2UXzivje6ofPW7l23cjDOMa09gb7xlAqG6jG5ej6uPV32TlWP3NKPigtaGeHNu9fohccRYvIiZMfOOnOYUtg==}
    engines: {node: '>= 0.4'}
    dependencies:
      has-tostringtag: 1.0.0
    dev: true

  /is-symbol@1.0.4:
    resolution: {integrity: sha512-C/CPBqKWnvdcxqIARxyOh4v1UUEOCHpgDa0WYgpKDFMszcrPcffg5uhwSgPCLD2WWxmq6isisz87tzT01tuGhg==}
    engines: {node: '>= 0.4'}
    dependencies:
      has-symbols: 1.0.3
    dev: true

  /is-text-path@2.0.0:
    resolution: {integrity: sha512-+oDTluR6WEjdXEJMnC2z6A4FRwFoYuvShVVEGsS7ewc0UTi2QtAKMDJuL4BDEVt+5T7MjFo12RP8ghOM75oKJw==}
    engines: {node: '>=8'}
    dependencies:
      text-extensions: 2.4.0
    dev: true

  /is-typed-array@1.1.12:
    resolution: {integrity: sha512-Z14TF2JNG8Lss5/HMqt0//T9JeHXttXy5pH/DBU4vi98ozO2btxzq9MwYDZYnKwU8nRsz/+GVFVRDq3DkVuSPg==}
    engines: {node: '>= 0.4'}
    dependencies:
      which-typed-array: 1.1.13
    dev: true

  /is-weakref@1.0.2:
    resolution: {integrity: sha512-qctsuLZmIQ0+vSSMfoVvyFe2+GSEvnmZ2ezTup1SBse9+twCCeial6EEi3Nc2KFcf6+qz2FBPnjXsk8xhKSaPQ==}
    dependencies:
      call-bind: 1.0.5
    dev: true

  /is-wsl@2.2.0:
    resolution: {integrity: sha512-fKzAra0rGJUUBwGBgNkHZuToZcn+TtXHpeCgmkMJMMYx1sQDYaCSyjJBSCa2nH1DGm7s3n1oBnohoVTBaN7Lww==}
    engines: {node: '>=8'}
    dependencies:
      is-docker: 2.2.1
    dev: true

  /isarray@1.0.0:
    resolution: {integrity: sha512-VLghIWNM6ELQzo7zwmcg0NmTVyWKYjvIeM83yjp0wRDTmUnrM678fQbcKBo6n2CJEF0szoG//ytg+TKla89ALQ==}
    dev: false

  /isarray@2.0.5:
    resolution: {integrity: sha512-xHjhDr3cNBK0BzdUJSPXZntQUx/mwMS5Rw4A7lPJ90XGAO6ISP/ePDNuo0vhqOZU+UD5JoodwCAAoZQd3FeAKw==}
    dev: true

  /isexe@2.0.0:
    resolution: {integrity: sha512-RHxMLp9lnKHGHRng9QFhRCMbYAcVpn69smSGcq3f36xjgVVWThj4qqLbTLlq7Ssj8B+fIQ1EuCEGI2lKsyQeIw==}
    dev: true

  /istanbul-lib-coverage@3.2.0:
    resolution: {integrity: sha512-eOeJ5BHCmHYvQK7xt9GkdHuzuCGS1Y6g9Gvnx3Ym33fz/HpLRYxiS0wHNr+m/MBC8B647Xt608vCDEvhl9c6Mw==}
    engines: {node: '>=8'}
    dev: true

  /istanbul-lib-instrument@6.0.1:
    resolution: {integrity: sha512-EAMEJBsYuyyztxMxW3g7ugGPkrZsV57v0Hmv3mm1uQsmB+QnZuepg731CRaIgeUVSdmsTngOkSnauNF8p7FIhA==}
    engines: {node: '>=10'}
    dependencies:
      '@babel/core': 7.23.5
      '@babel/parser': 7.23.5
      '@istanbuljs/schema': 0.1.3
      istanbul-lib-coverage: 3.2.0
      semver: 7.5.4
    transitivePeerDependencies:
      - supports-color
    dev: true

  /istanbul-lib-report@3.0.1:
    resolution: {integrity: sha512-GCfE1mtsHGOELCU8e/Z7YWzpmybrx/+dSTfLrvY8qRmaY6zXTKWn6WQIjaAFw069icm6GVMNkgu0NzI4iPZUNw==}
    engines: {node: '>=10'}
    dependencies:
      istanbul-lib-coverage: 3.2.0
      make-dir: 4.0.0
      supports-color: 7.2.0
    dev: true

  /istanbul-lib-source-maps@4.0.1:
    resolution: {integrity: sha512-n3s8EwkdFIJCG3BPKBYvskgXGoy88ARzvegkitk60NxRdwltLOTaH7CUiMRXvwYorl0Q712iEjcWB+fK/MrWVw==}
    engines: {node: '>=10'}
    dependencies:
      debug: 4.3.4
      istanbul-lib-coverage: 3.2.0
      source-map: 0.6.1
    transitivePeerDependencies:
      - supports-color
    dev: true

  /istanbul-reports@3.1.6:
    resolution: {integrity: sha512-TLgnMkKg3iTDsQ9PbPTdpfAK2DzjF9mqUG7RMgcQl8oFjad8ob4laGxv5XV5U9MAfx8D6tSJiUyuAwzLicaxlg==}
    engines: {node: '>=8'}
    dependencies:
      html-escaper: 2.0.2
      istanbul-lib-report: 3.0.1
    dev: true

  /jackspeak@2.3.6:
    resolution: {integrity: sha512-N3yCS/NegsOBokc8GAdM8UcmfsKiSS8cipheD/nivzr700H+nsMOxJjQnvwOcRYVuFkdH0wGUvW2WbXGmrZGbQ==}
    engines: {node: '>=14'}
    dependencies:
      '@isaacs/cliui': 8.0.2
    optionalDependencies:
      '@pkgjs/parseargs': 0.11.0
    dev: true

  /js-stringify@1.0.2:
    resolution: {integrity: sha512-rtS5ATOo2Q5k1G+DADISilDA6lv79zIiwFd6CcjuIxGKLFm5C+RLImRscVap9k55i+MOZwgliw+NejvkLuGD5g==}
    dev: true

  /js-tokens@4.0.0:
    resolution: {integrity: sha512-RdJUflcE3cUzKiMqQgsCu06FPu9UdIJO0beYbPhHN4k6apgJtifcoCtT9bcxOpYBtpD2kCM6Sbzg4CausW/PKQ==}
    requiresBuild: true
    dev: true

  /js-yaml@4.1.0:
    resolution: {integrity: sha512-wpxZs9NoxZaJESJGIZTyDEaYpl0FKSA+FB9aJiyemKhMwkxQg63h4T1KJgUGHpTqPDNRcmmYLugrRjJlBtWvRA==}
    hasBin: true
    dependencies:
      argparse: 2.0.1
    dev: true

  /jsdom@22.1.0:
    resolution: {integrity: sha512-/9AVW7xNbsBv6GfWho4TTNjEo9fe6Zhf9O7s0Fhhr3u+awPwAJMKwAMXnkk5vBxflqLW9hTHX/0cs+P3gW+cQw==}
    engines: {node: '>=16'}
    peerDependencies:
      canvas: ^2.5.0
    peerDependenciesMeta:
      canvas:
        optional: true
    dependencies:
      abab: 2.0.6
      cssstyle: 3.0.0
      data-urls: 4.0.0
      decimal.js: 10.4.3
      domexception: 4.0.0
      form-data: 4.0.0
      html-encoding-sniffer: 3.0.0
      http-proxy-agent: 5.0.0
      https-proxy-agent: 5.0.1
      is-potential-custom-element-name: 1.0.1
      nwsapi: 2.2.7
      parse5: 7.1.2
      rrweb-cssom: 0.6.0
      saxes: 6.0.0
      symbol-tree: 3.2.4
      tough-cookie: 4.1.3
      w3c-xmlserializer: 4.0.0
      webidl-conversions: 7.0.0
      whatwg-encoding: 2.0.0
      whatwg-mimetype: 3.0.0
      whatwg-url: 12.0.1
      ws: 8.14.2
      xml-name-validator: 4.0.0
    transitivePeerDependencies:
      - bufferutil
      - supports-color
      - utf-8-validate
    dev: true

  /jsesc@2.5.2:
    resolution: {integrity: sha512-OYu7XEzjkCQ3C5Ps3QIZsQfNpqoJyZZA99wd9aWd05NCtC5pWOkShK2mkL6HXQR6/Cy2lbNdPlZBpuQHXE63gA==}
    engines: {node: '>=4'}
    hasBin: true
    dev: true

  /json-buffer@3.0.1:
    resolution: {integrity: sha512-4bV5BfR2mqfQTJm+V5tPPdf+ZpuhiIvTuAB5g8kcrXOZpTT/QwwVRWBywX1ozr6lEuPdbHxwaJlm9G6mI2sfSQ==}
    dev: true

  /json-parse-better-errors@1.0.2:
    resolution: {integrity: sha512-mrqyZKfX5EhL7hvqcV6WG1yYjnjeuYDzDhhcAAUrq8Po85NBQBJP+ZDUT75qZQ98IkUoBqdkExkukOU7Ts2wrw==}
    dev: true

  /json-parse-even-better-errors@2.3.1:
    resolution: {integrity: sha512-xyFwyhro/JEof6Ghe2iz2NcXoj2sloNsWr/XsERDK/oiPCfaNhl5ONfp+jQdAZRQQ0IJWNzH9zIZF7li91kh2w==}
    dev: true

  /json-parse-even-better-errors@3.0.0:
    resolution: {integrity: sha512-iZbGHafX/59r39gPwVPRBGw0QQKnA7tte5pSMrhWOW7swGsVvVTjmfyAV9pNqk8YGT7tRCdxRu8uzcgZwoDooA==}
    engines: {node: ^14.17.0 || ^16.13.0 || >=18.0.0}
    dev: true

  /json-schema-traverse@0.4.1:
    resolution: {integrity: sha512-xbbCH5dCYU5T8LcEhhuh7HJ88HXuW3qsI3Y0zOZFKfZEHcpWiHU/Jxzk629Brsab/mMiHQti9wMP+845RPe3Vg==}
    dev: true

  /json-schema-traverse@1.0.0:
    resolution: {integrity: sha512-NM8/P9n3XjXhIZn1lLhkFaACTOURQXjWhV4BA/RnOv8xvgqtqpAX9IO4mRQxSx1Rlo4tqzeqb0sOlruaOy3dug==}
    dev: true

  /json-stable-stringify-without-jsonify@1.0.1:
    resolution: {integrity: sha512-Bdboy+l7tA3OGW6FjyFHWkP5LuByj1Tk33Ljyq0axyzdk9//JSi2u3fP1QSmd1KNwq6VOKYGlAu87CisVir6Pw==}
    dev: true

  /json-stringify-safe@5.0.1:
    resolution: {integrity: sha512-ZClg6AaYvamvYEE82d3Iyd3vSSIjQ+odgjaTzRuO3s7toCdFKczob2i0zCh7JE8kWn17yvAWhUVxvqGwUalsRA==}
    dev: true

  /json5@2.2.3:
    resolution: {integrity: sha512-XmOWe7eyHYH14cLdVPoyg+GOH3rYX++KpzrylJwSW98t3Nk+U8XOl8FWKOgwtzdb8lXGf6zYwDUzeHMWfxasyg==}
    engines: {node: '>=6'}
    hasBin: true
    dev: true

  /jsonc-parser@3.2.0:
    resolution: {integrity: sha512-gfFQZrcTc8CnKXp6Y4/CBT3fTc0OVuDofpre4aEeEpSBPV5X5v4+Vmx+8snU7RLPrNHPKSgLxGo9YuQzz20o+w==}
    dev: true

  /jsonfile@4.0.0:
    resolution: {integrity: sha512-m6F1R3z8jjlf2imQHS2Qez5sjKWQzbuuhuJ/FKYFRZvPE3PuHcSMVZzfsLhGVOkfd20obL5SWEBew5ShlquNxg==}
    optionalDependencies:
      graceful-fs: 4.2.11
    dev: true

  /jsonparse@1.3.1:
    resolution: {integrity: sha512-POQXvpdL69+CluYsillJ7SUhKvytYjW9vG/GKpnf+xP8UWgYEM/RaMzHHofbALDiKbbP1W8UEYmgGl39WkPZsg==}
    engines: {'0': node >= 0.2.0}
    dev: true

  /jstransformer@1.0.0:
    resolution: {integrity: sha512-C9YK3Rf8q6VAPDCCU9fnqo3mAfOH6vUGnMcP4AQAYIEpWtfGLpwOTmZ+igtdK5y+VvI2n3CyYSzy4Qh34eq24A==}
    dependencies:
      is-promise: 2.2.2
      promise: 7.3.1
    dev: true

  /jszip@3.10.1:
    resolution: {integrity: sha512-xXDvecyTpGLrqFrvkrUSoxxfJI5AH7U8zxxtVclpsUtMCq4JQ290LY8AW5c7Ggnr/Y/oK+bQMbqK2qmtk3pN4g==}
    dependencies:
      lie: 3.3.0
      pako: 1.0.11
      readable-stream: 2.3.8
      setimmediate: 1.0.5
    dev: false

  /keyv@4.5.4:
    resolution: {integrity: sha512-oxVHkHR/EJf2CNXnWxRLW6mg7JyCCUcG0DtEGmL2ctUo1PNTin1PUil+r/+4r5MpVgC/fn1kjsx7mjSujKqIpw==}
    dependencies:
      json-buffer: 3.0.1
    dev: true

  /levn@0.4.1:
    resolution: {integrity: sha512-+bT2uH4E5LGE7h/n3evcS/sQlJXCpIp6ym8OWJ5eV6+67Dsql/LaaT7qJBAt2rzfoa/5QBGBhxDix1dMt2kQKQ==}
    engines: {node: '>= 0.8.0'}
    dependencies:
      prelude-ls: 1.2.1
      type-check: 0.4.0
    dev: true

  /lie@3.3.0:
    resolution: {integrity: sha512-UaiMJzeWRlEujzAuw5LokY1L5ecNQYZKfmyZ9L7wDHb/p5etKaxXhohBcrw0EYby+G/NA52vRSN4N39dxHAIwQ==}
    dependencies:
      immediate: 3.0.6
    dev: false

  /lilconfig@2.1.0:
    resolution: {integrity: sha512-utWOt/GHzuUxnLKxB6dk81RoOeoNeHgbrXiuGk4yyF5qlRz+iIVWu56E2fqGHFrXz0QNUhLB/8nKqvRH66JKGQ==}
    engines: {node: '>=10'}
    dev: true

  /lines-and-columns@1.2.4:
    resolution: {integrity: sha512-7ylylesZQ/PV29jhEDl3Ufjo6ZX7gCqJr5F7PKrqc93v7fzSymt1BpwEU8nAUXs8qzzvqhbjhK5QZg6Mt/HkBg==}
    dev: true

  /lines-and-columns@2.0.3:
    resolution: {integrity: sha512-cNOjgCnLB+FnvWWtyRTzmB3POJ+cXxTA81LoW7u8JdmhfXzriropYwpjShnz1QLLWsQwY7nIxoDmcPTwphDK9w==}
    engines: {node: ^12.20.0 || ^14.13.1 || >=16.0.0}
    dev: true

  /lint-staged@15.1.0:
    resolution: {integrity: sha512-ZPKXWHVlL7uwVpy8OZ7YQjYDAuO5X4kMh0XgZvPNxLcCCngd0PO5jKQyy3+s4TL2EnHoIXIzP1422f/l3nZKMw==}
    engines: {node: '>=18.12.0'}
    hasBin: true
    dependencies:
      chalk: 5.3.0
      commander: 11.1.0
      debug: 4.3.4
      execa: 8.0.1
      lilconfig: 2.1.0
      listr2: 7.0.2
      micromatch: 4.0.5
      pidtree: 0.6.0
      string-argv: 0.3.2
      yaml: 2.3.4
    transitivePeerDependencies:
      - supports-color
    dev: true

  /listr2@7.0.2:
    resolution: {integrity: sha512-rJysbR9GKIalhTbVL2tYbF2hVyDnrf7pFUZBwjPaMIdadYHmeT+EVi/Bu3qd7ETQPahTotg2WRCatXwRBW554g==}
    engines: {node: '>=16.0.0'}
    dependencies:
      cli-truncate: 3.1.0
      colorette: 2.0.20
      eventemitter3: 5.0.1
      log-update: 5.0.1
      rfdc: 1.3.0
      wrap-ansi: 8.1.0
    dev: true

  /load-json-file@4.0.0:
    resolution: {integrity: sha512-Kx8hMakjX03tiGTLAIdJ+lL0htKnXjEZN6hk/tozf/WOuYGdZBJrZ+rCJRbVCugsjB3jMLn9746NsQIf5VjBMw==}
    engines: {node: '>=4'}
    dependencies:
      graceful-fs: 4.2.11
      parse-json: 4.0.0
      pify: 3.0.0
      strip-bom: 3.0.0
    dev: true

  /loader-utils@3.2.1:
    resolution: {integrity: sha512-ZvFw1KWS3GVyYBYb7qkmRM/WwL2TQQBxgCK62rlvm4WpVQ23Nb4tYjApUlfjrEGvOs7KHEsmyUn75OHZrJMWPw==}
    engines: {node: '>= 12.13.0'}
    dev: true

  /local-pkg@0.4.3:
    resolution: {integrity: sha512-SFppqq5p42fe2qcZQqqEOiVRXl+WCP1MdT6k7BDEW1j++sp5fIY+/fdRQitvKgB5BrBcmrs5m/L0v2FrU5MY1g==}
    engines: {node: '>=14'}
    dev: true

  /locate-path@6.0.0:
    resolution: {integrity: sha512-iPZK6eYjbxRu3uB4/WZ3EsEIMJFMqAoopl3R+zuq0UjcAm/MO6KCweDgPfP3elTztoKP3KtnVHxTn2NHBSDVUw==}
    engines: {node: '>=10'}
    dependencies:
      p-locate: 5.0.0
    dev: true

  /locate-path@7.2.0:
    resolution: {integrity: sha512-gvVijfZvn7R+2qyPX8mAuKcFGDf6Nc61GdvGafQsHL0sBIxfKzA+usWn4GFC/bk+QdwPUD4kWFJLhElipq+0VA==}
    engines: {node: ^12.20.0 || ^14.13.1 || >=16.0.0}
    dependencies:
      p-locate: 6.0.0
    dev: true

  /lodash.camelcase@4.3.0:
    resolution: {integrity: sha512-TwuEnCnxbc3rAvhf/LbG7tJUDzhqXyFnv3dtzLOPgCG/hODL7WFnsbwktkD7yUV0RrreP/l1PALq/YSg6VvjlA==}
    dev: true

  /lodash.merge@4.6.2:
    resolution: {integrity: sha512-0KpjqXRVvrYyCsX1swR/XTK0va6VQkQM6MNo7PqW77ByjAhoARA8EfrP1N4+KlKj8YS0ZUCtRT/YUuhyYDujIQ==}
    dev: true

  /lodash@4.17.21:
    resolution: {integrity: sha512-v2kDEe57lecTulaDIuNTPy3Ry4gLGJ6Z1O3vE1krgXZNrsQ+LFTGHVxVjcXPs17LhbZVGedAJv8XZ1tvj5FvSg==}
    dev: true

  /log-update@5.0.1:
    resolution: {integrity: sha512-5UtUDQ/6edw4ofyljDNcOVJQ4c7OjDro4h3y8e1GQL5iYElYclVHJ3zeWchylvMaKnDbDilC8irOVyexnA/Slw==}
    engines: {node: ^12.20.0 || ^14.13.1 || >=16.0.0}
    dependencies:
      ansi-escapes: 5.0.0
      cli-cursor: 4.0.0
      slice-ansi: 5.0.0
      strip-ansi: 7.1.0
      wrap-ansi: 8.1.0
    dev: true

  /loupe@2.3.7:
    resolution: {integrity: sha512-zSMINGVYkdpYSOBmLi0D1Uo7JU9nVdQKrHxC8eYlV+9YKK9WePqAlL7lSlorG/U2Fw1w0hTBmaa/jrQ3UbPHtA==}
    dependencies:
      get-func-name: 2.0.2
    dev: true

  /lru-cache@10.1.0:
    resolution: {integrity: sha512-/1clY/ui8CzjKFyjdvwPWJUYKiFVXG2I2cY0ssG7h4+hwk+XOIX7ZSG9Q7TW8TW3Kp3BUSqgFWBLgL4PJ+Blag==}
    engines: {node: 14 || >=16.14}
    dev: true

  /lru-cache@5.1.1:
    resolution: {integrity: sha512-KpNARQA3Iwv+jTA0utUVVbrh+Jlrr1Fv0e56GGzAFOXN7dk/FviaDW8LHmK52DlcH4WP2n6gI8vN1aesBFgo9w==}
    dependencies:
      yallist: 3.1.1
    dev: true

  /lru-cache@6.0.0:
    resolution: {integrity: sha512-Jo6dJ04CmSjuznwJSS3pUeWmd/H0ffTlkXXgwZi+eq1UCmqQwCh+eLsYOYCwY991i2Fah4h1BEMCx4qThGbsiA==}
    engines: {node: '>=10'}
    dependencies:
      yallist: 4.0.0
    dev: true

  /lru-cache@7.18.3:
    resolution: {integrity: sha512-jumlc0BIUrS3qJGgIkWZsyfAM7NCWiBcCDhnd+3NNM5KbBmLTgHVfWBcg6W+rLUsIpzpERPsvwUP7CckAQSOoA==}
    engines: {node: '>=12'}
    dev: true

  /magic-string@0.30.5:
    resolution: {integrity: sha512-7xlpfBaQaP/T6Vh8MO/EqXSW5En6INHEvEXQiuff7Gku0PWjU3uf6w/j9o7O+SpB5fOAkrI5HeoNgwjEO0pFsA==}
    engines: {node: '>=12'}
    dependencies:
      '@jridgewell/sourcemap-codec': 1.4.15

  /make-dir@4.0.0:
    resolution: {integrity: sha512-hXdUTZYIVOt1Ex//jAQi+wTZZpUpwBj/0QsOzqegb3rGMMeJiSEu5xLHnYfBrRV4RH2+OCSOO95Is/7x1WJ4bw==}
    engines: {node: '>=10'}
    dependencies:
      semver: 7.5.4
    dev: true

  /markdown-table@3.0.3:
    resolution: {integrity: sha512-Z1NL3Tb1M9wH4XESsCDEksWoKTdlUafKc4pt0GRwjUyXaCFZ+dc3g2erqB6zm3szA2IUSi7VnPI+o/9jnxh9hw==}
    dev: true

  /marked@9.1.6:
    resolution: {integrity: sha512-jcByLnIFkd5gSXZmjNvS1TlmRhCXZjIzHYlaGkPlLIekG55JDR2Z4va9tZwCiP+/RDERiNhMOFu01xd6O5ct1Q==}
    engines: {node: '>= 16'}
    hasBin: true
    dev: true

  /memorystream@0.3.1:
    resolution: {integrity: sha512-S3UwM3yj5mtUSEfP41UZmt/0SCoVYUcU1rkXv+BQ5Ig8ndL4sPoJNBUJERafdPb5jjHJGuMgytgKvKIf58XNBw==}
    engines: {node: '>= 0.10.0'}
    dev: true

  /meow@12.1.1:
    resolution: {integrity: sha512-BhXM0Au22RwUneMPwSCnyhTOizdWoIEPU9sp0Aqa1PnDMR5Wv2FGXYDjuzJEIX+Eo2Rb8xuYe5jrnm5QowQFkw==}
    engines: {node: '>=16.10'}
    dev: true

  /merge-source-map@1.1.0:
    resolution: {integrity: sha512-Qkcp7P2ygktpMPh2mCQZaf3jhN6D3Z/qVZHSdWvQ+2Ef5HgRAPBO57A77+ENm0CPx2+1Ce/MYKi3ymqdfuqibw==}
    dependencies:
      source-map: 0.6.1
    dev: true

  /merge-stream@2.0.0:
    resolution: {integrity: sha512-abv/qOcuPfk3URPfDzmZU1LKmuw8kT+0nIHvKrKgFrwifol/doWcdA4ZqsWQ8ENrFKkd67Mfpo/LovbIUsbt3w==}
    dev: true

  /merge2@1.4.1:
    resolution: {integrity: sha512-8q7VEgMJW4J8tcfVPy8g09NcQwZdbwFEqhe/WZkoIzjn/3TGDwtOCYtXGxA3O8tPzpczCCDgv+P2P5y00ZJOOg==}
    engines: {node: '>= 8'}
    dev: true

  /micromatch@4.0.5:
    resolution: {integrity: sha512-DMy+ERcEW2q8Z2Po+WNXuw3c5YaUSFjAO5GsJqfEl7UjvtIuFKO6ZrKvcItdy98dwFI2N1tg3zNIdKaQT+aNdA==}
    engines: {node: '>=8.6'}
    dependencies:
      braces: 3.0.2
      picomatch: 2.3.1
    dev: true

  /mime-db@1.33.0:
    resolution: {integrity: sha512-BHJ/EKruNIqJf/QahvxwQZXKygOQ256myeN/Ew+THcAa5q+PjyTTMMeNQC4DZw5AwfvelsUrA6B67NKMqXDbzQ==}
    engines: {node: '>= 0.6'}
    dev: true

  /mime-db@1.52.0:
    resolution: {integrity: sha512-sPU4uV7dYlvtWJxwwxHD0PuihVNiE7TyAbQ5SWxDCB9mUYvOgroQOwYQQOKPJ8CIbE+1ETVlOoK1UC2nU3gYvg==}
    engines: {node: '>= 0.6'}
    dev: true

  /mime-types@2.1.18:
    resolution: {integrity: sha512-lc/aahn+t4/SWV/qcmumYjymLsWfN3ELhpmVuUFjgsORruuZPVSwAQryq+HHGvO/SI2KVX26bx+En+zhM8g8hQ==}
    engines: {node: '>= 0.6'}
    dependencies:
      mime-db: 1.33.0
    dev: true

  /mime-types@2.1.35:
    resolution: {integrity: sha512-ZDY+bPm5zTTF+YpCrAU9nK0UgICYPT0QtT1NZWFv4s++TNkcgVaT0g6+4R2uI4MjQjzysHB1zxuWL50hzaeXiw==}
    engines: {node: '>= 0.6'}
    dependencies:
      mime-db: 1.52.0
    dev: true

  /mimic-fn@2.1.0:
    resolution: {integrity: sha512-OqbOk5oEQeAZ8WXWydlu9HJjz9WVdEIvamMCcXmuqUYjTknH/sqsWvhQ3vgwKFRR1HpjvNBKQ37nbJgYzGqGcg==}
    engines: {node: '>=6'}
    dev: true

  /mimic-fn@4.0.0:
    resolution: {integrity: sha512-vqiC06CuhBTUdZH+RYl8sFrL096vA45Ok5ISO6sE/Mr1jRbGH4Csnhi8f3wKVl7x8mO4Au7Ir9D3Oyv1VYMFJw==}
    engines: {node: '>=12'}
    dev: true

  /minimatch@3.1.2:
    resolution: {integrity: sha512-J7p63hRiAjw1NDEww1W7i37+ByIrOWO5XQQAzZ3VOcL0PNybwpfmV/N05zFAzwQ9USyEcX6t3UO+K5aqBQOIHw==}
    dependencies:
      brace-expansion: 1.1.11
    dev: true

  /minimatch@5.1.6:
    resolution: {integrity: sha512-lKwV/1brpG6mBUFHtb7NUmtABCb2WZZmm2wNiOA5hAb8VdCS4B3dtMWyvcoViccwAW/COERjXLt0zP1zXUN26g==}
    engines: {node: '>=10'}
    dependencies:
      brace-expansion: 2.0.1
    dev: true

  /minimatch@9.0.3:
    resolution: {integrity: sha512-RHiac9mvaRw0x3AYRgDC1CxAP7HTcNrrECeA8YYJeWnpo+2Q5CegtZjaotWTWxDG3UeGA1coE05iH1mPjT/2mg==}
    engines: {node: '>=16 || 14 >=14.17'}
    dependencies:
      brace-expansion: 2.0.1
    dev: true

  /minimist@1.2.8:
    resolution: {integrity: sha512-2yyAR8qBkN3YuheJanUpWC5U3bb5osDywNB8RzDVlDwDHbocAJveqqj1u8+SVD7jkWT4yvsHCpWqqWqAxb0zCA==}
    dev: true

  /minipass@7.0.4:
    resolution: {integrity: sha512-jYofLM5Dam9279rdkWzqHozUo4ybjdZmCsDHePy5V/PbBcVMiSZR97gmAy45aqi8CK1lG2ECd356FU86avfwUQ==}
    engines: {node: '>=16 || 14 >=14.17'}
    dev: true

  /mitt@3.0.1:
    resolution: {integrity: sha512-vKivATfr97l2/QBCYAkXYDbrIWPM2IIKEl7YPhjCvKlG3kE2gm+uBo6nEXK3M5/Ffh/FLpKExzOQ3JJoJGFKBw==}
    dev: true

  /mkdirp-classic@0.5.3:
    resolution: {integrity: sha512-gKLcREMhtuZRwRAfqP3RFW+TK4JqApVBtOIftVgjuABpAtpxhPGaDcfvbhNvD0B8iD1oUr/txX35NjcaY6Ns/A==}
    dev: true

  /mlly@1.4.2:
    resolution: {integrity: sha512-i/Ykufi2t1EZ6NaPLdfnZk2AX8cs0d+mTzVKuPfqPKPatxLApaBoxJQ9x1/uckXtrS/U5oisPMDkNs0yQTaBRg==}
    dependencies:
      acorn: 8.10.0
      pathe: 1.1.1
      pkg-types: 1.0.3
      ufo: 1.3.1
    dev: true

  /monaco-editor@0.44.0:
    resolution: {integrity: sha512-5SmjNStN6bSuSE5WPT2ZV+iYn1/yI9sd4Igtk23ChvqB7kDk9lZbB9F5frsuvpB+2njdIeGGFf2G4gbE6rCC9Q==}
    dev: false

  /ms@2.0.0:
    resolution: {integrity: sha512-Tpp60P6IUJDTuOq/5Z8cdskzJujfwqfOTkrwIwj7IRISpnkJnT6SyJ4PCPnGMoFjC9ddhal5KVIYtAt97ix05A==}
    dev: true

  /ms@2.1.2:
    resolution: {integrity: sha512-sGkPx+VjMtmA6MX27oA4FBFELFCZZ4S4XqeGOXCv68tT+jb3vk/RyaKWP0PTKyWtmLSM0b+adUTEvbs1PEaH2w==}
    dev: true

  /nanoid@3.3.7:
    resolution: {integrity: sha512-eSRppjcPIatRIMC1U6UngP8XFcz8MQWGQdt1MTBQ7NaAmvXDfvNxbvWV3x2y6CdEUciCSsDHDQZbhYaB8QEo2g==}
    engines: {node: ^10 || ^12 || ^13.7 || ^14 || >=15.0.1}
    hasBin: true

  /natural-compare@1.4.0:
    resolution: {integrity: sha512-OWND8ei3VtNC9h7V60qff3SVobHr996CTwgxubgyQYEpg290h9J0buyECNNJexkFm5sOajh5G116RYA1c8ZMSw==}
    dev: true

  /negotiator@0.6.3:
    resolution: {integrity: sha512-+EUsqGPLsM+j/zdChZjsnX51g4XrHFOIXwfnCVPGlQk/k5giakcKsuxCObBRu6DSm9opw/O6slWbJdghQM4bBg==}
    engines: {node: '>= 0.6'}
    dev: true

  /neo-async@2.6.2:
    resolution: {integrity: sha512-Yd3UES5mWCSqR+qNT93S3UoYUkqAZ9lLg8a7g9rimsWmYGK8cVToA4/sF3RrshdyV3sAGMXVUmpMYOw+dLpOuw==}
    dev: true

  /netmask@2.0.2:
    resolution: {integrity: sha512-dBpDMdxv9Irdq66304OLfEmQ9tbNRFnFTuZiLo+bD+r332bBmMJ8GBLXklIXXgxd3+v9+KUnZaUR5PJMa75Gsg==}
    engines: {node: '>= 0.4.0'}
    dev: true

  /nice-try@1.0.5:
    resolution: {integrity: sha512-1nh45deeb5olNY7eX82BkPO7SSxR5SSYJiPTrTdFUVYwAl8CKMA5N9PjTYkHiRjisVcxcQ1HXdLhx2qxxJzLNQ==}
    dev: true

  /node-fetch@2.7.0:
    resolution: {integrity: sha512-c4FRfUm/dbcWZ7U+1Wq0AwCyFL+3nt2bEw05wfxSz+DWpWsitgmSgYmy2dQdWyKC1694ELPqMs/YzUSNozLt8A==}
    engines: {node: 4.x || >=6.0.0}
    peerDependencies:
      encoding: ^0.1.0
    peerDependenciesMeta:
      encoding:
        optional: true
    dependencies:
      whatwg-url: 5.0.0
    dev: true

  /node-releases@2.0.13:
    resolution: {integrity: sha512-uYr7J37ae/ORWdZeQ1xxMJe3NtdmqMC/JZK+geofDrkLUApKRHPd18/TxtBOJ4A0/+uUIliorNrfYV6s1b02eQ==}
    dev: true

  /normalize-package-data@2.5.0:
    resolution: {integrity: sha512-/5CMN3T0R4XTj4DcGaexo+roZSdSFW/0AOOTROrjxzCG1wrWXEsGbRKevjlIL+ZDE4sZlJr5ED4YW0yqmkK+eA==}
    dependencies:
      hosted-git-info: 2.8.9
      resolve: 1.22.8
      semver: 5.7.2
      validate-npm-package-license: 3.0.4
    dev: true

  /normalize-package-data@6.0.0:
    resolution: {integrity: sha512-UL7ELRVxYBHBgYEtZCXjxuD5vPxnmvMGq0jp/dGPKKrN7tfsBh2IY7TlJ15WWwdjRWD3RJbnsygUurTK3xkPkg==}
    engines: {node: ^16.14.0 || >=18.0.0}
    dependencies:
      hosted-git-info: 7.0.1
      is-core-module: 2.13.0
      semver: 7.5.4
      validate-npm-package-license: 3.0.4
    dev: true

  /normalize-path@3.0.0:
    resolution: {integrity: sha512-6eZs5Ls3WtCisHWp9S2GUy8dqkpGi4BVSz3GaqiE6ezub0512ESztXUwUB6C6IKbQkY2Pnb/mD4WYojCRwcwLA==}
    engines: {node: '>=0.10.0'}
    dev: true

  /npm-run-all@4.1.5:
    resolution: {integrity: sha512-Oo82gJDAVcaMdi3nuoKFavkIHBRVqQ1qvMb+9LHk/cF4P6B2m8aP04hGf7oL6wZ9BuGwX1onlLhpuoofSyoQDQ==}
    engines: {node: '>= 4'}
    hasBin: true
    dependencies:
      ansi-styles: 3.2.1
      chalk: 2.4.2
      cross-spawn: 6.0.5
      memorystream: 0.3.1
      minimatch: 3.1.2
      pidtree: 0.3.1
      read-pkg: 3.0.0
      shell-quote: 1.8.1
      string.prototype.padend: 3.1.5
    dev: true

  /npm-run-path@4.0.1:
    resolution: {integrity: sha512-S48WzZW777zhNIrn7gxOlISNAqi9ZC/uQFnRdbeIHhZhCA6UqpkOT8T1G7BvfdgP4Er8gF4sUbaS0i7QvIfCWw==}
    engines: {node: '>=8'}
    dependencies:
      path-key: 3.1.1
    dev: true

  /npm-run-path@5.1.0:
    resolution: {integrity: sha512-sJOdmRGrY2sjNTRMbSvluQqg+8X7ZK61yvzBEIDhz4f8z1TZFYABsqjjCBd/0PUNE9M6QDgHJXQkGUEm7Q+l9Q==}
    engines: {node: ^12.20.0 || ^14.13.1 || >=16.0.0}
    dependencies:
      path-key: 4.0.0
    dev: true

  /nwsapi@2.2.7:
    resolution: {integrity: sha512-ub5E4+FBPKwAZx0UwIQOjYWGHTEq5sPqHQNRN8Z9e4A7u3Tj1weLJsL59yH9vmvqEtBHaOmT6cYQKIZOxp35FQ==}
    dev: true

  /object-assign@4.1.1:
    resolution: {integrity: sha512-rJgTQnkUnH1sFw8yT6VSU3zD3sWmu6sZhIseY8VX+GRu3P6F7Fu+JNDoXfklElbLJSnc3FUQHVe4cU5hj+BcUg==}
    engines: {node: '>=0.10.0'}
    dev: true

  /object-inspect@1.13.1:
    resolution: {integrity: sha512-5qoj1RUiKOMsCCNLV1CBiPYE10sziTsnmNxkAI/rZhiD63CF7IqdFGC/XzjWjpSgLf0LxXX3bDFIh0E18f6UhQ==}
    dev: true

  /object-keys@1.1.1:
    resolution: {integrity: sha512-NuAESUOUMrlIXOfHKzD6bpPu3tYt3xvjNdRIQ+FeT0lNb4K8WR70CaDxhuNguS2XG+GjkyMwOzsN5ZktImfhLA==}
    engines: {node: '>= 0.4'}
    dev: true

  /object.assign@4.1.4:
    resolution: {integrity: sha512-1mxKf0e58bvyjSCtKYY4sRe9itRk3PJpquJOjeIkz885CczcI4IvJJDLPS72oowuSh+pBxUFROpX+TU++hxhZQ==}
    engines: {node: '>= 0.4'}
    dependencies:
      call-bind: 1.0.5
      define-properties: 1.2.1
      has-symbols: 1.0.3
      object-keys: 1.1.1
    dev: true

  /on-headers@1.0.2:
    resolution: {integrity: sha512-pZAE+FJLoyITytdqK0U5s+FIpjN0JP3OzFi/u8Rx+EV5/W+JTWGXG8xFzevE7AjBfDqHv/8vL8qQsIhHnqRkrA==}
    engines: {node: '>= 0.8'}
    dev: true

  /once@1.4.0:
    resolution: {integrity: sha512-lNaJgI+2Q5URQBkccEKHTQOPaXdUxnZZElQTZY0MFUAuaEqe1E+Nyvgdz/aIyNi6Z9MzO5dv1H8n58/GELp3+w==}
    dependencies:
      wrappy: 1.0.2
    dev: true

  /onetime@5.1.2:
    resolution: {integrity: sha512-kbpaSSGJTWdAY5KPVeMOKXSrPtr8C8C7wodJbcsd51jRnmD+GZu8Y0VoU6Dm5Z4vWr0Ig/1NKuWRKf7j5aaYSg==}
    engines: {node: '>=6'}
    dependencies:
      mimic-fn: 2.1.0
    dev: true

  /onetime@6.0.0:
    resolution: {integrity: sha512-1FlR+gjXK7X+AsAHso35MnyN5KqGwJRi/31ft6x0M194ht7S+rWAvd7PHss9xSKMzE0asv1pyIHaJYq+BbacAQ==}
    engines: {node: '>=12'}
    dependencies:
      mimic-fn: 4.0.0
    dev: true

  /optionator@0.9.3:
    resolution: {integrity: sha512-JjCoypp+jKn1ttEFExxhetCKeJt9zhAgAve5FXHixTvFDW/5aEktX9bufBKLRRMdU7bNtpLfcGu94B3cdEJgjg==}
    engines: {node: '>= 0.8.0'}
    dependencies:
      '@aashutoshrathi/word-wrap': 1.2.6
      deep-is: 0.1.4
      fast-levenshtein: 2.0.6
      levn: 0.4.1
      prelude-ls: 1.2.1
      type-check: 0.4.0
    dev: true

  /p-limit@3.1.0:
    resolution: {integrity: sha512-TYOanM3wGwNGsZN2cVTYPArw454xnXj5qmWF1bEoAc4+cU/ol7GVh7odevjp1FNHduHc3KZMcFduxU5Xc6uJRQ==}
    engines: {node: '>=10'}
    dependencies:
      yocto-queue: 0.1.0
    dev: true

  /p-limit@4.0.0:
    resolution: {integrity: sha512-5b0R4txpzjPWVw/cXXUResoD4hb6U/x9BH08L7nw+GN1sezDzPdxeRvpc9c433fZhBan/wusjbCsqwqm4EIBIQ==}
    engines: {node: ^12.20.0 || ^14.13.1 || >=16.0.0}
    dependencies:
      yocto-queue: 1.0.0
    dev: true

  /p-locate@5.0.0:
    resolution: {integrity: sha512-LaNjtRWUBY++zB5nE/NwcaoMylSPk+S+ZHNB1TzdbMJMny6dynpAGt7X/tl/QYq3TIeE6nxHppbo2LGymrG5Pw==}
    engines: {node: '>=10'}
    dependencies:
      p-limit: 3.1.0
    dev: true

  /p-locate@6.0.0:
    resolution: {integrity: sha512-wPrq66Llhl7/4AGC6I+cqxT07LhXvWL08LNXz1fENOw0Ap4sRZZ/gZpTTJ5jpurzzzfS2W/Ge9BY3LgLjCShcw==}
    engines: {node: ^12.20.0 || ^14.13.1 || >=16.0.0}
    dependencies:
      p-limit: 4.0.0
    dev: true

  /pac-proxy-agent@7.0.1:
    resolution: {integrity: sha512-ASV8yU4LLKBAjqIPMbrgtaKIvxQri/yh2OpI+S6hVa9JRkUI3Y3NPFbfngDtY7oFtSMD3w31Xns89mDa3Feo5A==}
    engines: {node: '>= 14'}
    dependencies:
      '@tootallnate/quickjs-emscripten': 0.23.0
      agent-base: 7.1.0
      debug: 4.3.4
      get-uri: 6.0.2
      http-proxy-agent: 7.0.0
      https-proxy-agent: 7.0.2
      pac-resolver: 7.0.0
      socks-proxy-agent: 8.0.2
    transitivePeerDependencies:
      - supports-color
    dev: true

  /pac-resolver@7.0.0:
    resolution: {integrity: sha512-Fd9lT9vJbHYRACT8OhCbZBbxr6KRSawSovFpy8nDGshaK99S/EBhVIHp9+crhxrsZOuvLpgL1n23iyPg6Rl2hg==}
    engines: {node: '>= 14'}
    dependencies:
      degenerator: 5.0.1
      ip: 1.1.8
      netmask: 2.0.2
    dev: true

  /pako@1.0.11:
    resolution: {integrity: sha512-4hLB8Py4zZce5s4yd9XzopqwVv/yGNhV1Bl8NTmCq1763HeK2+EwVTv+leGeL13Dnh2wfbqowVPXCIO0z4taYw==}
    dev: false

  /parent-module@1.0.1:
    resolution: {integrity: sha512-GQ2EWRpQV8/o+Aw8YqtfZZPfNRWZYkbidE9k5rpl/hC3vtHHBfGm2Ifi6qWV+coDGkrUKZAxE3Lot5kcsRlh+g==}
    engines: {node: '>=6'}
    dependencies:
      callsites: 3.1.0
    dev: true

  /parse-json@4.0.0:
    resolution: {integrity: sha512-aOIos8bujGN93/8Ox/jPLh7RwVnPEysynVFE+fQZyg6jKELEHwzgKdLRFHUgXJL6kylijVSBC4BvN9OmsB48Rw==}
    engines: {node: '>=4'}
    dependencies:
      error-ex: 1.3.2
      json-parse-better-errors: 1.0.2
    dev: true

  /parse-json@5.2.0:
    resolution: {integrity: sha512-ayCKvm/phCGxOkYRSCM82iDwct8/EonSEgCSxWxD7ve6jHggsFl4fZVQBPRNgQoKiuV/odhFrGzQXZwbifC8Rg==}
    engines: {node: '>=8'}
    dependencies:
      '@babel/code-frame': 7.22.13
      error-ex: 1.3.2
      json-parse-even-better-errors: 2.3.1
      lines-and-columns: 1.2.4
    dev: true

  /parse-json@7.1.0:
    resolution: {integrity: sha512-ihtdrgbqdONYD156Ap6qTcaGcGdkdAxodO1wLqQ/j7HP1u2sFYppINiq4jyC8F+Nm+4fVufylCV00QmkTHkSUg==}
    engines: {node: '>=16'}
    dependencies:
      '@babel/code-frame': 7.22.13
      error-ex: 1.3.2
      json-parse-even-better-errors: 3.0.0
      lines-and-columns: 2.0.3
      type-fest: 3.13.1
    dev: true

  /parse5@7.1.2:
    resolution: {integrity: sha512-Czj1WaSVpaoj0wbhMzLmWD69anp2WH7FXMB9n1Sy8/ZFF9jolSQVMu1Ij5WIyGmcBmhk7EOndpO4mIpihVqAXw==}
    dependencies:
      entities: 4.5.0
    dev: true

  /path-exists@4.0.0:
    resolution: {integrity: sha512-ak9Qy5Q7jYb2Wwcey5Fpvg2KoAc/ZIhLSLOSBmRmygPsGwkVVt0fZa0qrtMz+m6tJTAHfZQ8FnmB4MG4LWy7/w==}
    engines: {node: '>=8'}
    dev: true

  /path-exists@5.0.0:
    resolution: {integrity: sha512-RjhtfwJOxzcFmNOi6ltcbcu4Iu+FL3zEj83dk4kAS+fVpTxXLO1b38RvJgT/0QwvV/L3aY9TAnyv0EOqW4GoMQ==}
    engines: {node: ^12.20.0 || ^14.13.1 || >=16.0.0}
    dev: true

  /path-is-absolute@1.0.1:
    resolution: {integrity: sha512-AVbw3UJ2e9bq64vSaS9Am0fje1Pa8pbGqTTsmXfaIiMpnr5DlDhfJOuLj9Sf95ZPVDAUerDfEk88MPmPe7UCQg==}
    engines: {node: '>=0.10.0'}
    dev: true

  /path-is-inside@1.0.2:
    resolution: {integrity: sha512-DUWJr3+ULp4zXmol/SZkFf3JGsS9/SIv+Y3Rt93/UjPpDpklB5f1er4O3POIbUuUJ3FXgqte2Q7SrU6zAqwk8w==}
    dev: true

  /path-key@2.0.1:
    resolution: {integrity: sha512-fEHGKCSmUSDPv4uoj8AlD+joPlq3peND+HRYyxFz4KPw4z926S/b8rIuFs2FYJg3BwsxJf6A9/3eIdLaYC+9Dw==}
    engines: {node: '>=4'}
    dev: true

  /path-key@3.1.1:
    resolution: {integrity: sha512-ojmeN0qd+y0jszEtoY48r0Peq5dwMEkIlCOu6Q5f41lfkswXuKtYrhgoTpLnyIcHm24Uhqx+5Tqm2InSwLhE6Q==}
    engines: {node: '>=8'}
    dev: true

  /path-key@4.0.0:
    resolution: {integrity: sha512-haREypq7xkM7ErfgIyA0z+Bj4AGKlMSdlQE2jvJo6huWD1EdkKYV+G/T4nq0YEF2vgTT8kqMFKo1uHn950r4SQ==}
    engines: {node: '>=12'}
    dev: true

  /path-parse@1.0.7:
    resolution: {integrity: sha512-LDJzPVEEEPR+y48z93A0Ed0yXb8pAByGWo/k5YYdYgpY2/2EsOsksJrq7lOHxryrVOn1ejG6oAp8ahvOIQD8sw==}
    dev: true

  /path-scurry@1.10.1:
    resolution: {integrity: sha512-MkhCqzzBEpPvxxQ71Md0b1Kk51W01lrYvlMzSUaIzNsODdd7mqhiimSZlr+VegAz5Z6Vzt9Xg2ttE//XBhH3EQ==}
    engines: {node: '>=16 || 14 >=14.17'}
    dependencies:
      lru-cache: 10.1.0
      minipass: 7.0.4
    dev: true

  /path-to-regexp@2.2.1:
    resolution: {integrity: sha512-gu9bD6Ta5bwGrrU8muHzVOBFFREpp2iRkVfhBJahwJ6p6Xw20SjT0MxLnwkjOibQmGSYhiUnf2FLe7k+jcFmGQ==}
    dev: true

  /path-type@3.0.0:
    resolution: {integrity: sha512-T2ZUsdZFHgA3u4e5PfPbjd7HDDpxPnQb5jN0SrDsjNSuVXHJqtwTnWqG0B1jZrgmJ/7lj1EmVIByWt1gxGkWvg==}
    engines: {node: '>=4'}
    dependencies:
      pify: 3.0.0
    dev: true

  /path-type@4.0.0:
    resolution: {integrity: sha512-gDKb8aZMDeD/tZWs9P6+q0J9Mwkdl6xMV8TjnGP3qJVJ06bdMgkbBlLU8IdfOsIsFz2BW1rNVT3XuNEl8zPAvw==}
    engines: {node: '>=8'}
    dev: true

  /pathe@1.1.1:
    resolution: {integrity: sha512-d+RQGp0MAYTIaDBIMmOfMwz3E+LOZnxx1HZd5R18mmCZY0QBlK0LDZfPc8FW8Ed2DlvsuE6PRjroDY+wg4+j/Q==}
    dev: true

  /pathval@1.1.1:
    resolution: {integrity: sha512-Dp6zGqpTdETdR63lehJYPeIOqpiNBNtc7BpWSLrOje7UaIsE5aY92r/AunQA7rsXvet3lrJ3JnZX29UPTKXyKQ==}
    dev: true

  /pend@1.2.0:
    resolution: {integrity: sha512-F3asv42UuXchdzt+xXqfW1OGlVBe+mxa2mqI0pg5yAHZPvFmY3Y6drSf/GQ1A86WgWEN9Kzh/WrgKa6iGcHXLg==}
    dev: true

  /picocolors@1.0.0:
    resolution: {integrity: sha512-1fygroTLlHu66zi26VoTDv8yRgm0Fccecssto+MhsZ0D/DGW2sm8E8AjW7NU5VVTRt5GxbeZ5qBuJr+HyLYkjQ==}

  /picomatch@2.3.1:
    resolution: {integrity: sha512-JU3teHTNjmE2VCGFzuY8EXzCDVwEqB2a8fsIvwaStHhAWJEeVd1o1QD80CU6+ZdEXXSLbSsuLwJjkCBWqRQUVA==}
    engines: {node: '>=8.6'}
    dev: true

  /pidtree@0.3.1:
    resolution: {integrity: sha512-qQbW94hLHEqCg7nhby4yRC7G2+jYHY4Rguc2bjw7Uug4GIJuu1tvf2uHaZv5Q8zdt+WKJ6qK1FOI6amaWUo5FA==}
    engines: {node: '>=0.10'}
    hasBin: true
    dev: true

  /pidtree@0.6.0:
    resolution: {integrity: sha512-eG2dWTVw5bzqGRztnHExczNxt5VGsE6OwTeCG3fdUf9KBsZzO3R5OIIIzWR+iZA0NtZ+RDVdaoE2dK1cn6jH4g==}
    engines: {node: '>=0.10'}
    hasBin: true
    dev: true

  /pify@3.0.0:
    resolution: {integrity: sha512-C3FsVNH1udSEX48gGX1xfvwTWfsYWj5U+8/uK15BGzIGrKoUpghX8hWZwa/OFnakBiiVNmBvemTJR5mcy7iPcg==}
    engines: {node: '>=4'}
    dev: true

  /pkg-types@1.0.3:
    resolution: {integrity: sha512-nN7pYi0AQqJnoLPC9eHFQ8AcyaixBUOwvqc5TDnIKCMEE6I0y8P7OKA7fPexsXGCGxQDl/cmrLAp26LhcwxZ4A==}
    dependencies:
      jsonc-parser: 3.2.0
      mlly: 1.4.2
      pathe: 1.1.1
    dev: true

  /postcss-modules-extract-imports@3.0.0(postcss@8.4.32):
    resolution: {integrity: sha512-bdHleFnP3kZ4NYDhuGlVK+CMrQ/pqUm8bx/oGL93K6gVwiclvX5x0n76fYMKuIGKzlABOy13zsvqjb0f92TEXw==}
    engines: {node: ^10 || ^12 || >= 14}
    peerDependencies:
      postcss: ^8.1.0
    dependencies:
      postcss: 8.4.32
    dev: true

  /postcss-modules-local-by-default@4.0.3(postcss@8.4.32):
    resolution: {integrity: sha512-2/u2zraspoACtrbFRnTijMiQtb4GW4BvatjaG/bCjYQo8kLTdevCUlwuBHx2sCnSyrI3x3qj4ZK1j5LQBgzmwA==}
    engines: {node: ^10 || ^12 || >= 14}
    peerDependencies:
      postcss: ^8.1.0
    dependencies:
      icss-utils: 5.1.0(postcss@8.4.32)
      postcss: 8.4.32
      postcss-selector-parser: 6.0.13
      postcss-value-parser: 4.2.0
    dev: true

  /postcss-modules-scope@3.0.0(postcss@8.4.32):
    resolution: {integrity: sha512-hncihwFA2yPath8oZ15PZqvWGkWf+XUfQgUGamS4LqoP1anQLOsOJw0vr7J7IwLpoY9fatA2qiGUGmuZL0Iqlg==}
    engines: {node: ^10 || ^12 || >= 14}
    peerDependencies:
      postcss: ^8.1.0
    dependencies:
      postcss: 8.4.32
      postcss-selector-parser: 6.0.13
    dev: true

  /postcss-modules-values@4.0.0(postcss@8.4.32):
    resolution: {integrity: sha512-RDxHkAiEGI78gS2ofyvCsu7iycRv7oqw5xMWn9iMoR0N/7mf9D50ecQqUo5BZ9Zh2vH4bCUR/ktCqbB9m8vJjQ==}
    engines: {node: ^10 || ^12 || >= 14}
    peerDependencies:
      postcss: ^8.1.0
    dependencies:
      icss-utils: 5.1.0(postcss@8.4.32)
      postcss: 8.4.32
    dev: true

<<<<<<< HEAD
  /postcss-modules@6.0.0(postcss@8.4.31):
    resolution: {integrity: sha512-7DGfnlyi/ju82BRzTIjWS5C4Tafmzl3R79YP/PASiocj+aa6yYphHhhKUOEoXQToId5rgyFgJ88+ccOUydjBXQ==}
=======
  /postcss-modules@4.3.1(postcss@8.4.32):
    resolution: {integrity: sha512-ItUhSUxBBdNamkT3KzIZwYNNRFKmkJrofvC2nWab3CPKhYBQ1f27XXh1PAPE27Psx58jeelPsxWB/+og+KEH0Q==}
>>>>>>> d5a88ef9
    peerDependencies:
      postcss: ^8.0.0
    dependencies:
      generic-names: 4.0.0
      icss-utils: 5.1.0(postcss@8.4.31)
      lodash.camelcase: 4.3.0
      postcss: 8.4.32
      postcss-modules-extract-imports: 3.0.0(postcss@8.4.32)
      postcss-modules-local-by-default: 4.0.3(postcss@8.4.32)
      postcss-modules-scope: 3.0.0(postcss@8.4.32)
      postcss-modules-values: 4.0.0(postcss@8.4.32)
      string-hash: 1.1.3
    dev: true

  /postcss-selector-parser@6.0.13:
    resolution: {integrity: sha512-EaV1Gl4mUEV4ddhDnv/xtj7sxwrwxdetHdWUGnT4VJQf+4d05v6lHYZr8N573k5Z0BViss7BDhfWtKS3+sfAqQ==}
    engines: {node: '>=4'}
    dependencies:
      cssesc: 3.0.0
      util-deprecate: 1.0.2
    dev: true

  /postcss-value-parser@4.2.0:
    resolution: {integrity: sha512-1NNCs6uurfkVbeXG4S8JFT9t19m45ICnif8zWLd5oPSZ50QnwMfK+H3jv408d4jw/7Bttv5axS5IiHoLaVNHeQ==}
    dev: true

  /postcss@8.4.32:
    resolution: {integrity: sha512-D/kj5JNu6oo2EIy+XL/26JEDTlIbB8hw85G8StOE6L74RQAVVP5rej6wxCNqyMbR4RkPfqvezVbPw81Ngd6Kcw==}
    engines: {node: ^10 || ^12 || >=14}
    dependencies:
      nanoid: 3.3.7
      picocolors: 1.0.0
      source-map-js: 1.0.2

  /prelude-ls@1.2.1:
    resolution: {integrity: sha512-vkcDPrRZo1QZLbn5RLGPpg/WmIQ65qoWWhcGKf/b5eplkkarX0m9z8ppCat4mlOqUsWpyNuYgO3VRyrYHSzX5g==}
    engines: {node: '>= 0.8.0'}
    dev: true

  /prettier@3.1.0:
    resolution: {integrity: sha512-TQLvXjq5IAibjh8EpBIkNKxO749UEWABoiIZehEPiY4GNpVdhaFKqSTu+QrlU6D2dPAfubRmtJTi4K4YkQ5eXw==}
    engines: {node: '>=14'}
    hasBin: true
    dev: true

  /pretty-bytes@6.1.1:
    resolution: {integrity: sha512-mQUvGU6aUFQ+rNvTIAcZuWGRT9a6f6Yrg9bHs4ImKF+HZCEK+plBvnAZYSIQztknZF2qnzNtr6F8s0+IuptdlQ==}
    engines: {node: ^14.13.1 || >=16.0.0}
    dev: true

  /pretty-format@29.7.0:
    resolution: {integrity: sha512-Pdlw/oPxN+aXdmM9R00JVC9WVFoCLTKJvDVLgmJ+qAffBMxsV85l/Lu7sNx4zSzPyoL2euImuEwHhOXdEgNFZQ==}
    engines: {node: ^14.15.0 || ^16.10.0 || >=18.0.0}
    dependencies:
      '@jest/schemas': 29.6.3
      ansi-styles: 5.2.0
      react-is: 18.2.0
    dev: true

  /process-nextick-args@2.0.1:
    resolution: {integrity: sha512-3ouUOpQhtgrbOa17J7+uxOTpITYWaGP7/AhoR3+A+/1e9skrzelGi/dXzEYyvbxubEF6Wn2ypscTKiKJFFn1ag==}
    dev: false

  /progress@2.0.3:
    resolution: {integrity: sha512-7PiHtLll5LdnKIMw100I+8xJXR5gW2QwWYkT6iJva0bXitZKa/XMrSbdmg3r2Xnaidz9Qumd0VPaMrZlF9V9sA==}
    engines: {node: '>=0.4.0'}
    dev: true

  /promise@7.3.1:
    resolution: {integrity: sha512-nolQXZ/4L+bP/UGlkfaIujX9BKxGwmQ9OT4mOt5yvy8iK1h3wqTEJCijzGANTCCl9nWjY41juyAn2K3Q1hLLTg==}
    dependencies:
      asap: 2.0.6
    dev: true

  /proxy-agent@6.3.1:
    resolution: {integrity: sha512-Rb5RVBy1iyqOtNl15Cw/llpeLH8bsb37gM1FUfKQ+Wck6xHlbAhWGUFiTRHtkjqGTA5pSHz6+0hrPW/oECihPQ==}
    engines: {node: '>= 14'}
    dependencies:
      agent-base: 7.1.0
      debug: 4.3.4
      http-proxy-agent: 7.0.0
      https-proxy-agent: 7.0.2
      lru-cache: 7.18.3
      pac-proxy-agent: 7.0.1
      proxy-from-env: 1.1.0
      socks-proxy-agent: 8.0.2
    transitivePeerDependencies:
      - supports-color
    dev: true

  /proxy-from-env@1.1.0:
    resolution: {integrity: sha512-D+zkORCbA9f1tdWRK0RaCR3GPv50cMxcrz4X8k5LTSUD1Dkw47mKJEZQNunItRTkWwgtaUSo1RVFRIG9ZXiFYg==}
    dev: true

  /psl@1.9.0:
    resolution: {integrity: sha512-E/ZsdU4HLs/68gYzgGTkMicWTLPdAftJLfJFlLUAAKZGkStNU72sZjT66SnMDVOfOWY/YAoiD7Jxa9iHvngcag==}
    dev: true

  /pug-attrs@3.0.0:
    resolution: {integrity: sha512-azINV9dUtzPMFQktvTXciNAfAuVh/L/JCl0vtPCwvOA21uZrC08K/UnmrL+SXGEVc1FwzjW62+xw5S/uaLj6cA==}
    dependencies:
      constantinople: 4.0.1
      js-stringify: 1.0.2
      pug-runtime: 3.0.1
    dev: true

  /pug-code-gen@3.0.2:
    resolution: {integrity: sha512-nJMhW16MbiGRiyR4miDTQMRWDgKplnHyeLvioEJYbk1RsPI3FuA3saEP8uwnTb2nTJEKBU90NFVWJBk4OU5qyg==}
    dependencies:
      constantinople: 4.0.1
      doctypes: 1.1.0
      js-stringify: 1.0.2
      pug-attrs: 3.0.0
      pug-error: 2.0.0
      pug-runtime: 3.0.1
      void-elements: 3.1.0
      with: 7.0.2
    dev: true

  /pug-error@2.0.0:
    resolution: {integrity: sha512-sjiUsi9M4RAGHktC1drQfCr5C5eriu24Lfbt4s+7SykztEOwVZtbFk1RRq0tzLxcMxMYTBR+zMQaG07J/btayQ==}
    dev: true

  /pug-filters@4.0.0:
    resolution: {integrity: sha512-yeNFtq5Yxmfz0f9z2rMXGw/8/4i1cCFecw/Q7+D0V2DdtII5UvqE12VaZ2AY7ri6o5RNXiweGH79OCq+2RQU4A==}
    dependencies:
      constantinople: 4.0.1
      jstransformer: 1.0.0
      pug-error: 2.0.0
      pug-walk: 2.0.0
      resolve: 1.22.8
    dev: true

  /pug-lexer@5.0.1:
    resolution: {integrity: sha512-0I6C62+keXlZPZkOJeVam9aBLVP2EnbeDw3An+k0/QlqdwH6rv8284nko14Na7c0TtqtogfWXcRoFE4O4Ff20w==}
    dependencies:
      character-parser: 2.2.0
      is-expression: 4.0.0
      pug-error: 2.0.0
    dev: true

  /pug-linker@4.0.0:
    resolution: {integrity: sha512-gjD1yzp0yxbQqnzBAdlhbgoJL5qIFJw78juN1NpTLt/mfPJ5VgC4BvkoD3G23qKzJtIIXBbcCt6FioLSFLOHdw==}
    dependencies:
      pug-error: 2.0.0
      pug-walk: 2.0.0
    dev: true

  /pug-load@3.0.0:
    resolution: {integrity: sha512-OCjTEnhLWZBvS4zni/WUMjH2YSUosnsmjGBB1An7CsKQarYSWQ0GCVyd4eQPMFJqZ8w9xgs01QdiZXKVjk92EQ==}
    dependencies:
      object-assign: 4.1.1
      pug-walk: 2.0.0
    dev: true

  /pug-parser@6.0.0:
    resolution: {integrity: sha512-ukiYM/9cH6Cml+AOl5kETtM9NR3WulyVP2y4HOU45DyMim1IeP/OOiyEWRr6qk5I5klpsBnbuHpwKmTx6WURnw==}
    dependencies:
      pug-error: 2.0.0
      token-stream: 1.0.0
    dev: true

  /pug-runtime@3.0.1:
    resolution: {integrity: sha512-L50zbvrQ35TkpHwv0G6aLSuueDRwc/97XdY8kL3tOT0FmhgG7UypU3VztfV/LATAvmUfYi4wNxSajhSAeNN+Kg==}
    dev: true

  /pug-strip-comments@2.0.0:
    resolution: {integrity: sha512-zo8DsDpH7eTkPHCXFeAk1xZXJbyoTfdPlNR0bK7rpOMuhBYb0f5qUVCO1xlsitYd3w5FQTK7zpNVKb3rZoUrrQ==}
    dependencies:
      pug-error: 2.0.0
    dev: true

  /pug-walk@2.0.0:
    resolution: {integrity: sha512-yYELe9Q5q9IQhuvqsZNwA5hfPkMJ8u92bQLIMcsMxf/VADjNtEYptU+inlufAFYcWdHlwNfZOEnOOQrZrcyJCQ==}
    dev: true

  /pug@3.0.2:
    resolution: {integrity: sha512-bp0I/hiK1D1vChHh6EfDxtndHji55XP/ZJKwsRqrz6lRia6ZC2OZbdAymlxdVFwd1L70ebrVJw4/eZ79skrIaw==}
    dependencies:
      pug-code-gen: 3.0.2
      pug-filters: 4.0.0
      pug-lexer: 5.0.1
      pug-linker: 4.0.0
      pug-load: 3.0.0
      pug-parser: 6.0.0
      pug-runtime: 3.0.1
      pug-strip-comments: 2.0.0
    dev: true

  /pump@3.0.0:
    resolution: {integrity: sha512-LwZy+p3SFs1Pytd/jYct4wpv49HiYCqd9Rlc5ZVdk0V+8Yzv6jR5Blk3TRmPL1ft69TxP0IMZGJ+WPFU2BFhww==}
    dependencies:
      end-of-stream: 1.4.4
      once: 1.4.0
    dev: true

  /punycode@1.4.1:
    resolution: {integrity: sha512-jmYNElW7yvO7TV33CjSmvSiE2yco3bV2czu/OzDKdMNVZQWfxCblURLhf+47syQRBntjfLdd/H0egrzIG+oaFQ==}
    dev: true

  /punycode@2.3.0:
    resolution: {integrity: sha512-rRV+zQD8tVFys26lAGR9WUuS4iUAngJScM+ZRSKtvl5tKeZ2t5bvdNFdNHBW9FWR4guGHlgmsZ1G7BSm2wTbuA==}
    engines: {node: '>=6'}
    dev: true

  /puppeteer-core@21.5.2:
    resolution: {integrity: sha512-v4T0cWnujSKs+iEfmb8ccd7u4/x8oblEyKqplqKnJ582Kw8PewYAWvkH4qUWhitN3O2q9RF7dzkvjyK5HbzjLA==}
    engines: {node: '>=16.13.2'}
    dependencies:
      '@puppeteer/browsers': 1.8.0
      chromium-bidi: 0.4.33(devtools-protocol@0.0.1203626)
      cross-fetch: 4.0.0
      debug: 4.3.4
      devtools-protocol: 0.0.1203626
      ws: 8.14.2
    transitivePeerDependencies:
      - bufferutil
      - encoding
      - supports-color
      - utf-8-validate
    dev: true

  /puppeteer@21.5.2(typescript@5.2.2):
    resolution: {integrity: sha512-BaAGJOq8Fl6/cck6obmwaNLksuY0Bg/lIahCLhJPGXBFUD2mCffypa4A592MaWnDcye7eaHmSK9yot0pxctY8A==}
    engines: {node: '>=16.13.2'}
    requiresBuild: true
    dependencies:
      '@puppeteer/browsers': 1.8.0
      cosmiconfig: 8.3.6(typescript@5.2.2)
      puppeteer-core: 21.5.2
    transitivePeerDependencies:
      - bufferutil
      - encoding
      - supports-color
      - typescript
      - utf-8-validate
    dev: true

  /querystringify@2.2.0:
    resolution: {integrity: sha512-FIqgj2EUvTa7R50u0rGsyTftzjYmv/a3hO345bZNrqabNqjtgiDMgmo4mkUjd+nzU5oF3dClKqFIPUKybUyqoQ==}
    dev: true

  /queue-microtask@1.2.3:
    resolution: {integrity: sha512-NuaNSa6flKT5JaSYQzJok04JzTL1CA6aGhv5rfLW3PgqA+M2ChpZQnAC8h8i4ZFkBS8X5RqkDBHA7r4hej3K9A==}
    dev: true

  /queue-tick@1.0.1:
    resolution: {integrity: sha512-kJt5qhMxoszgU/62PLP1CJytzd2NKetjSRnyuj31fDd3Rlcz3fzlFdFLD1SItunPwyqEOkca6GbV612BWfaBag==}
    dev: true

  /randombytes@2.1.0:
    resolution: {integrity: sha512-vYl3iOX+4CKUWuxGi9Ukhie6fsqXqS9FE2Zaic4tNFD2N2QQaXOMFbuKK4QmDHC0JO6B1Zp41J0LpT0oR68amQ==}
    dependencies:
      safe-buffer: 5.2.1
    dev: true

  /range-parser@1.2.0:
    resolution: {integrity: sha512-kA5WQoNVo4t9lNx2kQNFCxKeBl5IbbSNBl1M/tLkw9WCn+hxNBAW5Qh8gdhs63CJnhjJ2zQWFoqPJP2sK1AV5A==}
    engines: {node: '>= 0.6'}
    dev: true

  /rc@1.2.8:
    resolution: {integrity: sha512-y3bGgqKj3QBdxLbLkomlohkvsA8gdAiUQlSBJnBhfn+BPxg4bc62d8TcBW15wavDfgexCgccckhcZvywyQYPOw==}
    hasBin: true
    dependencies:
      deep-extend: 0.6.0
      ini: 1.3.8
      minimist: 1.2.8
      strip-json-comments: 2.0.1
    dev: true

  /react-is@18.2.0:
    resolution: {integrity: sha512-xWGDIW6x921xtzPkhiULtthJHoJvBbF3q26fzloPCK0hsvxtPVelvftw3zjbHWSkR2km9Z+4uxbDDK/6Zw9B8w==}
    dev: true

  /read-pkg-up@10.1.0:
    resolution: {integrity: sha512-aNtBq4jR8NawpKJQldrQcSW9y/d+KWH4v24HWkHljOZ7H0av+YTGANBzRh9A5pw7v/bLVsLVPpOhJ7gHNVy8lA==}
    engines: {node: '>=16'}
    dependencies:
      find-up: 6.3.0
      read-pkg: 8.1.0
      type-fest: 4.5.0
    dev: true

  /read-pkg@3.0.0:
    resolution: {integrity: sha512-BLq/cCO9two+lBgiTYNqD6GdtK8s4NpaWrl6/rCO9w0TUS8oJl7cmToOZfRYllKTISY6nt1U7jQ53brmKqY6BA==}
    engines: {node: '>=4'}
    dependencies:
      load-json-file: 4.0.0
      normalize-package-data: 2.5.0
      path-type: 3.0.0
    dev: true

  /read-pkg@8.1.0:
    resolution: {integrity: sha512-PORM8AgzXeskHO/WEv312k9U03B8K9JSiWF/8N9sUuFjBa+9SF2u6K7VClzXwDXab51jCd8Nd36CNM+zR97ScQ==}
    engines: {node: '>=16'}
    dependencies:
      '@types/normalize-package-data': 2.4.3
      normalize-package-data: 6.0.0
      parse-json: 7.1.0
      type-fest: 4.5.0
    dev: true

  /readable-stream@2.3.8:
    resolution: {integrity: sha512-8p0AUk4XODgIewSi0l8Epjs+EVnWiK7NoDIEGU0HhE7+ZyY8D1IMY7odu5lRrFXGg71L15KG8QrPmum45RTtdA==}
    dependencies:
      core-util-is: 1.0.3
      inherits: 2.0.4
      isarray: 1.0.0
      process-nextick-args: 2.0.1
      safe-buffer: 5.1.2
      string_decoder: 1.1.1
      util-deprecate: 1.0.2
    dev: false

  /readdirp@3.6.0:
    resolution: {integrity: sha512-hOS089on8RduqdbhvQ5Z37A0ESjsqz6qnRcffsMU3495FuTdqSm+7bhJ29JvIOsBDEEnan5DPu9t3To9VRlMzA==}
    engines: {node: '>=8.10.0'}
    dependencies:
      picomatch: 2.3.1
    dev: true

  /regexp.prototype.flags@1.5.1:
    resolution: {integrity: sha512-sy6TXMN+hnP/wMy+ISxg3krXx7BAtWVO4UouuCN/ziM9UEne0euamVNafDfvC83bRNr95y0V5iijeDQFUNpvrg==}
    engines: {node: '>= 0.4'}
    dependencies:
      call-bind: 1.0.5
      define-properties: 1.2.1
      set-function-name: 2.0.1
    dev: true

  /registry-auth-token@3.3.2:
    resolution: {integrity: sha512-JL39c60XlzCVgNrO+qq68FoNb56w/m7JYvGR2jT5iR1xBrUA3Mfx5Twk5rqTThPmQKMWydGmq8oFtDlxfrmxnQ==}
    dependencies:
      rc: 1.2.8
      safe-buffer: 5.2.1
    dev: true

  /registry-url@3.1.0:
    resolution: {integrity: sha512-ZbgR5aZEdf4UKZVBPYIgaglBmSF2Hi94s2PcIHhRGFjKYu+chjJdYfHn4rt3hB6eCKLJ8giVIIfgMa1ehDfZKA==}
    engines: {node: '>=0.10.0'}
    dependencies:
      rc: 1.2.8
    dev: true

  /require-directory@2.1.1:
    resolution: {integrity: sha512-fGxEI7+wsG9xrvdjsrlmL22OMTTiHRwAMroiEeMgq8gzoLC/PQr7RsRDSTLUg/bZAZtF+TVIkHc6/4RIKrui+Q==}
    engines: {node: '>=0.10.0'}
    dev: true

  /require-from-string@2.0.2:
    resolution: {integrity: sha512-Xf0nWe6RseziFMu+Ap9biiUbmplq6S9/p+7w7YXP/JBHhrUDDUhwa+vANyubuqfZWTveU//DYVGsDG7RKL/vEw==}
    engines: {node: '>=0.10.0'}
    dev: true

  /requires-port@1.0.0:
    resolution: {integrity: sha512-KigOCHcocU3XODJxsu8i/j8T9tzT4adHiecwORRQ0ZZFcp7ahwXuRU1m+yuO90C5ZUyGeGfocHDI14M3L3yDAQ==}
    dev: true

  /resolve-from@4.0.0:
    resolution: {integrity: sha512-pb/MYmXstAkysRFx8piNI1tGFNQIFA3vkE3Gq4EuA1dF6gHp/+vgZqsCGJapvy8N3Q+4o7FwvquPJcnZ7RYy4g==}
    engines: {node: '>=4'}
    dev: true

  /resolve-pkg-maps@1.0.0:
    resolution: {integrity: sha512-seS2Tj26TBVOC2NIc2rOe2y2ZO7efxITtLZcGSOnHHNOQ7CkiUBfw0Iw2ck6xkIhPwLhKNLS8BO+hEpngQlqzw==}
    dev: true

  /resolve@1.22.8:
    resolution: {integrity: sha512-oKWePCxqpd6FlLvGV1VU0x7bkPmmCNolxzjMf4NczoDnQcIWrAF+cPtZn5i6n+RfD2d9i0tzpKnG6Yk168yIyw==}
    hasBin: true
    dependencies:
      is-core-module: 2.13.0
      path-parse: 1.0.7
      supports-preserve-symlinks-flag: 1.0.0
    dev: true

  /restore-cursor@4.0.0:
    resolution: {integrity: sha512-I9fPXU9geO9bHOt9pHHOhOkYerIMsmVaWB0rA2AI9ERh/+x/i7MV5HKBNrg+ljO5eoPVgCcnFuRjJ9uH6I/3eg==}
    engines: {node: ^12.20.0 || ^14.13.1 || >=16.0.0}
    dependencies:
      onetime: 5.1.2
      signal-exit: 3.0.7
    dev: true

  /reusify@1.0.4:
    resolution: {integrity: sha512-U9nH88a3fc/ekCF1l0/UP1IosiuIjyTh7hBvXVMHYgVcfGvt897Xguj2UOLDeI5BG2m7/uwyaLVT6fbtCwTyzw==}
    engines: {iojs: '>=1.0.0', node: '>=0.10.0'}
    dev: true

  /rfdc@1.3.0:
    resolution: {integrity: sha512-V2hovdzFbOi77/WajaSMXk2OLm+xNIeQdMMuB7icj7bk6zi2F8GGAxigcnDFpJHbNyNcgyJDiP+8nOrY5cZGrA==}
    dev: true

  /rimraf@3.0.2:
    resolution: {integrity: sha512-JZkJMZkAGFFPP2YqXZXPbMlMBgsxzE8ILs4lMIX/2o0L9UBw9O/Y3o6wFw/i9YLapcUJWwqbi3kdxIPdC62TIA==}
    hasBin: true
    dependencies:
      glob: 7.2.3
    dev: true

  /rimraf@5.0.5:
    resolution: {integrity: sha512-CqDakW+hMe/Bz202FPEymy68P+G50RfMQK+Qo5YUqc9SPipvbGjCGKd0RSKEelbsfQuw3g5NZDSrlZZAJurH1A==}
    engines: {node: '>=14'}
    hasBin: true
    dependencies:
      glob: 10.3.10
    dev: true

  /rollup-plugin-dts@6.1.0(rollup@4.1.4)(typescript@5.2.2):
    resolution: {integrity: sha512-ijSCPICkRMDKDLBK9torss07+8dl9UpY9z1N/zTeA1cIqdzMlpkV3MOOC7zukyvQfDyxa1s3Dl2+DeiP/G6DOw==}
    engines: {node: '>=16'}
    peerDependencies:
      rollup: ^3.29.4 || ^4
      typescript: ^4.5 || ^5.0
    dependencies:
      magic-string: 0.30.5
      rollup: 4.1.4
      typescript: 5.2.2
    optionalDependencies:
      '@babel/code-frame': 7.22.13
    dev: true

  /rollup-plugin-esbuild@6.1.0(esbuild@0.19.5)(rollup@4.1.4):
    resolution: {integrity: sha512-HPpXU65V8bSpW8eSYPahtUJaJHmbxJGybuf/M8B3bz/6i11YaYHlNNJIQ38gSEV0FyohQOgVxJ2YMEEZtEmwvA==}
    engines: {node: '>=14.18.0'}
    peerDependencies:
      esbuild: '>=0.18.0'
      rollup: ^1.20.0 || ^2.0.0 || ^3.0.0 || ^4.0.0
    dependencies:
      '@rollup/pluginutils': 5.0.5(rollup@4.1.4)
      debug: 4.3.4
      es-module-lexer: 1.3.1
      esbuild: 0.19.5
      get-tsconfig: 4.7.2
      rollup: 4.1.4
    transitivePeerDependencies:
      - supports-color
    dev: true

  /rollup-plugin-polyfill-node@0.12.0(rollup@4.1.4):
    resolution: {integrity: sha512-PWEVfDxLEKt8JX1nZ0NkUAgXpkZMTb85rO/Ru9AQ69wYW8VUCfDgP4CGRXXWYni5wDF0vIeR1UoF3Jmw/Lt3Ug==}
    peerDependencies:
      rollup: ^1.20.0 || ^2.0.0 || ^3.0.0
    dependencies:
      '@rollup/plugin-inject': 5.0.5(rollup@4.1.4)
      rollup: 4.1.4
    dev: true

  /rollup@4.1.4:
    resolution: {integrity: sha512-U8Yk1lQRKqCkDBip/pMYT+IKaN7b7UesK3fLSTuHBoBJacCE+oBqo/dfG/gkUdQNNB2OBmRP98cn2C2bkYZkyw==}
    engines: {node: '>=18.0.0', npm: '>=8.0.0'}
    hasBin: true
    optionalDependencies:
      '@rollup/rollup-android-arm-eabi': 4.1.4
      '@rollup/rollup-android-arm64': 4.1.4
      '@rollup/rollup-darwin-arm64': 4.1.4
      '@rollup/rollup-darwin-x64': 4.1.4
      '@rollup/rollup-linux-arm-gnueabihf': 4.1.4
      '@rollup/rollup-linux-arm64-gnu': 4.1.4
      '@rollup/rollup-linux-arm64-musl': 4.1.4
      '@rollup/rollup-linux-x64-gnu': 4.1.4
      '@rollup/rollup-linux-x64-musl': 4.1.4
      '@rollup/rollup-win32-arm64-msvc': 4.1.4
      '@rollup/rollup-win32-ia32-msvc': 4.1.4
      '@rollup/rollup-win32-x64-msvc': 4.1.4
      fsevents: 2.3.3
    dev: true

  /rollup@4.4.1:
    resolution: {integrity: sha512-idZzrUpWSblPJX66i+GzrpjKE3vbYrlWirUHteoAbjKReZwa0cohAErOYA5efoMmNCdvG9yrJS+w9Kl6csaH4w==}
    engines: {node: '>=18.0.0', npm: '>=8.0.0'}
    hasBin: true
    optionalDependencies:
      '@rollup/rollup-android-arm-eabi': 4.4.1
      '@rollup/rollup-android-arm64': 4.4.1
      '@rollup/rollup-darwin-arm64': 4.4.1
      '@rollup/rollup-darwin-x64': 4.4.1
      '@rollup/rollup-linux-arm-gnueabihf': 4.4.1
      '@rollup/rollup-linux-arm64-gnu': 4.4.1
      '@rollup/rollup-linux-arm64-musl': 4.4.1
      '@rollup/rollup-linux-x64-gnu': 4.4.1
      '@rollup/rollup-linux-x64-musl': 4.4.1
      '@rollup/rollup-win32-arm64-msvc': 4.4.1
      '@rollup/rollup-win32-ia32-msvc': 4.4.1
      '@rollup/rollup-win32-x64-msvc': 4.4.1
      fsevents: 2.3.3
    dev: true

  /rrweb-cssom@0.6.0:
    resolution: {integrity: sha512-APM0Gt1KoXBz0iIkkdB/kfvGOwC4UuJFeG/c+yV7wSc7q96cG/kJ0HiYCnzivD9SB53cLV1MlHFNfOuPaadYSw==}
    dev: true

  /run-parallel@1.2.0:
    resolution: {integrity: sha512-5l4VyZR86LZ/lDxZTR6jqL8AFE2S0IFLMP26AbjsLVADxHdhB/c0GUsH+y39UfCi3dzz8OlQuPmnaJOMoDHQBA==}
    dependencies:
      queue-microtask: 1.2.3
    dev: true

  /safe-array-concat@1.0.1:
    resolution: {integrity: sha512-6XbUAseYE2KtOuGueyeobCySj9L4+66Tn6KQMOPQJrAJEowYKW/YR/MGJZl7FdydUdaFu4LYyDZjxf4/Nmo23Q==}
    engines: {node: '>=0.4'}
    dependencies:
      call-bind: 1.0.5
      get-intrinsic: 1.2.1
      has-symbols: 1.0.3
      isarray: 2.0.5
    dev: true

  /safe-buffer@5.1.2:
    resolution: {integrity: sha512-Gd2UZBJDkXlY7GbJxfsE8/nvKkUEU1G38c1siN6QP6a9PT9MmHB8GnpscSmMJSoF8LOIrt8ud/wPtojys4G6+g==}

  /safe-buffer@5.2.1:
    resolution: {integrity: sha512-rp3So07KcdmmKbGvgaNxQSJr7bGVSVk5S9Eq1F+ppbRo70+YeaDxkw5Dd8NPN+GD6bjnYm2VuPuCXmpuYvmCXQ==}
    dev: true

  /safe-regex-test@1.0.0:
    resolution: {integrity: sha512-JBUUzyOgEwXQY1NuPtvcj/qcBDbDmEvWufhlnXZIm75DEHp+afM1r1ujJpJsV/gSM4t59tpDyPi1sd6ZaPFfsA==}
    dependencies:
      call-bind: 1.0.5
      get-intrinsic: 1.2.1
      is-regex: 1.1.4
    dev: true

  /safer-buffer@2.1.2:
    resolution: {integrity: sha512-YZo3K82SD7Riyi0E1EQPojLz7kpepnSQI9IyPbHHg1XXXevb5dJI7tpyN2ADxGcQbHG7vcyRHk0cbwqcQriUtg==}
    dev: true

  /sass@1.69.5:
    resolution: {integrity: sha512-qg2+UCJibLr2LCVOt3OlPhr/dqVHWOa9XtZf2OjbLs/T4VPSJ00udtgJxH3neXZm+QqX8B+3cU7RaLqp1iVfcQ==}
    engines: {node: '>=14.0.0'}
    hasBin: true
    dependencies:
      chokidar: 3.5.3
      immutable: 4.3.4
      source-map-js: 1.0.2
    dev: true

  /saxes@6.0.0:
    resolution: {integrity: sha512-xAg7SOnEhrm5zI3puOOKyy1OMcMlIJZYNJY7xLBwSze0UjhPLnWfj2GF2EpT0jmzaJKIWKHLsaSSajf35bcYnA==}
    engines: {node: '>=v12.22.7'}
    dependencies:
      xmlchars: 2.2.0
    dev: true

  /semver@5.7.2:
    resolution: {integrity: sha512-cBznnQ9KjJqU67B52RMC65CMarK2600WFnbkcaiwWq3xy/5haFJlshgnpjovMVJ+Hff49d8GEn0b87C5pDQ10g==}
    hasBin: true
    dev: true

  /semver@6.3.1:
    resolution: {integrity: sha512-BR7VvDCVHO+q2xBEWskxS6DJE1qRnb7DxzUrogb71CWoSficBxYsiAGd+Kl0mmq/MprG9yArRkyrQxTO6XjMzA==}
    hasBin: true
    dev: true

  /semver@7.5.4:
    resolution: {integrity: sha512-1bCSESV6Pv+i21Hvpxp3Dx+pSD8lIPt8uVjRrxAUt/nbswYc+tK6Y2btiULjd4+fnq15PX+nqQDC7Oft7WkwcA==}
    engines: {node: '>=10'}
    hasBin: true
    dependencies:
      lru-cache: 6.0.0
    dev: true

  /serialize-javascript@6.0.1:
    resolution: {integrity: sha512-owoXEFjWRllis8/M1Q+Cw5k8ZH40e3zhp/ovX+Xr/vi1qj6QesbyXXViFbpNvWvPNAD62SutwEXavefrLJWj7w==}
    dependencies:
      randombytes: 2.1.0
    dev: true

  /serve-handler@6.1.5:
    resolution: {integrity: sha512-ijPFle6Hwe8zfmBxJdE+5fta53fdIY0lHISJvuikXB3VYFafRjMRpOffSPvCYsbKyBA7pvy9oYr/BT1O3EArlg==}
    dependencies:
      bytes: 3.0.0
      content-disposition: 0.5.2
      fast-url-parser: 1.1.3
      mime-types: 2.1.18
      minimatch: 3.1.2
      path-is-inside: 1.0.2
      path-to-regexp: 2.2.1
      range-parser: 1.2.0
    dev: true

  /serve@14.2.1:
    resolution: {integrity: sha512-48er5fzHh7GCShLnNyPBRPEjs2I6QBozeGr02gaacROiyS/8ARADlj595j39iZXAqBbJHH/ivJJyPRWY9sQWZA==}
    engines: {node: '>= 14'}
    hasBin: true
    dependencies:
      '@zeit/schemas': 2.29.0
      ajv: 8.11.0
      arg: 5.0.2
      boxen: 7.0.0
      chalk: 5.0.1
      chalk-template: 0.4.0
      clipboardy: 3.0.0
      compression: 1.7.4
      is-port-reachable: 4.0.0
      serve-handler: 6.1.5
      update-check: 1.5.4
    transitivePeerDependencies:
      - supports-color
    dev: true

  /set-function-length@1.1.1:
    resolution: {integrity: sha512-VoaqjbBJKiWtg4yRcKBQ7g7wnGnLV3M8oLvVWwOk2PdYY6PEFegR1vezXR0tw6fZGF9csVakIRjrJiy2veSBFQ==}
    engines: {node: '>= 0.4'}
    dependencies:
      define-data-property: 1.1.1
      get-intrinsic: 1.2.1
      gopd: 1.0.1
      has-property-descriptors: 1.0.0
    dev: true

  /set-function-name@2.0.1:
    resolution: {integrity: sha512-tMNCiqYVkXIZgc2Hnoy2IvC/f8ezc5koaRFkCjrpWzGpCd3qbZXPzVy9MAZzK1ch/X0jvSkojys3oqJN0qCmdA==}
    engines: {node: '>= 0.4'}
    dependencies:
      define-data-property: 1.1.1
      functions-have-names: 1.2.3
      has-property-descriptors: 1.0.0
    dev: true

  /setimmediate@1.0.5:
    resolution: {integrity: sha512-MATJdZp8sLqDl/68LfQmbP8zKPLQNV6BIZoIgrscFDQ+RsvK/BxeDQOgyxKKoh0y/8h3BqVFnCqQ/gd+reiIXA==}
    dev: false

  /shebang-command@1.2.0:
    resolution: {integrity: sha512-EV3L1+UQWGor21OmnvojK36mhg+TyIKDh3iFBKBohr5xeXIhNBcx8oWdgkTEEQ+BEFFYdLRuqMfd5L84N1V5Vg==}
    engines: {node: '>=0.10.0'}
    dependencies:
      shebang-regex: 1.0.0
    dev: true

  /shebang-command@2.0.0:
    resolution: {integrity: sha512-kHxr2zZpYtdmrN1qDjrrX/Z1rR1kG8Dx+gkpK1G4eXmvXswmcE1hTWBWYUzlraYw1/yZp6YuDY77YtvbN0dmDA==}
    engines: {node: '>=8'}
    dependencies:
      shebang-regex: 3.0.0
    dev: true

  /shebang-regex@1.0.0:
    resolution: {integrity: sha512-wpoSFAxys6b2a2wHZ1XpDSgD7N9iVjg29Ph9uV/uaP9Ex/KXlkTZTeddxDPSYQpgvzKLGJke2UU0AzoGCjNIvQ==}
    engines: {node: '>=0.10.0'}
    dev: true

  /shebang-regex@3.0.0:
    resolution: {integrity: sha512-7++dFhtcx3353uBaq8DDR4NuxBetBzC7ZQOhmTQInHEd6bSrXdiEyzCvG07Z44UYdLShWUyXt5M/yhz8ekcb1A==}
    engines: {node: '>=8'}
    dev: true

  /shell-quote@1.8.1:
    resolution: {integrity: sha512-6j1W9l1iAs/4xYBI1SYOVZyFcCis9b4KCLQ8fgAGG07QvzaRLVVRQvAy85yNmmZSjYjg4MWh4gNvlPujU/5LpA==}
    dev: true

  /side-channel@1.0.4:
    resolution: {integrity: sha512-q5XPytqFEIKHkGdiMIrY10mvLRvnQh42/+GoBlFW3b2LXLE2xxJpZFdm94we0BaoV3RwJyGqg5wS7epxTv0Zvw==}
    dependencies:
      call-bind: 1.0.5
      get-intrinsic: 1.2.1
      object-inspect: 1.13.1
    dev: true

  /siginfo@2.0.0:
    resolution: {integrity: sha512-ybx0WO1/8bSBLEWXZvEd7gMW3Sn3JFlW3TvX1nREbDLRNQNaeNN8WK0meBwPdAaOI7TtRRRJn/Es1zhrrCHu7g==}
    dev: true

  /signal-exit@3.0.7:
    resolution: {integrity: sha512-wnD2ZE+l+SPC/uoS0vXeE9L1+0wuaMqKlfz9AMUo38JsyLSBWSFcHR1Rri62LZc12vLr1gb3jl7iwQhgwpAbGQ==}
    dev: true

  /signal-exit@4.1.0:
    resolution: {integrity: sha512-bzyZ1e88w9O1iNJbKnOlvYTrWPDl46O1bG0D3XInv+9tkPrxrN8jUUTiFlDkkmKWgn1M6CfIA13SuGqOa9Korw==}
    engines: {node: '>=14'}
    dev: true

  /simple-git-hooks@2.9.0:
    resolution: {integrity: sha512-waSQ5paUQtyGC0ZxlHmcMmD9I1rRXauikBwX31bX58l5vTOhCEcBC5Bi+ZDkPXTjDnZAF8TbCqKBY+9+sVPScw==}
    hasBin: true
    requiresBuild: true
    dev: true

  /slash@3.0.0:
    resolution: {integrity: sha512-g9Q1haeby36OSStwb4ntCGGGaKsaVSjQ68fBxoQcutl5fS1vuY18H3wSt3jFyFtrkx+Kz0V1G85A4MyAdDMi2Q==}
    engines: {node: '>=8'}
    dev: true

  /slash@4.0.0:
    resolution: {integrity: sha512-3dOsAHXXUkQTpOYcoAxLIorMTp4gIQr5IW3iVb7A7lFIp0VHhnynm9izx6TssdrIcVIESAlVjtnO2K8bg+Coew==}
    engines: {node: '>=12'}
    dev: true

  /slice-ansi@5.0.0:
    resolution: {integrity: sha512-FC+lgizVPfie0kkhqUScwRu1O/lF6NOgJmlCgK+/LYxDCTk8sGelYaHDhFcDN+Sn3Cv+3VSa4Byeo+IMCzpMgQ==}
    engines: {node: '>=12'}
    dependencies:
      ansi-styles: 6.2.1
      is-fullwidth-code-point: 4.0.0
    dev: true

  /smart-buffer@4.2.0:
    resolution: {integrity: sha512-94hK0Hh8rPqQl2xXc3HsaBoOXKV20MToPkcXvwbISWLEs+64sBq5kFgn2kJDHb1Pry9yrP0dxrCI9RRci7RXKg==}
    engines: {node: '>= 6.0.0', npm: '>= 3.0.0'}
    dev: true

  /smob@1.4.1:
    resolution: {integrity: sha512-9LK+E7Hv5R9u4g4C3p+jjLstaLe11MDsL21UpYaCNmapvMkYhqCV4A/f/3gyH8QjMyh6l68q9xC85vihY9ahMQ==}
    dev: true

  /socks-proxy-agent@8.0.2:
    resolution: {integrity: sha512-8zuqoLv1aP/66PHF5TqwJ7Czm3Yv32urJQHrVyhD7mmA6d61Zv8cIXQYPTWwmg6qlupnPvs/QKDmfa4P/qct2g==}
    engines: {node: '>= 14'}
    dependencies:
      agent-base: 7.1.0
      debug: 4.3.4
      socks: 2.7.1
    transitivePeerDependencies:
      - supports-color
    dev: true

  /socks@2.7.1:
    resolution: {integrity: sha512-7maUZy1N7uo6+WVEX6psASxtNlKaNVMlGQKkG/63nEDdLOWNbiUMoLK7X4uYoLhQstau72mLgfEWcXcwsaHbYQ==}
    engines: {node: '>= 10.13.0', npm: '>= 3.0.0'}
    dependencies:
      ip: 2.0.0
      smart-buffer: 4.2.0
    dev: true

  /source-map-js@1.0.2:
    resolution: {integrity: sha512-R0XvVJ9WusLiqTCEiGCmICCMplcCkIwwR11mOSD9CR5u+IXYdiseeEuXCVAjS54zqwkLcPNnmU4OeJ6tUrWhDw==}
    engines: {node: '>=0.10.0'}

  /source-map-support@0.5.21:
    resolution: {integrity: sha512-uBHU3L3czsIyYXKX88fdrGovxdSCoTGDRZ6SYXtSRxLZUzHg5P/66Ht6uoUlHu9EZod+inXhKo3qQgwXUT/y1w==}
    dependencies:
      buffer-from: 1.1.2
      source-map: 0.6.1
    dev: true

  /source-map@0.6.1:
    resolution: {integrity: sha512-UjgapumWlbMhkBgzT7Ykc5YXUT46F0iKu8SGXq0bcwP5dz/h0Plj6enJqjz1Zbq2l5WaqYnrVbwWOWMyF3F47g==}
    engines: {node: '>=0.10.0'}
    dev: true

  /spdx-correct@3.2.0:
    resolution: {integrity: sha512-kN9dJbvnySHULIluDHy32WHRUu3Og7B9sbY7tsFLctQkIqnMh3hErYgdMjTYuqmcXX+lK5T1lnUt3G7zNswmZA==}
    dependencies:
      spdx-expression-parse: 3.0.1
      spdx-license-ids: 3.0.16
    dev: true

  /spdx-exceptions@2.3.0:
    resolution: {integrity: sha512-/tTrYOC7PPI1nUAgx34hUpqXuyJG+DTHJTnIULG4rDygi4xu/tfgmq1e1cIRwRzwZgo4NLySi+ricLkZkw4i5A==}
    dev: true

  /spdx-expression-parse@3.0.1:
    resolution: {integrity: sha512-cbqHunsQWnJNE6KhVSMsMeH5H/L9EpymbzqTQ3uLwNCLZ1Q481oWaofqH7nO6V07xlXwY6PhQdQ2IedWx/ZK4Q==}
    dependencies:
      spdx-exceptions: 2.3.0
      spdx-license-ids: 3.0.16
    dev: true

  /spdx-license-ids@3.0.16:
    resolution: {integrity: sha512-eWN+LnM3GR6gPu35WxNgbGl8rmY1AEmoMDvL/QD6zYmPWgywxWqJWNdLGT+ke8dKNWrcYgYjPpG5gbTfghP8rw==}
    dev: true

  /split2@4.2.0:
    resolution: {integrity: sha512-UcjcJOWknrNkF6PLX83qcHM6KHgVKNkV62Y8a5uYDVv9ydGQVwAHMKqHdJje1VTWpljG0WYpCDhrCdAOYH4TWg==}
    engines: {node: '>= 10.x'}
    dev: true

  /stackback@0.0.2:
    resolution: {integrity: sha512-1XMJE5fQo1jGH6Y/7ebnwPOBEkIEnT4QF32d5R1+VXdXveM0IBMJt8zfaxX1P3QhVwrYe+576+jkANtSS2mBbw==}
    dev: true

  /std-env@3.4.3:
    resolution: {integrity: sha512-f9aPhy8fYBuMN+sNfakZV18U39PbalgjXG3lLB9WkaYTxijru61wb57V9wxxNthXM5Sd88ETBWi29qLAsHO52Q==}
    dev: true

  /streamx@2.15.1:
    resolution: {integrity: sha512-fQMzy2O/Q47rgwErk/eGeLu/roaFWV0jVsogDmrszM9uIw8L5OA+t+V93MgYlufNptfjmYR1tOMWhei/Eh7TQA==}
    dependencies:
      fast-fifo: 1.3.2
      queue-tick: 1.0.1
    dev: true

  /string-argv@0.3.2:
    resolution: {integrity: sha512-aqD2Q0144Z+/RqG52NeHEkZauTAUWJO8c6yTftGJKO3Tja5tUgIfmIl6kExvhtxSDP7fXB6DvzkfMpCd/F3G+Q==}
    engines: {node: '>=0.6.19'}
    dev: true

  /string-hash@1.1.3:
    resolution: {integrity: sha512-kJUvRUFK49aub+a7T1nNE66EJbZBMnBgoC1UbCZ5n6bsZKBRga4KgBRTMn/pFkeCZSYtNeSyMxPDM0AXWELk2A==}
    dev: true

  /string-width@4.2.3:
    resolution: {integrity: sha512-wKyQRQpjJ0sIp62ErSZdGsjMJWsap5oRNihHhu6G7JVO/9jIB6UyevL+tXuOqrng8j/cxKTWyWUwvSTriiZz/g==}
    engines: {node: '>=8'}
    dependencies:
      emoji-regex: 8.0.0
      is-fullwidth-code-point: 3.0.0
      strip-ansi: 6.0.1
    dev: true

  /string-width@5.1.2:
    resolution: {integrity: sha512-HnLOCR3vjcY8beoNLtcjZ5/nxn2afmME6lhrDrebokqMap+XbeW8n9TXpPDOqdGK5qcI3oT0GKTW6wC7EMiVqA==}
    engines: {node: '>=12'}
    dependencies:
      eastasianwidth: 0.2.0
      emoji-regex: 9.2.2
      strip-ansi: 7.1.0
    dev: true

  /string.prototype.padend@3.1.5:
    resolution: {integrity: sha512-DOB27b/2UTTD+4myKUFh+/fXWcu/UDyASIXfg+7VzoCNNGOfWvoyU/x5pvVHr++ztyt/oSYI1BcWBBG/hmlNjA==}
    engines: {node: '>= 0.4'}
    dependencies:
      call-bind: 1.0.5
      define-properties: 1.2.1
      es-abstract: 1.22.2
    dev: true

  /string.prototype.trim@1.2.8:
    resolution: {integrity: sha512-lfjY4HcixfQXOfaqCvcBuOIapyaroTXhbkfJN3gcB1OtyupngWK4sEET9Knd0cXd28kTUqu/kHoV4HKSJdnjiQ==}
    engines: {node: '>= 0.4'}
    dependencies:
      call-bind: 1.0.5
      define-properties: 1.2.1
      es-abstract: 1.22.2
    dev: true

  /string.prototype.trimend@1.0.7:
    resolution: {integrity: sha512-Ni79DqeB72ZFq1uH/L6zJ+DKZTkOtPIHovb3YZHQViE+HDouuU4mBrLOLDn5Dde3RF8qw5qVETEjhu9locMLvA==}
    dependencies:
      call-bind: 1.0.5
      define-properties: 1.2.1
      es-abstract: 1.22.2
    dev: true

  /string.prototype.trimstart@1.0.7:
    resolution: {integrity: sha512-NGhtDFu3jCEm7B4Fy0DpLewdJQOZcQ0rGbwQ/+stjnrp2i+rlKeCvos9hOIeCmqwratM47OBxY7uFZzjxHXmrg==}
    dependencies:
      call-bind: 1.0.5
      define-properties: 1.2.1
      es-abstract: 1.22.2
    dev: true

  /string_decoder@1.1.1:
    resolution: {integrity: sha512-n/ShnvDi6FHbbVfviro+WojiFzv+s8MPMHBczVePfUpDJLwoLT0ht1l4YwBCbi8pJAveEEdnkHyPyTP/mzRfwg==}
    dependencies:
      safe-buffer: 5.1.2
    dev: false

  /strip-ansi@6.0.1:
    resolution: {integrity: sha512-Y38VPSHcqkFrCpFnQ9vuSXmquuv5oXOKpGeT6aGrr3o3Gc9AlVa6JBfUSOCnbxGGZF+/0ooI7KrPuUSztUdU5A==}
    engines: {node: '>=8'}
    dependencies:
      ansi-regex: 5.0.1
    dev: true

  /strip-ansi@7.1.0:
    resolution: {integrity: sha512-iq6eVVI64nQQTRYq2KtEg2d2uU7LElhTJwsH4YzIHZshxlgZms/wIc4VoDQTlG/IvVIrBKG06CrZnp0qv7hkcQ==}
    engines: {node: '>=12'}
    dependencies:
      ansi-regex: 6.0.1
    dev: true

  /strip-bom@3.0.0:
    resolution: {integrity: sha512-vavAMRXOgBVNF6nyEEmL3DBK19iRpDcoIwW+swQ+CbGiu7lju6t+JklA1MHweoWtadgt4ISVUsXLyDq34ddcwA==}
    engines: {node: '>=4'}
    dev: true

  /strip-final-newline@2.0.0:
    resolution: {integrity: sha512-BrpvfNAE3dcvq7ll3xVumzjKjZQ5tI1sEUIKr3Uoks0XUl45St3FlatVqef9prk4jRDzhW6WZg+3bk93y6pLjA==}
    engines: {node: '>=6'}
    dev: true

  /strip-final-newline@3.0.0:
    resolution: {integrity: sha512-dOESqjYr96iWYylGObzd39EuNTa5VJxyvVAEm5Jnh7KGo75V43Hk1odPQkNDyXNmUR6k+gEiDVXnjB8HJ3crXw==}
    engines: {node: '>=12'}
    dev: true

  /strip-json-comments@2.0.1:
    resolution: {integrity: sha512-4gB8na07fecVVkOI6Rs4e7T6NOTki5EmL7TUduTs6bu3EdnSycntVJ4re8kgZA+wx9IueI2Y11bfbgwtzuE0KQ==}
    engines: {node: '>=0.10.0'}
    dev: true

  /strip-json-comments@3.1.1:
    resolution: {integrity: sha512-6fPc+R4ihwqP6N/aIv2f1gMH8lOVtWQHoqC4yK6oSDVVocumAsfCqjkXnqiYMhmMwS/mEHLp7Vehlt3ql6lEig==}
    engines: {node: '>=8'}
    dev: true

  /strip-literal@1.3.0:
    resolution: {integrity: sha512-PugKzOsyXpArk0yWmUwqOZecSO0GH0bPoctLcqNDH9J04pVW3lflYE0ujElBGTloevcxF5MofAOZ7C5l2b+wLg==}
    dependencies:
      acorn: 8.10.0
    dev: true

  /supports-color@5.5.0:
    resolution: {integrity: sha512-QjVjwdXIt408MIiAqCX4oUKsgU2EqAGzs2Ppkm4aQYbjm+ZEWEcW4SfFNTr4uMNZma0ey4f5lgLrkB0aX0QMow==}
    engines: {node: '>=4'}
    dependencies:
      has-flag: 3.0.0
    dev: true

  /supports-color@7.2.0:
    resolution: {integrity: sha512-qpCAvRl9stuOHveKsn7HncJRvv501qIacKzQlO/+Lwxc9+0q2wLyv4Dfvt80/DPn2pqOBsJdDiogXGR9+OvwRw==}
    engines: {node: '>=8'}
    dependencies:
      has-flag: 4.0.0
    dev: true

  /supports-preserve-symlinks-flag@1.0.0:
    resolution: {integrity: sha512-ot0WnXS9fgdkgIcePe6RHNk1WA8+muPa6cSjeR3V8K27q9BB1rTE3R1p7Hv0z1ZyAc8s6Vvv8DIyWf681MAt0w==}
    engines: {node: '>= 0.4'}
    dev: true

  /symbol-tree@3.2.4:
    resolution: {integrity: sha512-9QNk5KwDF+Bvz+PyObkmSYjI5ksVUYtjW7AU22r2NKcfLJcXp96hkDWU3+XndOsUb+AQ9QhfzfCT2O+CNWT5Tw==}
    dev: true

  /tar-fs@3.0.4:
    resolution: {integrity: sha512-5AFQU8b9qLfZCX9zp2duONhPmZv0hGYiBPJsyUdqMjzq/mqVpy/rEUSeHk1+YitmxugaptgBh5oDGU3VsAJq4w==}
    dependencies:
      mkdirp-classic: 0.5.3
      pump: 3.0.0
      tar-stream: 3.1.6
    dev: true

  /tar-stream@3.1.6:
    resolution: {integrity: sha512-B/UyjYwPpMBv+PaFSWAmtYjwdrlEaZQEhMIBFNC5oEG8lpiW8XjcSdmEaClj28ArfKScKHs2nshz3k2le6crsg==}
    dependencies:
      b4a: 1.6.4
      fast-fifo: 1.3.2
      streamx: 2.15.1
    dev: true

  /temp-dir@3.0.0:
    resolution: {integrity: sha512-nHc6S/bwIilKHNRgK/3jlhDoIHcp45YgyiwcAk46Tr0LfEqGBVpmiAyuiuxeVE44m3mXnEeVhaipLOEWmH+Njw==}
    engines: {node: '>=14.16'}
    dev: true

  /tempfile@5.0.0:
    resolution: {integrity: sha512-bX655WZI/F7EoTDw9JvQURqAXiPHi8o8+yFxPF2lWYyz1aHnmMRuXWqL6YB6GmeO0o4DIYWHLgGNi/X64T+X4Q==}
    engines: {node: '>=14.18'}
    dependencies:
      temp-dir: 3.0.0
    dev: true

  /terser@5.22.0:
    resolution: {integrity: sha512-hHZVLgRA2z4NWcN6aS5rQDc+7Dcy58HOf2zbYwmFcQ+ua3h6eEFf5lIDKTzbWwlazPyOZsFQO8V80/IjVNExEw==}
    engines: {node: '>=10'}
    hasBin: true
    dependencies:
      '@jridgewell/source-map': 0.3.5
      acorn: 8.10.0
      commander: 2.20.3
      source-map-support: 0.5.21
    dev: true

  /test-exclude@6.0.0:
    resolution: {integrity: sha512-cAGWPIyOHU6zlmg88jwm7VRyXnMN7iV68OGAbYDk/Mh/xC/pzVPlQtY6ngoIH/5/tciuhGfvESU8GrHrcxD56w==}
    engines: {node: '>=8'}
    dependencies:
      '@istanbuljs/schema': 0.1.3
      glob: 7.2.3
      minimatch: 3.1.2
    dev: true

  /text-extensions@2.4.0:
    resolution: {integrity: sha512-te/NtwBwfiNRLf9Ijqx3T0nlqZiQ2XrrtBvu+cLL8ZRrGkO0NHTug8MYFKyoSrv/sHTaSKfilUkizV6XhxMJ3g==}
    engines: {node: '>=8'}
    dev: true

  /text-table@0.2.0:
    resolution: {integrity: sha512-N+8UisAXDGk8PFXP4HAzVR9nbfmVJ3zYLAWiTIoqC5v5isinhr+r5uaO8+7r3BMfuNIufIsA7RdpVgacC2cSpw==}
    dev: true

  /through@2.3.8:
    resolution: {integrity: sha512-w89qg7PI8wAdvX60bMDP+bFoD5Dvhm9oLheFp5O4a2QF0cSBGsBX4qZmadPMvVqlLJBBci+WqGGOAPvcDeNSVg==}
    dev: true

  /tinybench@2.5.1:
    resolution: {integrity: sha512-65NKvSuAVDP/n4CqH+a9w2kTlLReS9vhsAP06MWx+/89nMinJyB2icyl58RIcqCmIggpojIGeuJGhjU1aGMBSg==}
    dev: true

  /tinypool@0.7.0:
    resolution: {integrity: sha512-zSYNUlYSMhJ6Zdou4cJwo/p7w5nmAH17GRfU/ui3ctvjXFErXXkruT4MWW6poDeXgCaIBlGLrfU6TbTXxyGMww==}
    engines: {node: '>=14.0.0'}
    dev: true

  /tinyspy@2.2.0:
    resolution: {integrity: sha512-d2eda04AN/cPOR89F7Xv5bK/jrQEhmcLFe6HFldoeO9AJtps+fqEnh486vnT/8y4bw38pSyxDcTCAq+Ks2aJTg==}
    engines: {node: '>=14.0.0'}
    dev: true

  /to-fast-properties@2.0.0:
    resolution: {integrity: sha512-/OaKK0xYrs3DmxRYqL/yDc+FxFUVYhDlXMhRmv3z915w2HF1tnN1omB354j8VUGO/hbRzyD6Y3sA7v7GS/ceog==}
    engines: {node: '>=4'}

  /to-regex-range@5.0.1:
    resolution: {integrity: sha512-65P7iz6X5yEr1cwcgvQxbbIw7Uk3gOy5dIdtZ4rDveLqhrdJP+Li/Hx6tyK0NEb+2GCyneCMJiGqrADCSNk8sQ==}
    engines: {node: '>=8.0'}
    dependencies:
      is-number: 7.0.0
    dev: true

  /todomvc-app-css@2.4.3:
    resolution: {integrity: sha512-mSnWZaKBWj9aQcFRsGguY/a8O8NR8GmecD48yU1rzwNemgZa/INLpIsxxMiToFGVth+uEKBrQ7IhWkaXZxwq5Q==}
    engines: {node: '>=4'}
    dev: true

  /token-stream@1.0.0:
    resolution: {integrity: sha512-VSsyNPPW74RpHwR8Fc21uubwHY7wMDeJLys2IX5zJNih+OnAnaifKHo+1LHT7DAdloQ7apeaaWg8l7qnf/TnEg==}
    dev: true

  /tough-cookie@4.1.3:
    resolution: {integrity: sha512-aX/y5pVRkfRnfmuX+OdbSdXvPe6ieKX/G2s7e98f4poJHnqH3281gDPm/metm6E/WRamfx7WC4HUqkWHfQHprw==}
    engines: {node: '>=6'}
    dependencies:
      psl: 1.9.0
      punycode: 2.3.0
      universalify: 0.2.0
      url-parse: 1.5.10
    dev: true

  /tr46@0.0.3:
    resolution: {integrity: sha512-N3WMsuqV66lT30CrXNbEjx4GEwlow3v6rr4mCcv6prnfwhS01rkgyFdjPNBYd9br7LpXV1+Emh01fHnq2Gdgrw==}
    dev: true

  /tr46@4.1.1:
    resolution: {integrity: sha512-2lv/66T7e5yNyhAAC4NaKe5nVavzuGJQVVtRYLyQ2OI8tsJ61PMLlelehb0wi2Hx6+hT/OJUWZcw8MjlSRnxvw==}
    engines: {node: '>=14'}
    dependencies:
      punycode: 2.3.0
    dev: true

  /ts-api-utils@1.0.3(typescript@5.2.2):
    resolution: {integrity: sha512-wNMeqtMz5NtwpT/UZGY5alT+VoKdSsOOP/kqHFcUW1P/VRhH2wJ48+DN2WwUliNbQ976ETwDL0Ifd2VVvgonvg==}
    engines: {node: '>=16.13.0'}
    peerDependencies:
      typescript: '>=4.2.0'
    dependencies:
      typescript: 5.2.2
    dev: true

  /tslib@1.14.1:
    resolution: {integrity: sha512-Xni35NKzjgMrwevysHTCArtLDpPvye8zV/0E4EyYn43P7/7qvQwPh9BGkHewbMulVntbigmcT7rdX3BNo9wRJg==}
    dev: true

  /tslib@2.6.2:
    resolution: {integrity: sha512-AEYxH93jGFPn/a2iVAwW87VuUIkR1FVUKB77NwMF7nBTDkDrrT/Hpt/IrCJ0QXhW27jTBDcf5ZY7w6RiqTMw2Q==}
    dev: true

  /tsutils@3.21.0(typescript@5.2.2):
    resolution: {integrity: sha512-mHKK3iUXL+3UF6xL5k0PEhKRUBKPBCv/+RkEOpjRWxxx27KKRBmmA60A9pgOUvMi8GKhRMPEmjBRPzs2W7O1OA==}
    engines: {node: '>= 6'}
    peerDependencies:
      typescript: '>=2.8.0 || >= 3.2.0-dev || >= 3.3.0-dev || >= 3.4.0-dev || >= 3.5.0-dev || >= 3.6.0-dev || >= 3.6.0-beta || >= 3.7.0-dev || >= 3.7.0-beta'
    dependencies:
      tslib: 1.14.1
      typescript: 5.2.2
    dev: true

  /tsx@4.6.2:
    resolution: {integrity: sha512-QPpBdJo+ZDtqZgAnq86iY/PD2KYCUPSUGIunHdGwyII99GKH+f3z3FZ8XNFLSGQIA4I365ui8wnQpl8OKLqcsg==}
    engines: {node: '>=18.0.0'}
    hasBin: true
    dependencies:
      esbuild: 0.18.20
      get-tsconfig: 4.7.2
    optionalDependencies:
      fsevents: 2.3.3
    dev: true

  /type-check@0.4.0:
    resolution: {integrity: sha512-XleUoc9uwGXqjWwXaUTZAmzMcFZ5858QA2vvx1Ur5xIcixXIP+8LnFDgRplU30us6teqdlskFfu+ae4K79Ooew==}
    engines: {node: '>= 0.8.0'}
    dependencies:
      prelude-ls: 1.2.1
    dev: true

  /type-detect@4.0.8:
    resolution: {integrity: sha512-0fr/mIH1dlO+x7TlcMy+bIDqKPsw/70tVyeHW787goQjhmqaZe10uwLujubK9q9Lg6Fiho1KUKDYz0Z7k7g5/g==}
    engines: {node: '>=4'}
    dev: true

  /type-fest@0.20.2:
    resolution: {integrity: sha512-Ne+eE4r0/iWnpAxD852z3A+N0Bt5RN//NjJwRd2VFHEmrywxf5vsZlh4R6lixl6B+wz/8d+maTSAkN1FIkI3LQ==}
    engines: {node: '>=10'}
    dev: true

  /type-fest@1.4.0:
    resolution: {integrity: sha512-yGSza74xk0UG8k+pLh5oeoYirvIiWo5t0/o3zHHAO2tRDiZcxWP7fywNlXhqb6/r6sWvwi+RsyQMWhVLe4BVuA==}
    engines: {node: '>=10'}
    dev: true

  /type-fest@2.19.0:
    resolution: {integrity: sha512-RAH822pAdBgcNMAfWnCBU3CFZcfZ/i1eZjwFU/dsLKumyuuP3niueg2UAukXYF0E2AAoc82ZSSf9J0WQBinzHA==}
    engines: {node: '>=12.20'}
    dev: true

  /type-fest@3.13.1:
    resolution: {integrity: sha512-tLq3bSNx+xSpwvAJnzrK0Ep5CLNWjvFTOp71URMaAEWBfRb9nnJiBoUe0tF8bI4ZFO3omgBR6NvnbzVUT3Ly4g==}
    engines: {node: '>=14.16'}
    dev: true

  /type-fest@4.5.0:
    resolution: {integrity: sha512-diLQivFzddJl4ylL3jxSkEc39Tpw7o1QeEHIPxVwryDK2lpB7Nqhzhuo6v5/Ls08Z0yPSAhsyAWlv1/H0ciNmw==}
    engines: {node: '>=16'}
    dev: true

  /typed-array-buffer@1.0.0:
    resolution: {integrity: sha512-Y8KTSIglk9OZEr8zywiIHG/kmQ7KWyjseXs1CbSo8vC42w7hg2HgYTxSWwP0+is7bWDc1H+Fo026CpHFwm8tkw==}
    engines: {node: '>= 0.4'}
    dependencies:
      call-bind: 1.0.5
      get-intrinsic: 1.2.1
      is-typed-array: 1.1.12
    dev: true

  /typed-array-byte-length@1.0.0:
    resolution: {integrity: sha512-Or/+kvLxNpeQ9DtSydonMxCx+9ZXOswtwJn17SNLvhptaXYDJvkFFP5zbfU/uLmvnBJlI4yrnXRxpdWH/M5tNA==}
    engines: {node: '>= 0.4'}
    dependencies:
      call-bind: 1.0.5
      for-each: 0.3.3
      has-proto: 1.0.1
      is-typed-array: 1.1.12
    dev: true

  /typed-array-byte-offset@1.0.0:
    resolution: {integrity: sha512-RD97prjEt9EL8YgAgpOkf3O4IF9lhJFr9g0htQkm0rchFp/Vx7LW5Q8fSXXub7BXAODyUQohRMyOc3faCPd0hg==}
    engines: {node: '>= 0.4'}
    dependencies:
      available-typed-arrays: 1.0.5
      call-bind: 1.0.5
      for-each: 0.3.3
      has-proto: 1.0.1
      is-typed-array: 1.1.12
    dev: true

  /typed-array-length@1.0.4:
    resolution: {integrity: sha512-KjZypGq+I/H7HI5HlOoGHkWUUGq+Q0TPhQurLbyrVrvnKTBgzLhIJ7j6J/XTQOi0d1RjyZ0wdas8bKs2p0x3Ng==}
    dependencies:
      call-bind: 1.0.5
      for-each: 0.3.3
      is-typed-array: 1.1.12
    dev: true

  /typescript@5.2.2:
    resolution: {integrity: sha512-mI4WrpHsbCIcwT9cF4FZvr80QUeKvsUsUvKDoR+X/7XHQH98xYD8YHZg7ANtz2GtZt/CBq2QJ0thkGJMHfqc1w==}
    engines: {node: '>=14.17'}
    hasBin: true

  /ufo@1.3.1:
    resolution: {integrity: sha512-uY/99gMLIOlJPwATcMVYfqDSxUR9//AUcgZMzwfSTJPDKzA1S8mX4VLqa+fiAtveraQUBCz4FFcwVZBGbwBXIw==}
    dev: true

  /uglify-js@3.17.4:
    resolution: {integrity: sha512-T9q82TJI9e/C1TAxYvfb16xO120tMVFZrGA3f9/P4424DNu6ypK103y0GPFVa17yotwSyZW5iYXgjYHkGrJW/g==}
    engines: {node: '>=0.8.0'}
    hasBin: true
    requiresBuild: true
    dev: true
    optional: true

  /unbox-primitive@1.0.2:
    resolution: {integrity: sha512-61pPlCD9h51VoreyJ0BReideM3MDKMKnh6+V9L08331ipq6Q8OFXZYiqP6n/tbHx4s5I9uRhcye6BrbkizkBDw==}
    dependencies:
      call-bind: 1.0.5
      has-bigints: 1.0.2
      has-symbols: 1.0.3
      which-boxed-primitive: 1.0.2
    dev: true

  /unbzip2-stream@1.4.3:
    resolution: {integrity: sha512-mlExGW4w71ebDJviH16lQLtZS32VKqsSfk80GCfUlwT/4/hNRFsoscrF/c++9xinkMzECL1uL9DDwXqFWkruPg==}
    dependencies:
      buffer: 5.7.1
      through: 2.3.8
    dev: true

  /undici-types@5.26.5:
    resolution: {integrity: sha512-JlCMO+ehdEIKqlFxk6IfVoAUVmgz7cU7zD/h9XZ0qzeosSHmUJVOzSQvvYSYWXkFXC+IfLKSIffhv0sVZup6pA==}
    dev: true

  /universalify@0.1.2:
    resolution: {integrity: sha512-rBJeI5CXAlmy1pV+617WB9J63U6XcazHHF2f2dbJix4XzpUF0RS3Zbj0FGIOCAva5P/d/GBOYaACQ1w+0azUkg==}
    engines: {node: '>= 4.0.0'}
    dev: true

  /universalify@0.2.0:
    resolution: {integrity: sha512-CJ1QgKmNg3CwvAv/kOFmtnEN05f0D/cn9QntgNOQlQF9dgvVTHj3t+8JPdjqawCHk7V/KA+fbUqzZ9XWhcqPUg==}
    engines: {node: '>= 4.0.0'}
    dev: true

  /update-browserslist-db@1.0.13(browserslist@4.22.1):
    resolution: {integrity: sha512-xebP81SNcPuNpPP3uzeW1NYXxI3rxyJzF3pD6sH4jE7o/IX+WtSpwnVU+qIsDPyk0d3hmFQ7mjqc6AtV604hbg==}
    hasBin: true
    peerDependencies:
      browserslist: '>= 4.21.0'
    dependencies:
      browserslist: 4.22.1
      escalade: 3.1.1
      picocolors: 1.0.0
    dev: true

  /update-check@1.5.4:
    resolution: {integrity: sha512-5YHsflzHP4t1G+8WGPlvKbJEbAJGCgw+Em+dGR1KmBUbr1J36SJBqlHLjR7oob7sco5hWHGQVcr9B2poIVDDTQ==}
    dependencies:
      registry-auth-token: 3.3.2
      registry-url: 3.1.0
    dev: true

  /uri-js@4.4.1:
    resolution: {integrity: sha512-7rKUyy33Q1yc98pQ1DAmLtwX109F7TIfWlW1Ydo8Wl1ii1SeHieeh0HHfPeL2fMXK6z0s8ecKs9frCuLJvndBg==}
    dependencies:
      punycode: 2.3.0
    dev: true

  /url-parse@1.5.10:
    resolution: {integrity: sha512-WypcfiRhfeUP9vvF0j6rw0J3hrWrw6iZv3+22h6iRMJ/8z1Tj6XfLP4DsUix5MhMPnXpiHDoKyoZ/bdCkwBCiQ==}
    dependencies:
      querystringify: 2.2.0
      requires-port: 1.0.0
    dev: true

  /urlpattern-polyfill@9.0.0:
    resolution: {integrity: sha512-WHN8KDQblxd32odxeIgo83rdVDE2bvdkb86it7bMhYZwWKJz0+O0RK/eZiHYnM+zgt/U7hAHOlCQGfjjvSkw2g==}
    dev: true

  /util-deprecate@1.0.2:
    resolution: {integrity: sha512-EPD5q1uXyFxJpCrLnCc1nHnq3gOa6DZBocAIiI2TaSCA7VCJ1UJDMagCzIkXNsUYfD1daK//LTEQ8xiIbrHtcw==}

  /validate-npm-package-license@3.0.4:
    resolution: {integrity: sha512-DpKm2Ui/xN7/HQKCtpZxoRWBhZ9Z0kqtygG8XCgNQ8ZlDnxuQmWhj566j8fN4Cu3/JmbhsDo7fcAJq4s9h27Ew==}
    dependencies:
      spdx-correct: 3.2.0
      spdx-expression-parse: 3.0.1
    dev: true

  /vary@1.1.2:
    resolution: {integrity: sha512-BNGbWLfd0eUPabhkXUVm0j8uuvREyTh5ovRa/dyow/BqAbZJyC+5fU+IzQOzmAKzYqYRAISoRhdQr3eIZ/PXqg==}
    engines: {node: '>= 0.8'}
    dev: true

  /vite-node@0.34.6(@types/node@20.10.3)(terser@5.22.0):
    resolution: {integrity: sha512-nlBMJ9x6n7/Amaz6F3zJ97EBwR2FkzhBRxF5e+jE6LA3yi6Wtc2lyTij1OnDMIr34v5g/tVQtsVAzhT0jc5ygA==}
    engines: {node: '>=v14.18.0'}
    hasBin: true
    dependencies:
      cac: 6.7.14
      debug: 4.3.4
      mlly: 1.4.2
      pathe: 1.1.1
      picocolors: 1.0.0
      vite: 5.0.0(@types/node@20.10.3)(terser@5.22.0)
    transitivePeerDependencies:
      - '@types/node'
      - less
      - lightningcss
      - sass
      - stylus
      - sugarss
      - supports-color
      - terser
    dev: true

  /vite@5.0.0(@types/node@20.10.3)(terser@5.22.0):
    resolution: {integrity: sha512-ESJVM59mdyGpsiNAeHQOR/0fqNoOyWPYesFto8FFZugfmhdHx8Fzd8sF3Q/xkVhZsyOxHfdM7ieiVAorI9RjFw==}
    engines: {node: ^18.0.0 || >=20.0.0}
    hasBin: true
    peerDependencies:
      '@types/node': ^18.0.0 || >=20.0.0
      less: '*'
      lightningcss: ^1.21.0
      sass: '*'
      stylus: '*'
      sugarss: '*'
      terser: ^5.4.0
    peerDependenciesMeta:
      '@types/node':
        optional: true
      less:
        optional: true
      lightningcss:
        optional: true
      sass:
        optional: true
      stylus:
        optional: true
      sugarss:
        optional: true
      terser:
        optional: true
    dependencies:
      '@types/node': 20.10.3
      esbuild: 0.19.5
      postcss: 8.4.32
      rollup: 4.4.1
      terser: 5.22.0
    optionalDependencies:
      fsevents: 2.3.3
    dev: true

  /vitest@0.34.6(jsdom@22.1.0)(terser@5.22.0):
    resolution: {integrity: sha512-+5CALsOvbNKnS+ZHMXtuUC7nL8/7F1F2DnHGjSsszX8zCjWSSviphCb/NuS9Nzf4Q03KyyDRBAXhF/8lffME4Q==}
    engines: {node: '>=v14.18.0'}
    hasBin: true
    peerDependencies:
      '@edge-runtime/vm': '*'
      '@vitest/browser': '*'
      '@vitest/ui': '*'
      happy-dom: '*'
      jsdom: '*'
      playwright: '*'
      safaridriver: '*'
      webdriverio: '*'
    peerDependenciesMeta:
      '@edge-runtime/vm':
        optional: true
      '@vitest/browser':
        optional: true
      '@vitest/ui':
        optional: true
      happy-dom:
        optional: true
      jsdom:
        optional: true
      playwright:
        optional: true
      safaridriver:
        optional: true
      webdriverio:
        optional: true
    dependencies:
      '@types/chai': 4.3.9
      '@types/chai-subset': 1.3.4
      '@types/node': 20.10.3
      '@vitest/expect': 0.34.6
      '@vitest/runner': 0.34.6
      '@vitest/snapshot': 0.34.6
      '@vitest/spy': 0.34.6
      '@vitest/utils': 0.34.6
      acorn: 8.10.0
      acorn-walk: 8.2.0
      cac: 6.7.14
      chai: 4.3.10
      debug: 4.3.4
      jsdom: 22.1.0
      local-pkg: 0.4.3
      magic-string: 0.30.5
      pathe: 1.1.1
      picocolors: 1.0.0
      std-env: 3.4.3
      strip-literal: 1.3.0
      tinybench: 2.5.1
      tinypool: 0.7.0
      vite: 5.0.0(@types/node@20.10.3)(terser@5.22.0)
      vite-node: 0.34.6(@types/node@20.10.3)(terser@5.22.0)
      why-is-node-running: 2.2.2
    transitivePeerDependencies:
      - less
      - lightningcss
      - sass
      - stylus
      - sugarss
      - supports-color
      - terser
    dev: true

  /void-elements@3.1.0:
    resolution: {integrity: sha512-Dhxzh5HZuiHQhbvTW9AMetFfBHDMYpo23Uo9btPXgdYP+3T5S+p+jgNy7spra+veYhBP2dCSgxR/i2Y02h5/6w==}
    engines: {node: '>=0.10.0'}
    dev: true

  /w3c-xmlserializer@4.0.0:
    resolution: {integrity: sha512-d+BFHzbiCx6zGfz0HyQ6Rg69w9k19nviJspaj4yNscGjrHu94sVP+aRm75yEbCh+r2/yR+7q6hux9LVtbuTGBw==}
    engines: {node: '>=14'}
    dependencies:
      xml-name-validator: 4.0.0
    dev: true

  /webidl-conversions@3.0.1:
    resolution: {integrity: sha512-2JAn3z8AR6rjK8Sm8orRC0h/bcl/DqL7tRPdGZ4I1CjdF+EaMLmYxBHyXuKL849eucPFhvBoxMsflfOb8kxaeQ==}
    dev: true

  /webidl-conversions@7.0.0:
    resolution: {integrity: sha512-VwddBukDzu71offAQR975unBIGqfKZpM+8ZX6ySk8nYhVoo5CYaZyzt3YBvYtRtO+aoGlqxPg/B87NGVZ/fu6g==}
    engines: {node: '>=12'}
    dev: true

  /whatwg-encoding@2.0.0:
    resolution: {integrity: sha512-p41ogyeMUrw3jWclHWTQg1k05DSVXPLcVxRTYsXUk+ZooOCZLcoYgPZ/HL/D/N+uQPOtcp1me1WhBEaX02mhWg==}
    engines: {node: '>=12'}
    dependencies:
      iconv-lite: 0.6.3
    dev: true

  /whatwg-mimetype@3.0.0:
    resolution: {integrity: sha512-nt+N2dzIutVRxARx1nghPKGv1xHikU7HKdfafKkLNLindmPU/ch3U31NOCGGA/dmPcmb1VlofO0vnKAcsm0o/Q==}
    engines: {node: '>=12'}
    dev: true

  /whatwg-url@12.0.1:
    resolution: {integrity: sha512-Ed/LrqB8EPlGxjS+TrsXcpUond1mhccS3pchLhzSgPCnTimUCKj3IZE75pAs5m6heB2U2TMerKFUXheyHY+VDQ==}
    engines: {node: '>=14'}
    dependencies:
      tr46: 4.1.1
      webidl-conversions: 7.0.0
    dev: true

  /whatwg-url@5.0.0:
    resolution: {integrity: sha512-saE57nupxk6v3HY35+jzBwYa0rKSy0XR8JSxZPwgLr7ys0IBzhGviA1/TUGJLmSVqs8pb9AnvICXEuOHLprYTw==}
    dependencies:
      tr46: 0.0.3
      webidl-conversions: 3.0.1
    dev: true

  /which-boxed-primitive@1.0.2:
    resolution: {integrity: sha512-bwZdv0AKLpplFY2KZRX6TvyuN7ojjr7lwkg6ml0roIy9YeuSr7JS372qlNW18UQYzgYK9ziGcerWqZOmEn9VNg==}
    dependencies:
      is-bigint: 1.0.4
      is-boolean-object: 1.1.2
      is-number-object: 1.0.7
      is-string: 1.0.7
      is-symbol: 1.0.4
    dev: true

  /which-typed-array@1.1.13:
    resolution: {integrity: sha512-P5Nra0qjSncduVPEAr7xhoF5guty49ArDTwzJ/yNuPIbZppyRxFQsRCWrocxIY+CnMVG+qfbU2FmDKyvSGClow==}
    engines: {node: '>= 0.4'}
    dependencies:
      available-typed-arrays: 1.0.5
      call-bind: 1.0.5
      for-each: 0.3.3
      gopd: 1.0.1
      has-tostringtag: 1.0.0
    dev: true

  /which@1.3.1:
    resolution: {integrity: sha512-HxJdYWq1MTIQbJ3nw0cqssHoTNU267KlrDuGZ1WYlxDStUtKUhOaJmh112/TZmHxxUfuJqPXSOm7tDyas0OSIQ==}
    hasBin: true
    dependencies:
      isexe: 2.0.0
    dev: true

  /which@2.0.2:
    resolution: {integrity: sha512-BLI3Tl1TW3Pvl70l3yq3Y64i+awpwXqsGBYWkkqMtnbXgrMD+yj7rhW0kuEDxzJaYXGjEW5ogapKNMEKNMjibA==}
    engines: {node: '>= 8'}
    hasBin: true
    dependencies:
      isexe: 2.0.0
    dev: true

  /why-is-node-running@2.2.2:
    resolution: {integrity: sha512-6tSwToZxTOcotxHeA+qGCq1mVzKR3CwcJGmVcY+QE8SHy6TnpFnh8PAvPNHYr7EcuVeG0QSMxtYCuO1ta/G/oA==}
    engines: {node: '>=8'}
    hasBin: true
    dependencies:
      siginfo: 2.0.0
      stackback: 0.0.2
    dev: true

  /widest-line@4.0.1:
    resolution: {integrity: sha512-o0cyEG0e8GPzT4iGHphIOh0cJOV8fivsXxddQasHPHfoZf1ZexrfeA21w2NaEN1RHE+fXlfISmOE8R9N3u3Qig==}
    engines: {node: '>=12'}
    dependencies:
      string-width: 5.1.2
    dev: true

  /with@7.0.2:
    resolution: {integrity: sha512-RNGKj82nUPg3g5ygxkQl0R937xLyho1J24ItRCBTr/m1YnZkzJy1hUiHUJrc/VlsDQzsCnInEGSg3bci0Lmd4w==}
    engines: {node: '>= 10.0.0'}
    dependencies:
      '@babel/parser': 7.23.5
      '@babel/types': 7.23.5
      assert-never: 1.2.1
      babel-walk: 3.0.0-canary-5
    dev: true

  /wordwrap@1.0.0:
    resolution: {integrity: sha512-gvVzJFlPycKc5dZN4yPkP8w7Dc37BtP1yczEneOb4uq34pXZcvrtRTmWV8W+Ume+XCxKgbjM+nevkyFPMybd4Q==}
    dev: true

  /wrap-ansi@7.0.0:
    resolution: {integrity: sha512-YVGIj2kamLSTxw6NsZjoBxfSwsn0ycdesmc4p+Q21c5zPuZ1pl+NfxVdxPtdHvmNVOQ6XSYG4AUtyt/Fi7D16Q==}
    engines: {node: '>=10'}
    dependencies:
      ansi-styles: 4.3.0
      string-width: 4.2.3
      strip-ansi: 6.0.1
    dev: true

  /wrap-ansi@8.1.0:
    resolution: {integrity: sha512-si7QWI6zUMq56bESFvagtmzMdGOtoxfR+Sez11Mobfc7tm+VkUckk9bW2UeffTGVUbOksxmSw0AA2gs8g71NCQ==}
    engines: {node: '>=12'}
    dependencies:
      ansi-styles: 6.2.1
      string-width: 5.1.2
      strip-ansi: 7.1.0
    dev: true

  /wrappy@1.0.2:
    resolution: {integrity: sha512-l4Sp/DRseor9wL6EvV2+TuQn63dMkPjZ/sp9XkghTEbV9KlPS1xUsZ3u7/IQO4wxtcFB4bgpQPRcR3QCvezPcQ==}
    dev: true

  /ws@8.14.2:
    resolution: {integrity: sha512-wEBG1ftX4jcglPxgFCMJmZ2PLtSbJ2Peg6TmpJFTbe9GZYOQCDPdMYu/Tm0/bGZkw8paZnJY45J4K2PZrLYq8g==}
    engines: {node: '>=10.0.0'}
    peerDependencies:
      bufferutil: ^4.0.1
      utf-8-validate: '>=5.0.2'
    peerDependenciesMeta:
      bufferutil:
        optional: true
      utf-8-validate:
        optional: true
    dev: true

  /xml-name-validator@4.0.0:
    resolution: {integrity: sha512-ICP2e+jsHvAj2E2lIHxa5tjXRlKDJo4IdvPvCXbXQGdzSfmSpNVyIKMvoZHjDY9DP0zV17iI85o90vRFXNccRw==}
    engines: {node: '>=12'}
    dev: true

  /xmlchars@2.2.0:
    resolution: {integrity: sha512-JZnDKK8B0RCDw84FNdDAIpZK+JuJw+s7Lz8nksI7SIuU3UXJJslUthsi+uWBUYOwPFwW7W7PRLRfUKpxjtjFCw==}
    dev: true

  /y18n@5.0.8:
    resolution: {integrity: sha512-0pfFzegeDWJHJIAmTLRP2DwHjdF5s7jo9tuztdQxAhINCdvS+3nGINqPd00AphqJR/0LhANUS6/+7SCb98YOfA==}
    engines: {node: '>=10'}
    dev: true

  /yallist@3.1.1:
    resolution: {integrity: sha512-a4UGQaWPH59mOXUYnAG2ewncQS4i4F43Tv3JoAM+s2VDAmS9NsK8GpDMLrCHPksFT7h3K6TOoUNn2pb7RoXx4g==}
    dev: true

  /yallist@4.0.0:
    resolution: {integrity: sha512-3wdGidZyq5PB084XLES5TpOSRA3wjXAlIWMhum2kRcv/41Sn2emQ0dycQW4uZXLejwKvg6EsvbdlVL+FYEct7A==}
    dev: true

  /yaml@2.3.4:
    resolution: {integrity: sha512-8aAvwVUSHpfEqTQ4w/KMlf3HcRdt50E5ODIQJBw1fQ5RL34xabzxtUlzTXVqc4rkZsPbvrXKWnABCD7kWSmocA==}
    engines: {node: '>= 14'}
    dev: true

  /yargs-parser@21.1.1:
    resolution: {integrity: sha512-tVpsJW7DdjecAiFpbIB1e3qxIQsE6NoPc5/eTdrbbIC4h0LVsWhnoa3g+m2HclBIujHzsxZ4VJVA+GUuc2/LBw==}
    engines: {node: '>=12'}
    dev: true

  /yargs@17.7.2:
    resolution: {integrity: sha512-7dSzzRQ++CKnNI/krKnYRV7JKKPUXMEh61soaHKg9mrWEhzFWhFnxPxGl+69cD1Ou63C13NUPCnmIcrvqCuM6w==}
    engines: {node: '>=12'}
    dependencies:
      cliui: 8.0.1
      escalade: 3.1.1
      get-caller-file: 2.0.5
      require-directory: 2.1.1
      string-width: 4.2.3
      y18n: 5.0.8
      yargs-parser: 21.1.1
    dev: true

  /yauzl@2.10.0:
    resolution: {integrity: sha512-p4a9I6X6nu6IhoGmBqAcbJy1mlC4j27vEPZX9F4L4/vZT3Lyq1VkFHw/V/PUcB9Buo+DG3iHkT0x3Qya58zc3g==}
    dependencies:
      buffer-crc32: 0.2.13
      fd-slicer: 1.1.0
    dev: true

  /yocto-queue@0.1.0:
    resolution: {integrity: sha512-rVksvsnNCdJ/ohGc6xgPwyN8eheCxsiLM8mxuE/t/mOVqJewPuO1miLpTHQiRgTKCLexL4MeAFVagts7HmNZ2Q==}
    engines: {node: '>=10'}
    dev: true

  /yocto-queue@1.0.0:
    resolution: {integrity: sha512-9bnSc/HEW2uRy67wc+T8UwauLuPJVn28jb+GtJY16iiKWyvmYJRXVT4UamsAEGQfPohgr2q4Tq0sQbQlxTfi1g==}
    engines: {node: '>=12.20'}
    dev: true<|MERGE_RESOLUTION|>--- conflicted
+++ resolved
@@ -39,16 +39,11 @@
         specifier: ^1.2.5
         version: 1.2.5
       '@types/node':
-<<<<<<< HEAD
-        specifier: ^20.10.0
-        version: 20.10.0
+        specifier: ^20.10.3
+        version: 20.10.3
       '@types/semver':
         specifier: ^7.5.5
         version: 7.5.5
-=======
-        specifier: ^20.10.3
-        version: 20.10.3
->>>>>>> d5a88ef9
       '@typescript-eslint/parser':
         specifier: ^6.13.0
         version: 6.13.0(eslint@8.54.0)(typescript@5.2.2)
@@ -250,13 +245,8 @@
         specifier: ^9.0.3
         version: 9.0.3
       postcss-modules:
-<<<<<<< HEAD
         specifier: ^6.0.0
-        version: 6.0.0(postcss@8.4.31)
-=======
-        specifier: ^4.3.1
-        version: 4.3.1(postcss@8.4.32)
->>>>>>> d5a88ef9
+        version: 6.0.0(postcss@8.4.32)
       postcss-selector-parser:
         specifier: ^6.0.13
         version: 6.0.13
@@ -303,34 +293,6 @@
         specifier: workspace:*
         version: link:../shared
 
-<<<<<<< HEAD
-=======
-  packages/reactivity-transform:
-    dependencies:
-      '@babel/parser':
-        specifier: ^7.23.5
-        version: 7.23.5
-      '@vue/compiler-core':
-        specifier: workspace:*
-        version: link:../compiler-core
-      '@vue/shared':
-        specifier: workspace:*
-        version: link:../shared
-      estree-walker:
-        specifier: ^2.0.2
-        version: 2.0.2
-      magic-string:
-        specifier: ^0.30.5
-        version: 0.30.5
-    devDependencies:
-      '@babel/core':
-        specifier: ^7.23.5
-        version: 7.23.5
-      '@babel/types':
-        specifier: ^7.23.5
-        version: 7.23.5
-
->>>>>>> d5a88ef9
   packages/runtime-core:
     dependencies:
       '@vue/reactivity':
@@ -1578,17 +1540,12 @@
     resolution: {integrity: sha512-U3PUjAudAdJBeC2pgN8uTIKgxrb4nlDF3SF0++EldXQvQBGkpFZMSnwQiIoDU77tv45VgNkl/L4ouD+rEomujw==}
     dev: true
 
-<<<<<<< HEAD
   /@types/minimist@1.2.5:
     resolution: {integrity: sha512-hov8bUuiLiyFPGyFPE1lwWhmzYbirOXQNNo40+y3zow8aFVTeyn3VWL0VFFfdNddA8S4Vf0Tc062rzyNr7Paag==}
     dev: true
 
-  /@types/node@20.10.0:
-    resolution: {integrity: sha512-D0WfRmU9TQ8I9PFx9Yc+EBHw+vSpIub4IDvQivcp26PtPrdMGAq5SDcpXEo/epqa/DXotVpekHiLNTg3iaKXBQ==}
-=======
   /@types/node@20.10.3:
     resolution: {integrity: sha512-XJavIpZqiXID5Yxnxv3RUDKTN5b81ddNC3ecsA0SoFXz/QU8OGBwZGMomiq0zw+uuqbL/krztv/DINAQ/EV4gg==}
->>>>>>> d5a88ef9
     dependencies:
       undici-types: 5.26.5
     dev: true
@@ -3580,15 +3537,7 @@
       safer-buffer: 2.1.2
     dev: true
 
-<<<<<<< HEAD
-  /icss-utils@5.1.0(postcss@8.4.31):
-=======
-  /icss-replace-symbols@1.1.0:
-    resolution: {integrity: sha512-chIaY3Vh2mh2Q3RGXttaDIzeiPvaVXJ+C4DAh/w3c37SKZ/U6PGMmuicR2EQQp9bKG8zLMCl7I+PtIoOOPp8Gg==}
-    dev: true
-
   /icss-utils@5.1.0(postcss@8.4.32):
->>>>>>> d5a88ef9
     resolution: {integrity: sha512-soFhflCVWLfRNOPU3iv5Z9VUdT44xFRbzjLsEzSr5AQmgqPMTHdU3PMT1Cf1ssx8fLNJDA1juftYl+PUcv3MqA==}
     engines: {node: ^10 || ^12 || >= 14}
     peerDependencies:
@@ -4775,18 +4724,13 @@
       postcss: 8.4.32
     dev: true
 
-<<<<<<< HEAD
-  /postcss-modules@6.0.0(postcss@8.4.31):
+  /postcss-modules@6.0.0(postcss@8.4.32):
     resolution: {integrity: sha512-7DGfnlyi/ju82BRzTIjWS5C4Tafmzl3R79YP/PASiocj+aa6yYphHhhKUOEoXQToId5rgyFgJ88+ccOUydjBXQ==}
-=======
-  /postcss-modules@4.3.1(postcss@8.4.32):
-    resolution: {integrity: sha512-ItUhSUxBBdNamkT3KzIZwYNNRFKmkJrofvC2nWab3CPKhYBQ1f27XXh1PAPE27Psx58jeelPsxWB/+og+KEH0Q==}
->>>>>>> d5a88ef9
     peerDependencies:
       postcss: ^8.0.0
     dependencies:
       generic-names: 4.0.0
-      icss-utils: 5.1.0(postcss@8.4.31)
+      icss-utils: 5.1.0(postcss@8.4.32)
       lodash.camelcase: 4.3.0
       postcss: 8.4.32
       postcss-modules-extract-imports: 3.0.0(postcss@8.4.32)
@@ -5202,7 +5146,7 @@
       rollup: 4.1.4
       typescript: 5.2.2
     optionalDependencies:
-      '@babel/code-frame': 7.22.13
+      '@babel/code-frame': 7.23.5
     dev: true
 
   /rollup-plugin-esbuild@6.1.0(esbuild@0.19.5)(rollup@4.1.4):
