// @ts-check
import path from 'path'
import ts from 'rollup-plugin-typescript2'
import replace from '@rollup/plugin-replace'
import json from '@rollup/plugin-json'

if (!process.env.TARGET) {
  throw new Error('TARGET package must be specified via --environment flag.')
}

const masterVersion = require('./package.json').version
// 获取包的目录 ./packages
const packagesDir = path.resolve(__dirname, 'packages')
// 获取要打包的包的名称，默认是vue ./packages/vue
const packageDir = path.resolve(packagesDir, process.env.TARGET)
// resolve获取 ./packages/vue下的文件
const resolve = p => path.resolve(packageDir, p)
const pkg = require(resolve(`package.json`))
const packageOptions = pkg.buildOptions || {}
const name = packageOptions.filename || path.basename(packageDir)

// ensure TS checks only once for each build
// 确保TS对每个构建只检查一次
let hasTSChecked = false

// 输出的格式
const outputConfigs = {
  // esm全量包，包含编译时
  'esm-bundler': {
    file: resolve(`dist/${name}.esm-bundler.js`),
    format: `es`
  },
  // esm浏览器版全量包，包含编译时
  'esm-browser': {
    file: resolve(`dist/${name}.esm-browser.js`),
    format: `es`
  },
  // commonjs
  cjs: {
    file: resolve(`dist/${name}.cjs.js`),
    format: `cjs`
  },
  // 立即执行函数
  global: {
    file: resolve(`dist/${name}.global.js`),
    format: `iife`
  },
  // runtime-only builds, for main "vue" package only
  // 仅用于运行时构建，仅用于主“vue”包 仅打包运行时
  'esm-bundler-runtime': {
    file: resolve(`dist/${name}.runtime.esm-bundler.js`),
    format: `es`
  },
  // esm 仅打包运行时
  'esm-browser-runtime': {
    file: resolve(`dist/${name}.runtime.esm-browser.js`),
    format: 'es'
  },
  // iife 仅打包运行时
  'global-runtime': {
    file: resolve(`dist/${name}.runtime.global.js`),
    format: 'iife'
  }
}

// 默认格式 esm-bundler 和 cjs
const defaultFormats = ['esm-bundler', 'cjs']
const inlineFormats = process.env.FORMATS && process.env.FORMATS.split(',')
const packageFormats = inlineFormats || packageOptions.formats || defaultFormats
const packageConfigs = process.env.PROD_ONLY
  ? []
  : packageFormats.map(format => createConfig(format, outputConfigs[format]))

// 如果是生产环境
if (process.env.NODE_ENV === 'production') {
  packageFormats.forEach(format => {
    if (packageOptions.prod === false) {
      return
    }
    if (format === 'cjs') {
      packageConfigs.push(createProductionConfig(format))
    }
    if (/^(global|esm-browser)(-runtime)?/.test(format)) {
      packageConfigs.push(createMinifiedConfig(format))
    }
  })
}

export default packageConfigs

function createConfig(format, output, plugins = []) {
  if (!output) {
    console.log(require('chalk').yellow(`invalid format: "${format}"`))
    process.exit(1)
  }

  const isProductionBuild =
    process.env.__DEV__ === 'false' || /\.prod\.js$/.test(output.file)
  const isBundlerESMBuild = /esm-bundler/.test(format)
  const isBrowserESMBuild = /esm-browser/.test(format)
  const isServerRenderer = name === 'server-renderer'
  const isNodeBuild = format === 'cjs'
  const isGlobalBuild = /global/.test(format)
  const isCompatPackage = pkg.name === '@vue/compat'
  const isCompatBuild = !!packageOptions.compat

  output.exports = isCompatPackage ? 'auto' : 'named'
  output.sourcemap = !!process.env.SOURCE_MAP
  output.externalLiveBindings = false

  if (isGlobalBuild) {
    output.name = packageOptions.name
  }

  const shouldEmitDeclarations =
    pkg.types && process.env.TYPES != null && !hasTSChecked

  const tsPlugin = ts({
    // 是否开启语法检查
    check: process.env.NODE_ENV === 'production' && !hasTSChecked,
    // 编译配置文件 tsconfig.json 的路径
    tsconfig: path.resolve(__dirname, 'tsconfig.json'),
    // 缓存的根路径
    cacheRoot: path.resolve(__dirname, 'node_modules/.rts2_cache'),
    // 覆盖 tsconfig.json 中的一些配置
    tsconfigOverride: {
      compilerOptions: {
<<<<<<< HEAD
        // 是否开启 source map
=======
        target: isServerRenderer || isNodeBuild ? 'es2019' : 'es2015',
>>>>>>> 45782df3
        sourceMap: output.sourcemap,
        // 生成类型定义文件
        declaration: shouldEmitDeclarations,
        // 生成类型定义文件的map
        declarationMap: shouldEmitDeclarations
      },
      // 排除测试 TypeScript 文件的编译
      exclude: ['**/__tests__', 'test-dts']
    }
  })
  // we only need to check TS and generate declarations once for each build.
  // it also seems to run into weird issues when checking multiple times
  // during a single build.
  hasTSChecked = true

  // 确定入口文件，运行时打包和非运行时打包是不一样的
  let entryFile = /runtime$/.test(format) ? `src/runtime.ts` : `src/index.ts`

  // the compat build needs both default AND named exports. This will cause
  // Rollup to complain for non-ESM targets, so we use separate entries for
  // esm vs. non-esm builds.
  if (isCompatPackage && (isBrowserESMBuild || isBundlerESMBuild)) {
    entryFile = /runtime$/.test(format)
      ? `src/esm-runtime.ts`
      : `src/esm-index.ts`
  }

  let external = []

  if (isGlobalBuild || isBrowserESMBuild || isCompatPackage) {
    if (!packageOptions.enableNonBrowserBranches) {
      // normal browser builds - non-browser only imports are tree-shaken,
      // they are only listed here to suppress warnings.
      // 正常浏览器构建 非浏览器导入仅仅被摇树
      // 它们列在这里只是为了压制警告。
      external = ['source-map', '@babel/parser', 'estree-walker']
    }
  } else {
    // Node / esm-bundler builds.
    // externalize all direct deps unless it's the compat build.
    // Node/esm-bundler的构建要排除所有相关依赖的第三方库
    // 除非是compat构建
    external = [
      ...Object.keys(pkg.dependencies || {}),
      ...Object.keys(pkg.peerDependencies || {}),
      ...['path', 'url', 'stream'] // for @vue/compiler-sfc / server-renderer
    ]
  }

  // we are bundling forked consolidate.js in compiler-sfc which dynamically
  // requires a ton of template engines which should be ignored.
  let cjsIgnores = []
  if (pkg.name === '@vue/compiler-sfc') {
    const consolidatePath = require.resolve('@vue/consolidate/package.json', {
      paths: [packageDir]
    })
    cjsIgnores = [
      ...Object.keys(require(consolidatePath).devDependencies),
      'vm',
      'crypto',
      'react-dom/server',
      'teacup/lib/express',
      'arc-templates/dist/es5',
      'then-pug',
      'then-jade'
    ]
  }

  const nodePlugins =
    (format === 'cjs' && Object.keys(pkg.devDependencies || {}).length) ||
    packageOptions.enableNonBrowserBranches
      ? [
          // @ts-ignore
          require('@rollup/plugin-commonjs')({
            sourceMap: false,
            ignore: cjsIgnores
          }),
          ...(format === 'cjs'
            ? []
            : // @ts-ignore
              [require('rollup-plugin-polyfill-node')()]),
          require('@rollup/plugin-node-resolve').nodeResolve()
        ]
      : []

  return {
    input: resolve(entryFile), // 两个input，一个是runtime.ts,一个是index.ts
    // Global and Browser ESM builds inlines everything so that they can be
    // used alone.
    external,
    plugins: [
      json({
        namedExports: false
      }),
      tsPlugin,
      createReplacePlugin(
        isProductionBuild,
        isBundlerESMBuild,
        isBrowserESMBuild,
        // isBrowserBuild?
        (isGlobalBuild || isBrowserESMBuild || isBundlerESMBuild) &&
          !packageOptions.enableNonBrowserBranches,
        isGlobalBuild,
        isNodeBuild,
        isCompatBuild,
        isServerRenderer
      ),
      ...nodePlugins,
      ...plugins
    ],
    output,
    onwarn: (msg, warn) => {
      if (!/Circular/.test(msg)) {
        warn(msg)
      }
    },
    treeshake: {
      moduleSideEffects: false
    }
  }
}

function createReplacePlugin(
  isProduction,
  isBundlerESMBuild,
  isBrowserESMBuild,
  isBrowserBuild,
  isGlobalBuild,
  isNodeBuild,
  isCompatBuild,
  isServerRenderer
) {
  const replacements = {
    __COMMIT__: `"${process.env.COMMIT}"`,
    __VERSION__: `"${masterVersion}"`,
    __DEV__: isBundlerESMBuild
      ? // preserve to be handled by bundlers
      // 保存由打包器处理
        `(process.env.NODE_ENV !== 'production')`
      : // hard coded dev/prod builds 
      // 硬编码
        !isProduction,
    // this is only used during Vue's internal tests
    // 仅在Vue.js内部测试用
    __TEST__: false,
    // If the build is expected to run directly in the browser (global / esm builds)
    // global/esm构建，直接在浏览器端运行
    __BROWSER__: isBrowserBuild,
    __GLOBAL__: isGlobalBuild,
    __ESM_BUNDLER__: isBundlerESMBuild,
    __ESM_BROWSER__: isBrowserESMBuild,
    // is targeting Node (SSR)?
    // 目标Node.js
    __NODE_JS__: isNodeBuild,
    // need SSR-specific branches?
<<<<<<< HEAD
    // 需要SSR特定分支
    __SSR__: isNodeBuild || isBundlerESMBuild,
=======
    __SSR__: isNodeBuild || isBundlerESMBuild || isServerRenderer,
>>>>>>> 45782df3

    // for compiler-sfc browser build inlined deps
    ...(isBrowserESMBuild
      ? {
          'process.env': '({})',
          'process.platform': '""',
          'process.stdout': 'null'
        }
      : {}),

    // 2.x compat build
    __COMPAT__: isCompatBuild,

    // feature flags
    __FEATURE_SUSPENSE__: true,
    __FEATURE_OPTIONS_API__: isBundlerESMBuild ? `__VUE_OPTIONS_API__` : true,
    __FEATURE_PROD_DEVTOOLS__: isBundlerESMBuild
      ? `__VUE_PROD_DEVTOOLS__`
      : false,
    ...(isProduction && isBrowserBuild
      ? {
          'context.onError(': `/*#__PURE__*/ context.onError(`,
          'emitError(': `/*#__PURE__*/ emitError(`,
          'createCompilerError(': `/*#__PURE__*/ createCompilerError(`,
          'createDOMCompilerError(': `/*#__PURE__*/ createDOMCompilerError(`
        }
      : {})
  }
  // allow inline overrides like
  //__RUNTIME_COMPILE__=true yarn build runtime-core
  // 允许内联参数覆盖上述配置
  Object.keys(replacements).forEach(key => {
    if (key in process.env) {
      replacements[key] = process.env[key]
    }
  })
  return replace({
    // 替换的对象位置
    // @ts-ignore
    values: replacements,
    // 阻止赋值操作等号左侧的替换
    preventAssignment: true
  })
}

function createProductionConfig(format) {
  return createConfig(format, {
    file: resolve(`dist/${name}.${format}.prod.js`),
    format: outputConfigs[format].format
  })
}

function createMinifiedConfig(format) {
  const { terser } = require('rollup-plugin-terser')
  return createConfig(
    format,
    {
      // 把压缩后的目标文件名后缀替换为.prod.js
      file: outputConfigs[format].file.replace(/\.js$/, '.prod.js'),
      format: outputConfigs[format].format
    },
    [
      terser({
        // 在压缩ES模块的时候开启
        module: /^esm/.test(format),
        compress: {
          ecma: 2015,
          // 假定对象属性访问，如foo.bar或者foo["bar"]没有任何副作用
          pure_getters: true
        },
        // 解决Safari 10 循环迭代器错误
        safari10: true
      })
    ]
  )
}<|MERGE_RESOLUTION|>--- conflicted
+++ resolved
@@ -125,11 +125,8 @@
     // 覆盖 tsconfig.json 中的一些配置
     tsconfigOverride: {
       compilerOptions: {
-<<<<<<< HEAD
+        target: isServerRenderer || isNodeBuild ? 'es2019' : 'es2015',
         // 是否开启 source map
-=======
-        target: isServerRenderer || isNodeBuild ? 'es2019' : 'es2015',
->>>>>>> 45782df3
         sourceMap: output.sourcemap,
         // 生成类型定义文件
         declaration: shouldEmitDeclarations,
@@ -285,12 +282,8 @@
     // 目标Node.js
     __NODE_JS__: isNodeBuild,
     // need SSR-specific branches?
-<<<<<<< HEAD
     // 需要SSR特定分支
-    __SSR__: isNodeBuild || isBundlerESMBuild,
-=======
     __SSR__: isNodeBuild || isBundlerESMBuild || isServerRenderer,
->>>>>>> 45782df3
 
     // for compiler-sfc browser build inlined deps
     ...(isBrowserESMBuild
