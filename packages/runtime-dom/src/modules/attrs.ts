import {
  includeBooleanAttr,
  isSpecialBooleanAttr,
  makeMap,
  NOOP
} from '@vue/shared'
import {
  compatUtils,
  ComponentInternalInstance,
  DeprecationTypes
} from '@vue/runtime-core'

// xlink 链接
export const xlinkNS = 'http://www.w3.org/1999/xlink'

// 更新attr
export function patchAttr(
  el: Element,
  key: string,
  value: any,
  isSVG: boolean,
  instance?: ComponentInternalInstance | null
) {
  // 是SVG且键以xlink:开头
  if (isSVG && key.startsWith('xlink:')) {
    if (value == null) {
      // 值为null或undefined，需要移除
      el.removeAttributeNS(xlinkNS, key.slice(6, key.length))
    } else {
      // 添加设置修改
      el.setAttributeNS(xlinkNS, key, value)
    }
  } else {
    // 如果不是SVG
    if (__COMPAT__ && compatCoerceAttr(el, key, value, instance)) {
      return
    }

    // note we are only checking boolean attributes that don't have a
    // corresponding dom prop of the same name here.
    // 注意，我们只检查那些没有相应的同名dom属性的布尔属性。
    const isBoolean = isSpecialBooleanAttr(key)
    // 值为undefined或null  或者  是特殊的布尔值且它转义后正常情况下不存在
    if (value == null || (isBoolean && !includeBooleanAttr(value))) {
      el.removeAttribute(key)
    } else {
      el.setAttribute(key, isBoolean ? '' : value)
    }
  }
}

// 2.x compat
// 2.x 兼容，对枚举属性做兼容
const isEnumeratedAttr = __COMPAT__
  ? /*#__PURE__*/ makeMap('contenteditable,draggable,spellcheck')
  : NOOP

// 兼容强制属性
export function compatCoerceAttr(
  el: Element,
  key: string,
  value: unknown,
  instance: ComponentInternalInstance | null = null
): boolean {
<<<<<<< HEAD
  if (isEnumeratedAttr(key)) { // 是枚举属性
    // null强转为false，value不为undefined或布尔值转为true，其他情况（undefined？）转成null
    const v2CocercedValue =
=======
  if (isEnumeratedAttr(key)) {
    const v2CoercedValue =
>>>>>>> 45782df3
      value === null
        ? 'false'
        : typeof value !== 'boolean' && value !== undefined
        ? 'true'
        : null
    if (
      v2CoercedValue &&
      compatUtils.softAssertCompatEnabled(
        DeprecationTypes.ATTR_ENUMERATED_COERCION,
        instance,
        key,
        value,
        v2CoercedValue
      )
    ) {
      el.setAttribute(key, v2CoercedValue)
      return true
    }
  } else if ( // 非枚举属性
  // 移除值为false的属性
    value === false &&
    !isSpecialBooleanAttr(key) &&
    compatUtils.softAssertCompatEnabled(
      DeprecationTypes.ATTR_FALSE_VALUE,
      instance,
      key
    )
  ) {
    el.removeAttribute(key)
    return true
  }
  return false
}<|MERGE_RESOLUTION|>--- conflicted
+++ resolved
@@ -62,14 +62,9 @@
   value: unknown,
   instance: ComponentInternalInstance | null = null
 ): boolean {
-<<<<<<< HEAD
   if (isEnumeratedAttr(key)) { // 是枚举属性
     // null强转为false，value不为undefined或布尔值转为true，其他情况（undefined？）转成null
-    const v2CocercedValue =
-=======
-  if (isEnumeratedAttr(key)) {
     const v2CoercedValue =
->>>>>>> 45782df3
       value === null
         ? 'false'
         : typeof value !== 'boolean' && value !== undefined
