// __UNSAFE__
// Reason: potentially setting innerHTML.
// This can come from explicit usage of v-html or innerHTML as a prop in render
// 不安全的
// 原因：潜在的设置innerHTML
// 这可能来自于在渲染中显式地使用v-html或innerHTML作为Prop

import { warn, DeprecationTypes, compatUtils } from '@vue/runtime-core'
import { includeBooleanAttr } from '@vue/shared'

// functions. The user is responsible for using them with only trusted content.
// 功能：用户要对他们提供的内容负责。
export function patchDOMProp(
  el: any,
  key: string,
  value: any,
  // the following args are passed only due to potential innerHTML/textContent
  // overriding existing VNodes, in which case the old tree must be properly
  // unmounted.
  // 下面的参数传递只是由于潜在的innerHTML/textContent覆盖现有的vnode，
  // 在这种情况下，旧树必须正确卸载。
  prevChildren: any,
  parentComponent: any,
  parentSuspense: any,
  unmountChildren: any
) {
  // 如果是innerHTML或者textContent，需要先卸载之前所有的子节点
  if (key === 'innerHTML' || key === 'textContent') {
    if (prevChildren) {
      unmountChildren(prevChildren, parentComponent, parentSuspense)
    }
    // 如果用户设置为null的话，就将其置空
    el[key] = value == null ? '' : value
    return
  }

  if (
    key === 'value' &&
    el.tagName !== 'PROGRESS' &&
    // custom elements may use _value internally
    // 自定义元素(web组件）可以在内部使用_value
    !el.tagName.includes('-')
  ) {
    // store value as _value as well since
    // non-string values will be stringified.
    // 将value存储为_value，因为非字符串值将被字符串化。
    el._value = value
    const newValue = value == null ? '' : value
    if (
      el.value !== newValue ||
      // #4956: always set for OPTION elements because its value falls back to
      // textContent if no value attribute is present. And setting .value for
      // OPTION has no side effect
      // 总是设置OPTION元素，因为如果没有value属性，
      // 它的值会回落到textContent。并设置OPTION的.value是没有副作用的
      el.tagName === 'OPTION'
    ) {
      el.value = newValue
    }
    // value == null的话，移除属性 == null 即 value为null或者undefined
    if (value == null) {
      el.removeAttribute(key)
    }
    return
  }

<<<<<<< HEAD
  // value为空字符串或者value是null或undefined, 移除属性
=======
  let needRemove = false
>>>>>>> 45782df3
  if (value === '' || value == null) {
    const type = typeof el[key]
    if (type === 'boolean') {
      // e.g. <select multiple> compiles to { multiple: '' }
<<<<<<< HEAD
      // 例如:<select multiple>编译为{multiple: "}
      el[key] = includeBooleanAttr(value)
      return
    } else if (value == null && type === 'string') {
      // e.g. <div :id="null">
      // 例如：<div :id="null">
      el[key] = ''
      el.removeAttribute(key)
      return
    } else if (type === 'number') {
      // e.g. <img :width="null">
      // the value of some IDL attr must be greater than 0, e.g. input.size = 0 -> error
      // 例如：<img :width="null">
      // 某些IDL属性的值必须大于0，例如input.size = 0 ->错误
      try {
        el[key] = 0
      } catch {}
      el.removeAttribute(key)
      return
    }
  }

  // 兼容vue2.x，如果value是false，该值的类型应为string或者number，先修改为 0或者空字符串，然后移除属性
  if (
    __COMPAT__ &&
    value === false &&
    // 判断是否启用了属性false值验证
    compatUtils.isCompatEnabled(
      DeprecationTypes.ATTR_FALSE_VALUE,
      parentComponent
    )
  ) {
    // 类型
    const type = typeof el[key]
    if (type === 'string' || type === 'number') {
      __DEV__ &&
        compatUtils.warnDeprecation(
          DeprecationTypes.ATTR_FALSE_VALUE,
          parentComponent,
          key
        )
      // number置为0，字符串置为空，再移除
      el[key] = type === 'number' ? 0 : ''
      el.removeAttribute(key)
      return
    }
  }

  // some properties perform value validation and throw
  // 有些属性执行值验证并抛出
=======
      value = includeBooleanAttr(value)
    } else if (value == null && type === 'string') {
      // e.g. <div :id="null">
      value = ''
      needRemove = true
    } else if (type === 'number') {
      // e.g. <img :width="null">
      value = 0
      needRemove = true
    }
  } else {
    if (
      __COMPAT__ &&
      value === false &&
      compatUtils.isCompatEnabled(
        DeprecationTypes.ATTR_FALSE_VALUE,
        parentComponent
      )
    ) {
      const type = typeof el[key]
      if (type === 'string' || type === 'number') {
        __DEV__ &&
          compatUtils.warnDeprecation(
            DeprecationTypes.ATTR_FALSE_VALUE,
            parentComponent,
            key
          )
        value = type === 'number' ? 0 : ''
        needRemove = true
      }
    }
  }

  // some properties perform value validation and throw,
  // some properties has getter, no setter, will error in 'use strict'
  // eg. <select :type="null"></select> <select :willValidate="null"></select>
>>>>>>> 45782df3
  try {
    el[key] = value
  } catch (e: any) {
    // do not warn if value is auto-coerced from nullish values
    if (__DEV__ && !needRemove) {
      warn(
        `Failed setting prop "${key}" on <${el.tagName.toLowerCase()}>: ` +
          `value ${value} is invalid.`,
        e
      )
    }
  }
  needRemove && el.removeAttribute(key)
}<|MERGE_RESOLUTION|>--- conflicted
+++ resolved
@@ -64,87 +64,39 @@
     return
   }
 
-<<<<<<< HEAD
+  let needRemove = false
   // value为空字符串或者value是null或undefined, 移除属性
-=======
-  let needRemove = false
->>>>>>> 45782df3
   if (value === '' || value == null) {
     const type = typeof el[key]
     if (type === 'boolean') {
       // e.g. <select multiple> compiles to { multiple: '' }
-<<<<<<< HEAD
       // 例如:<select multiple>编译为{multiple: "}
-      el[key] = includeBooleanAttr(value)
-      return
+      value = includeBooleanAttr(value)
     } else if (value == null && type === 'string') {
       // e.g. <div :id="null">
       // 例如：<div :id="null">
-      el[key] = ''
-      el.removeAttribute(key)
-      return
-    } else if (type === 'number') {
-      // e.g. <img :width="null">
-      // the value of some IDL attr must be greater than 0, e.g. input.size = 0 -> error
-      // 例如：<img :width="null">
-      // 某些IDL属性的值必须大于0，例如input.size = 0 ->错误
-      try {
-        el[key] = 0
-      } catch {}
-      el.removeAttribute(key)
-      return
-    }
-  }
-
-  // 兼容vue2.x，如果value是false，该值的类型应为string或者number，先修改为 0或者空字符串，然后移除属性
-  if (
-    __COMPAT__ &&
-    value === false &&
-    // 判断是否启用了属性false值验证
-    compatUtils.isCompatEnabled(
-      DeprecationTypes.ATTR_FALSE_VALUE,
-      parentComponent
-    )
-  ) {
-    // 类型
-    const type = typeof el[key]
-    if (type === 'string' || type === 'number') {
-      __DEV__ &&
-        compatUtils.warnDeprecation(
-          DeprecationTypes.ATTR_FALSE_VALUE,
-          parentComponent,
-          key
-        )
-      // number置为0，字符串置为空，再移除
-      el[key] = type === 'number' ? 0 : ''
-      el.removeAttribute(key)
-      return
-    }
-  }
-
-  // some properties perform value validation and throw
-  // 有些属性执行值验证并抛出
-=======
-      value = includeBooleanAttr(value)
-    } else if (value == null && type === 'string') {
-      // e.g. <div :id="null">
       value = ''
       needRemove = true
     } else if (type === 'number') {
       // e.g. <img :width="null">
       value = 0
+      // 例如：<img :width="null">
+      // 某些IDL属性的值必须大于0，例如input.size = 0 ->错误
       needRemove = true
     }
   } else {
-    if (
+    // 兼容vue2.x，如果value是false，该值的类型应为string或者number，先修改为 0或者空字符串，然后移除属性
+  if (
       __COMPAT__ &&
       value === false &&
-      compatUtils.isCompatEnabled(
+      // 判断是否启用了属性false值验证
+    compatUtils.isCompatEnabled(
         DeprecationTypes.ATTR_FALSE_VALUE,
         parentComponent
       )
     ) {
-      const type = typeof el[key]
+      // 类型
+    const type = typeof el[key]
       if (type === 'string' || type === 'number') {
         __DEV__ &&
           compatUtils.warnDeprecation(
@@ -152,6 +104,7 @@
             parentComponent,
             key
           )
+      // number置为0，字符串置为空，再移除
         value = type === 'number' ? 0 : ''
         needRemove = true
       }
@@ -161,7 +114,7 @@
   // some properties perform value validation and throw,
   // some properties has getter, no setter, will error in 'use strict'
   // eg. <select :type="null"></select> <select :willValidate="null"></select>
->>>>>>> 45782df3
+  // 有些属性执行值验证并抛出
   try {
     el[key] = value
   } catch (e: any) {
