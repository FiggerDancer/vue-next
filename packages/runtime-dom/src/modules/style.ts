--- conflicted
+++ resolved
@@ -66,11 +66,8 @@
   if (isArray(val)) {
     val.forEach(v => setStyle(style, name, v))
   } else {
-<<<<<<< HEAD
+    if (val == null) val = ''
     // 如果以--开头则表示自定义属性
-=======
-    if (val == null) val = ''
->>>>>>> 45782df3
     if (name.startsWith('--')) {
       // custom property definition
       // 自定义属性定义
