import {
  ObjectDirective,
  VNode,
  DirectiveHook,
  DirectiveBinding,
  warn
} from '@vue/runtime-core'
import { addEventListener } from '../modules/events'
import {
  isArray,
  looseEqual,
  looseIndexOf,
  invokeArrayFns,
  toNumber,
  isSet
} from '@vue/shared'

type AssignerFn = (value: any) => void

// 获取v-model指定函数
const getModelAssigner = (vnode: VNode): AssignerFn => {
<<<<<<< HEAD
  const fn = vnode.props!['onUpdate:modelValue']
  // 数组重写一个总函数里面会依次调用数组中的函数，否则就返回当前函数
=======
  const fn =
    vnode.props!['onUpdate:modelValue'] ||
    (__COMPAT__ && vnode.props!['onModelCompat:input'])
>>>>>>> 45782df3
  return isArray(fn) ? value => invokeArrayFns(fn, value) : fn
}

// 监听文本合成开始
function onCompositionStart(e: Event) {
  ;(e.target as any).composing = true
}

// 监听文本合成结束
function onCompositionEnd(e: Event) {
  const target = e.target as any
  if (target.composing) {
    target.composing = false
<<<<<<< HEAD
    // 结束的时候触发input
    trigger(target, 'input')
  }
}

// 触发事件
function trigger(el: HTMLElement, type: string) {
  const e = document.createEvent('HTMLEvents')
  e.initEvent(type, true, true)
  el.dispatchEvent(e)
}

// Model指令，指定函数
=======
    target.dispatchEvent(new Event('input'))
  }
}

>>>>>>> 45782df3
type ModelDirective<T> = ObjectDirective<T & { _assign: AssignerFn }>

// We are exporting the v-model runtime directly as vnode hooks so that it can
// be tree-shaken in case v-model is never used.
// 我们将v-model运行时直接导出为vnode挂钩，这样它就可以
// 在v-model从未使用的情况下进行摇树
export const vModelText: ModelDirective<
  HTMLInputElement | HTMLTextAreaElement
> = {
  // create钩子
  created(el, { modifiers: { lazy, trim, number } }, vnode) {
    // 指控器
    el._assign = getModelAssigner(vnode)
    // 转化成数字
    const castToNumber =
      number || (vnode.props && vnode.props.type === 'number')
    // 监听事件，如果是懒监听，则change，否则input
    addEventListener(el, lazy ? 'change' : 'input', e => {
      // 书写中文，则停止修改value
      if ((e.target as any).composing) return
      let domValue: string | number = el.value
      if (trim) {
        // 删除空格
        domValue = domValue.trim()
<<<<<<< HEAD
      } else if (castToNumber) {
        // 需要转化数字
=======
      }
      if (castToNumber) {
>>>>>>> 45782df3
        domValue = toNumber(domValue)
      }
      // 修改值
      el._assign(domValue)
    })
    if (trim) {
      addEventListener(el, 'change', () => {
        el.value = el.value.trim()
      })
    }
    if (!lazy) {
      // 监听文本合成开始
      addEventListener(el, 'compositionstart', onCompositionStart)
      // 监听文本合成结束
      addEventListener(el, 'compositionend', onCompositionEnd)
      // Safari < 10.2 & UIWebView doesn't fire compositionend when
      // switching focus before confirming composition choice
      // this also fixes the issue where some browsers e.g. iOS Chrome
      // fires "change" instead of "input" on autocomplete.
      // safari低于10.2版本 
      // 在确认文本输入之前，切换焦点，
      // UIWebView不会触发文本合成结束事件
      // 这也修复了一些浏览器的问题，如iOS Chrome 触发"change"而不是"input"。
      // 监听change结束
      addEventListener(el, 'change', onCompositionEnd)
    }
  },
  // set value on mounted so it's after min/max for type="range"
  // 设置值在mounted钩子中，所以这一步的操作应该是type=“range” min/max后
  mounted(el, { value }) {
    el.value = value == null ? '' : value
  },
  // 更新钩子中
  beforeUpdate(el, { value, modifiers: { lazy, trim, number } }, vnode) {
    // 指控函数
    el._assign = getModelAssigner(vnode)
    // avoid clearing unresolved text. #2302
    // 避免清理未解决的文本
    if ((el as any).composing) return
<<<<<<< HEAD
    // 如果当前元素是焦点元素
    if (document.activeElement === el) {
      // 如果有lazy后缀
=======
    if (document.activeElement === el && el.type !== 'range') {
>>>>>>> 45782df3
      if (lazy) {
        return
      }
      // 如果有trim后缀
      if (trim && el.value.trim() === value) {
        return
      }
      // 如果有number后缀，input类型是数字，那就把值转化成数字
      if ((number || el.type === 'number') && toNumber(el.value) === value) {
        return
      }
    }
    // 赋新值
    const newValue = value == null ? '' : value
    if (el.value !== newValue) {
      el.value = newValue
    }
  }
}

// v-model checkbox
export const vModelCheckbox: ModelDirective<HTMLInputElement> = {
  // #4096 array checkboxes need to be deep traversed
  // 数组复选框需要深入遍历
  deep: true,
  created(el, _, vnode) {
    // 虚拟节点的指控器
    el._assign = getModelAssigner(vnode)
    // 监听change事件
    addEventListener(el, 'change', () => {
      // modelValue
      const modelValue = (el as any)._modelValue
      // 元素值
      const elementValue = getValue(el)
      // checked
      const checked = el.checked
      // 指控器
      const assign = el._assign
      // 数组
      if (isArray(modelValue)) {
        // 从数组中找当前值元素的值存在不存在
        const index = looseIndexOf(modelValue, elementValue)
        const found = index !== -1
        if (checked && !found) {
          // 合并
          assign(modelValue.concat(elementValue))
        } else if (!checked && found) {
          // 复制，过滤，通过指控器修改
          const filtered = [...modelValue]
          filtered.splice(index, 1)
          assign(filtered)
        }
      } else if (isSet(modelValue)) {
        // Set 克隆当前set
        const cloned = new Set(modelValue)
        // 添加
        if (checked) {
          cloned.add(elementValue)
        } else {
          cloned.delete(elementValue)
        }
        // 通过指控器修改
        assign(cloned)
      } else {
        // 通过指控器修改
        assign(getCheckboxValue(el, checked))
      }
    })
  },
  // set initial checked on mount to wait for true-value/false-value
  // 设置初始化checked值在挂载之后，等待是true-value还是false-value
  mounted: setChecked,
  beforeUpdate(el, binding, vnode) {
    // 指控器
    el._assign = getModelAssigner(vnode)
    setChecked(el, binding, vnode)
  }
}

// 设置domU元素的checked属性
function setChecked(
  el: HTMLInputElement,
  { value, oldValue }: DirectiveBinding,
  vnode: VNode
) {
  // store the v-model value on the element so it can be accessed by the
  // change listener.
  // 存储v-model的值在元素上，当change事件触发时能够生效
  ;(el as any)._modelValue = value
  // 通过值的包含关系，值的相等关系，判断选中元素包含不包含当前元素
  if (isArray(value)) {
    // 数组，循环索引
    el.checked = looseIndexOf(value, vnode.props!.value) > -1
  } else if (isSet(value)) {
    // Set 用has
    el.checked = value.has(vnode.props!.value)
  } else if (value !== oldValue) {
    // 不相等，用两值前后是否相等
    el.checked = looseEqual(value, getCheckboxValue(el, true))
  }
}

// v-model radio元素
export const vModelRadio: ModelDirective<HTMLInputElement> = {
  created(el, { value }, vnode) {
    // 创建后，可与选中的值是否相等，相等则是被选中状态
    el.checked = looseEqual(value, vnode.props!.value)
    // 指控器
    el._assign = getModelAssigner(vnode)
    addEventListener(el, 'change', () => {
      // 指控器修改值
      el._assign(getValue(el))
    })
  },
  beforeUpdate(el, { value, oldValue }, vnode) {
    el._assign = getModelAssigner(vnode)
    // 如果不相等，则修改dom值
    if (value !== oldValue) {
      el.checked = looseEqual(value, vnode.props!.value)
    }
  }
}

export const vModelSelect: ModelDirective<HTMLSelectElement> = {
  // <select multiple> value need to be deep traversed
  // 多选的值需要被深度递归
  deep: true,
  created(el, { value, modifiers: { number } }, vnode) {
    const isSetModel = isSet(value)
    // Set
    addEventListener(el, 'change', () => {
      const selectedVal = Array.prototype.filter
        .call(el.options, (o: HTMLOptionElement) => o.selected)
        .map((o: HTMLOptionElement) =>
          number ? toNumber(getValue(o)) : getValue(o)
        )
      // 数组过滤options中选择的值，需要保证selected的值是true
      // 数字修饰符则要转化成数字
      el._assign(
        // 多个值
        el.multiple
          ? isSetModel // 是Set
            ? new Set(selectedVal)
            : selectedVal // 数组获取数组
          : selectedVal[0] // 单个值后去第一个
      )
    })
    el._assign = getModelAssigner(vnode)
  },
  // set value in mounted & updated because <select> relies on its children
  // <option>s.
  // 在mounted & updated中设置值，因为<select>依赖于它的子节点 <option>
  mounted(el, { value }) {
    setSelected(el, value)
  },
  beforeUpdate(el, _binding, vnode) {
    el._assign = getModelAssigner(vnode)
  },
  updated(el, { value }) {
    setSelected(el, value)
  }
}

function setSelected(el: HTMLSelectElement, value: any) {
  const isMultiple = el.multiple
  if (isMultiple && !isArray(value) && !isSet(value)) {
    __DEV__ &&
      warn(
        `<select multiple v-model> expects an Array or Set value for its binding, ` +
          `but got ${Object.prototype.toString.call(value).slice(8, -1)}.`
      )
    return
  }
  for (let i = 0, l = el.options.length; i < l; i++) {
    const option = el.options[i]
    const optionValue = getValue(option)
    if (isMultiple) {
      if (isArray(value)) {
        option.selected = looseIndexOf(value, optionValue) > -1
      } else {
        option.selected = value.has(optionValue)
      }
    } else {
      if (looseEqual(getValue(option), value)) {
        if (el.selectedIndex !== i) el.selectedIndex = i
        return
      }
    }
  }
  if (!isMultiple && el.selectedIndex !== -1) {
    el.selectedIndex = -1
  }
}

// retrieve raw value set via :value bindings
// 检索通过:value绑定设置的原始值
function getValue(el: HTMLOptionElement | HTMLInputElement) {
  return '_value' in el ? (el as any)._value : el.value
}

// retrieve raw value for true-value and false-value set via :true-value or :false-value bindings
//  检索通过:true-value或:false-value绑定设置的真值和假值的原始值
function getCheckboxValue(
  el: HTMLInputElement & { _trueValue?: any; _falseValue?: any },
  checked: boolean
) {
  const key = checked ? '_trueValue' : '_falseValue'
  return key in el ? el[key] : checked
}

// 动态v-model
export const vModelDynamic: ObjectDirective<
  HTMLInputElement | HTMLSelectElement | HTMLTextAreaElement
> = {
  // 总之就是调用各种钩子
  created(el, binding, vnode) {
    // 调用created钩子
    callModelHook(el, binding, vnode, null, 'created')
  },
  // updated
  mounted(el, binding, vnode) {
    callModelHook(el, binding, vnode, null, 'mounted')
  },
  // beforeUpdate
  beforeUpdate(el, binding, vnode, prevVNode) {
    callModelHook(el, binding, vnode, prevVNode, 'beforeUpdate')
  },
  // updated
  updated(el, binding, vnode, prevVNode) {
    callModelHook(el, binding, vnode, prevVNode, 'updated')
  }
}

<<<<<<< HEAD
function callModelHook(
  el: HTMLInputElement | HTMLSelectElement | HTMLTextAreaElement,
  binding: DirectiveBinding,
  vnode: VNode,
  prevVNode: VNode | null,
  hook: keyof ObjectDirective
) {
  // modelToUse 
  let modelToUse: ObjectDirective
  // 标签名
  switch (el.tagName) {
    case 'SELECT':
      // v-model select
      modelToUse = vModelSelect
      break
    case 'TEXTAREA':
      // textarea v-model
      modelToUse = vModelText
      break
=======
function resolveDynamicModel(tagName: string, type: string | undefined) {
  switch (tagName) {
    case 'SELECT':
      return vModelSelect
    case 'TEXTAREA':
      return vModelText
>>>>>>> 45782df3
    default:
      switch (type) {
        case 'checkbox':
<<<<<<< HEAD
          // v-model checkbox
          modelToUse = vModelCheckbox
          break
        case 'radio':
          // v-model radio
          modelToUse = vModelRadio
          break
        default:
          // v-model text
          modelToUse = vModelText
      }
  }
  // 钩子函数
=======
          return vModelCheckbox
        case 'radio':
          return vModelRadio
        default:
          return vModelText
      }
  }
}

function callModelHook(
  el: HTMLInputElement | HTMLSelectElement | HTMLTextAreaElement,
  binding: DirectiveBinding,
  vnode: VNode,
  prevVNode: VNode | null,
  hook: keyof ObjectDirective
) {
  const modelToUse = resolveDynamicModel(
    el.tagName,
    vnode.props && vnode.props.type
  )
>>>>>>> 45782df3
  const fn = modelToUse[hook] as DirectiveHook
  // 不同标签调用对应的不同钩子函数
  fn && fn(el, binding, vnode, prevVNode)
}

// SSR vnode transforms, only used when user includes client-oriented render
// function in SSR
// SSR vnode转换，仅在用户包含面向客户端的渲染时使用在SSR中调用函数
export function initVModelForSSR() {
  // v-model text
  vModelText.getSSRProps = ({ value }) => ({ value })
  // v-model radio
  vModelRadio.getSSRProps = ({ value }, vnode) => {
    // 是否相等
    if (vnode.props && looseEqual(vnode.props.value, value)) {
      return { checked: true }
    }
  }

  // v0model checkbox 获取ssr 属性
  vModelCheckbox.getSSRProps = ({ value }, vnode) => {
    if (isArray(value)) { // 数组中包含
      if (vnode.props && looseIndexOf(value, vnode.props.value) > -1) {
        return { checked: true }
      }
    } else if (isSet(value)) { // Set中包含
      if (vnode.props && value.has(vnode.props.value)) {
        return { checked: true }
      }
    } else if (value) { // 普通值
      return { checked: true }
    }
  }

  vModelDynamic.getSSRProps = (binding, vnode) => {
    if (typeof vnode.type !== 'string') {
      return
    }
    const modelToUse = resolveDynamicModel(
      // resolveDynamicModel expects an uppercase tag name, but vnode.type is lowercase
      vnode.type.toUpperCase(),
      vnode.props && vnode.props.type
    )
    if (modelToUse.getSSRProps) {
      return modelToUse.getSSRProps(binding, vnode)
    }
  }
}<|MERGE_RESOLUTION|>--- conflicted
+++ resolved
@@ -19,14 +19,10 @@
 
 // 获取v-model指定函数
 const getModelAssigner = (vnode: VNode): AssignerFn => {
-<<<<<<< HEAD
-  const fn = vnode.props!['onUpdate:modelValue']
-  // 数组重写一个总函数里面会依次调用数组中的函数，否则就返回当前函数
-=======
   const fn =
     vnode.props!['onUpdate:modelValue'] ||
     (__COMPAT__ && vnode.props!['onModelCompat:input'])
->>>>>>> 45782df3
+  // 数组重写一个总函数里面会依次调用数组中的函数，否则就返回当前函数
   return isArray(fn) ? value => invokeArrayFns(fn, value) : fn
 }
 
@@ -40,26 +36,13 @@
   const target = e.target as any
   if (target.composing) {
     target.composing = false
-<<<<<<< HEAD
     // 结束的时候触发input
-    trigger(target, 'input')
+    target.dispatchEvent(new Event('input'))
   }
 }
 
 // 触发事件
-function trigger(el: HTMLElement, type: string) {
-  const e = document.createEvent('HTMLEvents')
-  e.initEvent(type, true, true)
-  el.dispatchEvent(e)
-}
-
 // Model指令，指定函数
-=======
-    target.dispatchEvent(new Event('input'))
-  }
-}
-
->>>>>>> 45782df3
 type ModelDirective<T> = ObjectDirective<T & { _assign: AssignerFn }>
 
 // We are exporting the v-model runtime directly as vnode hooks so that it can
@@ -84,13 +67,9 @@
       if (trim) {
         // 删除空格
         domValue = domValue.trim()
-<<<<<<< HEAD
-      } else if (castToNumber) {
+      }
+      if (castToNumber) {
         // 需要转化数字
-=======
-      }
-      if (castToNumber) {
->>>>>>> 45782df3
         domValue = toNumber(domValue)
       }
       // 修改值
@@ -130,13 +109,9 @@
     // avoid clearing unresolved text. #2302
     // 避免清理未解决的文本
     if ((el as any).composing) return
-<<<<<<< HEAD
     // 如果当前元素是焦点元素
-    if (document.activeElement === el) {
+    if (document.activeElement === el && el.type !== 'range') {
       // 如果有lazy后缀
-=======
-    if (document.activeElement === el && el.type !== 'range') {
->>>>>>> 45782df3
       if (lazy) {
         return
       }
@@ -370,56 +345,24 @@
   }
 }
 
-<<<<<<< HEAD
-function callModelHook(
-  el: HTMLInputElement | HTMLSelectElement | HTMLTextAreaElement,
-  binding: DirectiveBinding,
-  vnode: VNode,
-  prevVNode: VNode | null,
-  hook: keyof ObjectDirective
-) {
-  // modelToUse 
-  let modelToUse: ObjectDirective
-  // 标签名
-  switch (el.tagName) {
-    case 'SELECT':
-      // v-model select
-      modelToUse = vModelSelect
-      break
-    case 'TEXTAREA':
-      // textarea v-model
-      modelToUse = vModelText
-      break
-=======
 function resolveDynamicModel(tagName: string, type: string | undefined) {
   switch (tagName) {
     case 'SELECT':
+      // v-model select
       return vModelSelect
     case 'TEXTAREA':
+      // textarea v-model
       return vModelText
->>>>>>> 45782df3
     default:
       switch (type) {
         case 'checkbox':
-<<<<<<< HEAD
           // v-model checkbox
-          modelToUse = vModelCheckbox
-          break
+          return vModelCheckbox
         case 'radio':
           // v-model radio
-          modelToUse = vModelRadio
-          break
+          return vModelRadio
         default:
           // v-model text
-          modelToUse = vModelText
-      }
-  }
-  // 钩子函数
-=======
-          return vModelCheckbox
-        case 'radio':
-          return vModelRadio
-        default:
           return vModelText
       }
   }
@@ -436,7 +379,7 @@
     el.tagName,
     vnode.props && vnode.props.type
   )
->>>>>>> 45782df3
+  // 钩子函数
   const fn = modelToUse[hook] as DirectiveHook
   // 不同标签调用对应的不同钩子函数
   fn && fn(el, binding, vnode, prevVNode)
