--- conflicted
+++ resolved
@@ -55,22 +55,7 @@
     template = el ? el.innerHTML : ``
   }
 
-<<<<<<< HEAD
   // 编译成code
-  const { code } = compile(
-    template,
-    extend(
-      {
-        hoistStatic: true,
-        onError: __DEV__ ? onError : undefined,
-        onWarn: __DEV__ ? e => onError(e, true) : NOOP
-      } as CompilerOptions,
-      options
-    )
-  )
-
-  // 错误回调
-=======
   const opts = extend(
     {
       hoistStatic: true,
@@ -86,7 +71,7 @@
 
   const { code } = compile(template, opts)
 
->>>>>>> 45782df3
+  // 错误回调
   function onError(err: CompilerError, asWarning = false) {
     const message = asWarning
       ? err.message
