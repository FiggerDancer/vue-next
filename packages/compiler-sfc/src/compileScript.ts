import MagicString from 'magic-string'
import {
  BindingMetadata,
  BindingTypes,
  createRoot,
  NodeTypes,
  transform,
  parserOptions,
  UNREF,
  SimpleExpressionNode,
  isFunctionType,
  walkIdentifiers
} from '@vue/compiler-dom'
import { DEFAULT_FILENAME, SFCDescriptor, SFCScriptBlock } from './parse'
import {
  parse as _parse,
  parseExpression,
  ParserOptions,
  ParserPlugin
} from '@babel/parser'
import { camelize, capitalize, generateCodeFrame, makeMap } from '@vue/shared'
import {
  Node,
  Declaration,
  ObjectPattern,
  ObjectExpression,
  ArrayPattern,
  Identifier,
  ExportSpecifier,
  TSType,
  TSTypeLiteral,
  TSFunctionType,
  ObjectProperty,
  ArrayExpression,
  Statement,
  CallExpression,
  RestElement,
  TSInterfaceBody,
  AwaitExpression,
  Program,
  ObjectMethod,
  LVal,
  Expression
} from '@babel/types'
import { walk } from 'estree-walker'
import { RawSourceMap } from 'source-map'
import {
  CSS_VARS_HELPER,
  genCssVarsCode,
  genNormalScriptCssVarsCode
} from './cssVars'
import { compileTemplate, SFCTemplateCompileOptions } from './compileTemplate'
import { warnOnce } from './warn'
import { rewriteDefault } from './rewriteDefault'
import { createCache } from './cache'
import { shouldTransform, transformAST } from '@vue/reactivity-transform'

// Special compiler macros
// 特殊的编译宏
const DEFINE_PROPS = 'defineProps'
const DEFINE_EMITS = 'defineEmits'
const DEFINE_EXPOSE = 'defineExpose'
const WITH_DEFAULTS = 'withDefaults'

// constants
// 默认值变量
const DEFAULT_VAR = `__default__`

/**
 * 内置指令
 */
const isBuiltInDir = makeMap(
  `once,memo,if,for,else,else-if,slot,text,html,on,bind,model,show,cloak,is`
)

/**
 * SFC的编译选项
 */
export interface SFCScriptCompileOptions {
  /**
   * Scope ID for prefixing injected CSS variables.
   * This must be consistent with the `id` passed to `compileStyle`.
   * 为注入的CSS变量添加前缀的作用域ID。
   * 这必须与传递给' compileStyle '的' id '一致。
   */
  id: string
  /**
   * Production mode. Used to determine whether to generate hashed CSS variables
   * 生产模式。用于确定是否生成散列CSS变量
   */
  isProd?: boolean
  /**
   * Enable/disable source map. Defaults to true.
   * 启用/禁用源地图。默认值为true。
   */
  sourceMap?: boolean
  /**
   * https://babeljs.io/docs/en/babel-parser#plugins
   */
  babelParserPlugins?: ParserPlugin[]
  /**
   * (Experimental) Enable syntax transform for using refs without `.value` and
   * using destructured props with reactivity
   * 实验性  为了使用refs不用`.value`启用类型转化并且使reactivity具有解构属性的功能
   */
  reactivityTransform?: boolean
  /**
   * (Experimental) Enable syntax transform for using refs without `.value`
   * https://github.com/vuejs/rfcs/discussions/369
   * 实验性
   * 启用语法转化为了在使用refs的时候不用`.value`
   * @deprecated now part of `reactivityTransform` 废弃  现在是reactivityTransform的一部分
   * @default false
   */
  refTransform?: boolean
  /**
   * (Experimental) Enable syntax transform for destructuring from defineProps()
   * 实验性 启用语法转化为了在解构来自defineProps的属性
   * https://github.com/vuejs/rfcs/discussions/394
   * @deprecated now part of `reactivityTransform` 废弃  现在是reactivityTransform的一部分
   * @default false
   */
  propsDestructureTransform?: boolean
  /**
   * @deprecated use `reactivityTransform` instead. 废弃  使用reactivityTransform代替
   */
  refSugar?: boolean
  /**
   * Compile the template and inline the resulting render function
   * directly inside setup().
   * - Only affects `<script setup>`
   * - This should only be used in production because it prevents the template
   * from being hot-reloaded separately from component state.
   * 编译template并直接在setup中内联生成的渲染函数
   * 仅影响 `<script setup>`
   * 这应该仅仅被用在生产环境中因为它阻止模板从组件状态单独热重新加载。
   */
  inlineTemplate?: boolean
  /**
   * Options for template compilation when inlining. Note these are options that
   * would normally be passed to `compiler-sfc`'s own `compileTemplate()`, not
   * options passed to `compiler-dom`.
   * 内联时模板编译的选项。
   * 注意这些选项
   * 通常会被传递给' compiler-sfc '自己的' compileTemplate() '，而不是选项传递给' compiler-dom '。
   */
  templateOptions?: Partial<SFCTemplateCompileOptions>
}

/**
 * 引入绑定
 */
export interface ImportBinding {
  /** ts类型 */
  isType: boolean
  /**
   * 被xxx引入
   */
  imported: string
  /**
   * 源
   */
  source: string
  /**
   * 是否来自setup
   */
  isFromSetup: boolean
  /**
   * 是否被用于模板
   */
  isUsedInTemplate: boolean
}

/**
 * Compile `<script setup>`
 * It requires the whole SFC descriptor because we need to handle and merge
 * normal `<script>` + `<script setup>` if both are present.
 * 编译 `<script setup>`
 * 它需要整个SFC描述
 * 因为我们需要处理和合并普通的`<script>` + `<script setup>`
 * 如果两个都存在
 */
export function compileScript(
  sfc: SFCDescriptor,
  options: SFCScriptCompileOptions
): SFCScriptBlock {
  let { script, scriptSetup, source, filename } = sfc
  // feature flags
  // TODO remove support for deprecated options when out of experimental
  // 特性标记
  // 接下来：在超出实验范围时，删除对已弃用选项的支持
  // 是否启用 reactivity转化 ref 不带 .value, reactivity可解构
  const enableReactivityTransform =
    !!options.reactivityTransform ||
    !!options.refSugar ||
    !!options.refTransform
  // props可以解构
  const enablePropsTransform =
    !!options.reactivityTransform || !!options.propsDestructureTransform
  // 生产环境
  const isProd = !!options.isProd
  // sourceMap
  const genSourceMap = options.sourceMap !== false
  // ref绑定
  let refBindings: string[] | undefined

  if (!options.id) {
    warnOnce(
      `compileScript now requires passing the \`id\` option.\n` +
        `Upgrade your vite or vue-loader version for compatibility with ` +
        `the latest experimental proposals.`
    )
  }

  // 作用域id
  const scopeId = options.id ? options.id.replace(/^data-v-/, '') : ''
  // css 变量
  const cssVars = sfc.cssVars
  // script lang 获取是否是ts，tsx
  const scriptLang = script && script.lang
  const scriptSetupLang = scriptSetup && scriptSetup.lang
  const isTS =
    scriptLang === 'ts' ||
    scriptLang === 'tsx' ||
    scriptSetupLang === 'ts' ||
    scriptSetupLang === 'tsx'

  // resolve parser plugins
  // 获取解析插件
  const plugins: ParserPlugin[] = []
  // 如果不是ts或者是tsx，则插件中需要添加jsx
  if (!isTS || scriptLang === 'tsx' || scriptSetupLang === 'tsx') {
    plugins.push('jsx')
  } else {
    // If don't match the case of adding jsx, should remove the jsx from the babelParserPlugins
    if (options.babelParserPlugins)
      options.babelParserPlugins = options.babelParserPlugins.filter(
        n => n !== 'jsx'
      )
  }
  // 如果需要babel解析，则加入babel解析插件
  if (options.babelParserPlugins) plugins.push(...options.babelParserPlugins)
<<<<<<< HEAD
  // ts需要加入的插件
  if (isTS) plugins.push('typescript', 'decorators-legacy')
=======
  if (isTS) {
    plugins.push('typescript')
    if (!plugins.includes('decorators')) {
      plugins.push('decorators-legacy')
    }
  }
>>>>>>> 45782df3

  // 如果没有<script setup>
  if (!scriptSetup) {
    // 又没有<script> 抛错
    if (!script) {
      throw new Error(`[@vue/compiler-sfc] SFC contains no <script> tags.`)
    }
    // js或者ts  不是tsx或者jsx
    if (scriptLang && !isTS && scriptLang !== 'jsx') {
      // do not process non js/ts script blocks
      // 不处理js和ts脚本块
      return script
    }
    try {
      // 脚本内容
      let content = script.content
      let map = script.map
      // 解析脚本获取其ast树
      const scriptAst = _parse(content, {
        plugins,
        sourceType: 'module'
      }).program
      // 从ast中获取脚本绑定值
      const bindings = analyzeScriptBindings(scriptAst.body)
      // 启用语义转化
      if (enableReactivityTransform && shouldTransform(content)) {
        // 魔法字符串
        const s = new MagicString(source)
        // script在整个sfc中起始偏移位置
        const startOffset = script.loc.start.offset
        // script的闭合标签在整个sfc中结尾偏移位置
        const endOffset = script.loc.end.offset
        // 被引入的帮助函数
        const { importedHelpers } = transformAST(scriptAst, s, startOffset)
        // 被引入的帮助函数
        if (importedHelpers.length) {
          // 在前面追加，要引入的帮助函数
          s.prepend(
            `import { ${importedHelpers
              .map(h => `${h} as _${h}`)
              .join(', ')} } from 'vue'\n`
          )
        }
        // 将script外的东西删除掉，比如template style
        s.remove(0, startOffset)
        s.remove(endOffset, source.length)
        // 获取script中的内容
        content = s.toString()
        // 如果要生成sourceMap
        if (genSourceMap) {
          // 将script中的代码生成map
          map = s.generateMap({
            source: filename,
            hires: true,
            includeContent: true
          }) as unknown as RawSourceMap
        }
      }
      // 存在css变量
      if (cssVars.length) {
        // 重写默认值
        content = rewriteDefault(content, DEFAULT_VAR, plugins)
        // 获取普通脚本的css变量代码
        content += genNormalScriptCssVarsCode(
          cssVars,
          bindings,
          scopeId,
          isProd
        )
        content += `\nexport default ${DEFAULT_VAR}`
      }
      return {
        ...script,
        content,
        map,
        bindings,
        scriptAst: scriptAst.body
      }
    } catch (e: any) {
      // silently fallback if parse fails since user may be using custom
      // babel syntax
      // 如果解析失败，则静默回退，因为用户可能正在使用自定义babel语法
      return script
    }
  }

  // 如果script和script setup的语法不同，则抛错
  if (script && scriptLang !== scriptSetupLang) {
    throw new Error(
      `[@vue/compiler-sfc] <script> and <script setup> must have the same ` +
        `language type.`
    )
  }

  if (scriptSetupLang && !isTS && scriptSetupLang !== 'jsx') {
    // do not process non js/ts script blocks
    // 不处理非js或者ts的脚本块
    return scriptSetup
  }

  // metadata that needs to be returned
  // 需要被返回的metadata
  const bindingMetadata: BindingMetadata = {}
  // 帮助函数引入
  const helperImports: Set<string> = new Set()
  // 用户引入
  const userImports: Record<string, ImportBinding> = Object.create(null)
  // 用户引入别名
  const userImportAlias: Record<string, string> = Object.create(null)
  // 脚本绑定
  const scriptBindings: Record<string, BindingTypes> = Object.create(null)
  // setup绑定
  const setupBindings: Record<string, BindingTypes> = Object.create(null)

  // 默认导出
  let defaultExport: Node | undefined
  // 有调用defineProps宏
  let hasDefinePropsCall = false
  // 有调用defineEmit宏
  let hasDefineEmitCall = false
  // 有调用defineExpose宏
  let hasDefineExposeCall = false
<<<<<<< HEAD
  // props运行时声明
=======
  let hasDefaultExportName = false
  let hasDefaultExportRender = false
>>>>>>> 45782df3
  let propsRuntimeDecl: Node | undefined
  // props运行时默认值
  let propsRuntimeDefaults: ObjectExpression | undefined
  // props解构声明
  let propsDestructureDecl: Node | undefined
  // props解构依赖的Id
  let propsDestructureRestId: string | undefined
  // props ts声明
  let propsTypeDecl: TSTypeLiteral | TSInterfaceBody | undefined
  // props ts 声明原始值
  let propsTypeDeclRaw: Node | undefined
  // props标识符
  let propsIdentifier: string | undefined
  // 触发事项运行时声明
  let emitsRuntimeDecl: Node | undefined
  // 触发事项 ts 声明
  let emitsTypeDecl:
    | TSFunctionType
    | TSTypeLiteral
    | TSInterfaceBody
    | undefined
  // 触发事项 ts 声明原始值
  let emitsTypeDeclRaw: Node | undefined
  // 触发标识符
  let emitIdentifier: string | undefined
  // 已经await
  let hasAwait = false
  // 存在内联的ssr渲染函数
  let hasInlinedSsrRenderFn = false
  // props/emits declared via types
  // props/emits 声明变量类型
  const typeDeclaredProps: Record<string, PropTypeData> = {}
  // ts 声明事项
  const typeDeclaredEmits: Set<string> = new Set()
  // record declared types for runtime props type generation
  // 记录声明类型用于运行时props类型生成
  const declaredTypes: Record<string, string[]> = {}
  // props destructure data
  // props解构data
  const propsDestructuredBindings: Record<
    string, // public prop key 公共prop key
    {
      local: string // local identifier, may be different 本地标识符，或许是不同的
      default?: Expression
    }
  > = Object.create(null)

  // magic-string state
  // 魔幻字符串状态
  const s = new MagicString(source)
  /**
   * script setup开始的偏移量
   */
  const startOffset = scriptSetup.loc.start.offset
  /**
   * script setup结束的偏移量
   */
  const endOffset = scriptSetup.loc.end.offset
  /**
   * script 开始的偏移量
   */
  const scriptStartOffset = script && script.loc.start.offset
  /**
   * script 结束的偏移量
   */
  const scriptEndOffset = script && script.loc.end.offset

  /**
   * 帮助函数
   * @param key 
   * @returns 
   */
  function helper(key: string): string {
    helperImports.add(key)
    return `_${key}`
  }

  /**
   * 解析
   * @param input 
   * @param options 
   * @param offset 
   * @returns 
   */
  function parse(
    input: string,
    options: ParserOptions,
    offset: number
  ): Program {
    try {
      // 返回解析结果
      return _parse(input, options).program
    } catch (e: any) {
      // 错误信息
      e.message = `[@vue/compiler-sfc] ${e.message}\n\n${
        sfc.filename
      }\n${generateCodeFrame(source, e.pos + offset, e.pos + offset + 1)}`
      throw e
    }
  }

  /**
   * 错误
   * @param msg 
   * @param node 
   * @param end 
   */
  function error(
    msg: string,
    node: Node,
    end: number = node.end! + startOffset
  ): never {
    throw new Error(
      `[@vue/compiler-sfc] ${msg}\n\n${sfc.filename}\n${generateCodeFrame(
        source,
        node.start! + startOffset,
        end
      )}`
    )
  }

  /**
   * 注册用户导入
   * import { imported as local } from source
   * @param source 资源文件
   * @param local 在当前文件中别名
   * @param imported 被导入的变量
   * @param isType 
   * @param isFromSetup 
   */
  function registerUserImport(
    source: string,
    local: string,
    imported: string | false,
    isType: boolean,
    isFromSetup: boolean,
    needTemplateUsageCheck: boolean
  ) {
    // 资源是vue
    if (source === 'vue' && imported) {
      userImportAlias[imported] = local
    }

<<<<<<< HEAD
    // 在模板中被使用
    let isUsedInTemplate = true
    // 是ts且sfc中有template，且template没有src和lang
    if (isTS && sfc.template && !sfc.template.src && !sfc.template.lang) {
=======
    // template usage check is only needed in non-inline mode, so we can skip
    // the work if inlineTemplate is true.
    let isUsedInTemplate = needTemplateUsageCheck
    if (
      needTemplateUsageCheck &&
      isTS &&
      sfc.template &&
      !sfc.template.src &&
      !sfc.template.lang
    ) {
>>>>>>> 45782df3
      isUsedInTemplate = isImportUsed(local, sfc)
    }

    userImports[local] = {
      isType,
      imported: imported || 'default',
      source,
      isFromSetup,
      isUsedInTemplate
    }
  }

  /**
   * 处理defineProps宏
   * @param node 
   * @param declId 
   * @returns 
   */
  function processDefineProps(node: Node, declId?: LVal): boolean {
    // node不是一个defineProps调用，则返回false
    if (!isCallOf(node, DEFINE_PROPS)) {
      return false
    }

    if (hasDefinePropsCall) {
      // 已经有了  重复报错（一个sfc文件只能有一个）
      error(`duplicate ${DEFINE_PROPS}() call`, node)
    }
    // 修改标记
    hasDefinePropsCall = true

    // props运行时声明
    propsRuntimeDecl = node.arguments[0]

    // call has type parameters - infer runtime types from it
    // 调用有参数类型时 根据参数类型推断运行时类型
    if (node.typeParameters) {
      // 有props运行时声明抛错
      if (propsRuntimeDecl) {
        error(
          `${DEFINE_PROPS}() cannot accept both type and non-type arguments ` +
            `at the same time. Use one or the other.`,
          node
        )
      }

      // props ts声明的原始值
      propsTypeDeclRaw = node.typeParameters.params[0]
      // props ts声明  由原始类型获取限定的类型
      propsTypeDecl = resolveQualifiedType(
        propsTypeDeclRaw,
        node => node.type === 'TSTypeLiteral'
      ) as TSTypeLiteral | TSInterfaceBody | undefined

      // 没有props类型声明抛错
      if (!propsTypeDecl) {
        error(
          `type argument passed to ${DEFINE_PROPS}() must be a literal type, ` +
            `or a reference to an interface or literal type.`,
          propsTypeDeclRaw
        )
      }
    }

    // 存在声明Id
    if (declId) {
      // 启用props转化，声明id的类型是对象模式
      if (enablePropsTransform && declId.type === 'ObjectPattern') {
        propsDestructureDecl = declId
        // props destructure - handle compilation sugar
        // 属性解构 - 处理编译糖
        for (const prop of declId.properties) {
          // prop是对象属性
          if (prop.type === 'ObjectProperty') {
            // prop中存在计算属性，报错
            if (prop.computed) {
              error(
                `${DEFINE_PROPS}() destructure cannot use computed key.`,
                prop.key
              )
            }
<<<<<<< HEAD
            // prop的key
            const propKey = (prop.key as Identifier).name
            // 是赋值表达式
=======

            const propKey =
              prop.key.type === 'StringLiteral'
                ? prop.key.value
                : (prop.key as Identifier).name

>>>>>>> 45782df3
            if (prop.value.type === 'AssignmentPattern') {
              // default value { foo = 123 }
              // 默认值 { foo = 123 }
              const { left, right } = prop.value
              // 左边不是标识符
              if (left.type !== 'Identifier') {
                error(
                  `${DEFINE_PROPS}() destructure does not support nested patterns.`,
                  left
                )
              }
              // store default value
              // 存储默认值
              propsDestructuredBindings[propKey] = {
                local: left.name,
                default: right
              }
            } else if (prop.value.type === 'Identifier') {
              // simple destructure
              // 简单解构
              propsDestructuredBindings[propKey] = {
                local: prop.value.name
              }
            } else {
              // 不支持嵌套模式
              error(
                `${DEFINE_PROPS}() destructure does not support nested patterns.`,
                prop.value
              )
            }
          } else {
            // rest spread
            // 不是对象的话，获取其扩展参数
            propsDestructureRestId = (prop.argument as Identifier).name
          }
        }
      } else {
        // props标识符
        propsIdentifier = scriptSetup!.content.slice(declId.start!, declId.end!)
      }
    }

    return true
  }

  /**
   * 处理默认值
   * @param node 
   * @param declId 
   * @returns 
   */
  function processWithDefaults(node: Node, declId?: LVal): boolean {
    // 节点不是withDefaults调用节点
    if (!isCallOf(node, WITH_DEFAULTS)) {
      return false
    }
    // 如果内部存在defineProps
    if (processDefineProps(node.arguments[0], declId)) {
      // 如果props运行时声明存在抛错
      if (propsRuntimeDecl) {
        error(
          `${WITH_DEFAULTS} can only be used with type-based ` +
            `${DEFINE_PROPS} declaration.`,
          node
        )
      }
      // props解构声明存在抛错
      // 对于解构的props，withDefaults是没必要的
      // 更推荐 const { foo = 1 } = defineProps(...) 
      if (propsDestructureDecl) {
        error(
          `${WITH_DEFAULTS}() is unnecessary when using destructure with ${DEFINE_PROPS}().\n` +
            `Prefer using destructure default values, e.g. const { foo = 1 } = defineProps(...).`,
          node.callee
        )
      }
      // props运行时默认值
      propsRuntimeDefaults = node.arguments[1] as ObjectExpression
      if (
        !propsRuntimeDefaults ||
        propsRuntimeDefaults.type !== 'ObjectExpression'
      ) {
        // props运行值不存在或者 
        // props运行时默认值的类型不是对象表达式
        // 抛错 第二个参数必须是一个对象字面量
        error(
          `The 2nd argument of ${WITH_DEFAULTS} must be an object literal.`,
          propsRuntimeDefaults || node
        )
      }
    } else {
      // 第一个参数必须是一个defineProps调用
      error(
        `${WITH_DEFAULTS}' first argument must be a ${DEFINE_PROPS} call.`,
        node.arguments[0] || node
      )
    }
    return true
  }

  /**
   * 处理defineEmits宏
   * @param node 
   * @param declId 
   * @returns 
   */
  function processDefineEmits(node: Node, declId?: LVal): boolean {
    if (!isCallOf(node, DEFINE_EMITS)) {
      return false
    }
    // 重复抛错
    if (hasDefineEmitCall) {
      error(`duplicate ${DEFINE_EMITS}() call`, node)
    }
    hasDefineEmitCall = true
    // 触发事项运行时声明
    emitsRuntimeDecl = node.arguments[0]
    // 如果节点存在ts参数
    if (node.typeParameters) {
      // 如果触发事项运行时存在抛错
      // defineEmits不能同时接收有类型和无类型的参数，
      // 只能使用其中一个
      if (emitsRuntimeDecl) {
        error(
          `${DEFINE_EMITS}() cannot accept both type and non-type arguments ` +
            `at the same time. Use one or the other.`,
          node
        )
      }

      // 触发事项类型原始值
      emitsTypeDeclRaw = node.typeParameters.params[0]
      // 触发事项类型声明
      emitsTypeDecl = resolveQualifiedType(
        emitsTypeDeclRaw,
        node => node.type === 'TSFunctionType' || node.type === 'TSTypeLiteral'
      ) as TSFunctionType | TSTypeLiteral | TSInterfaceBody | undefined

      // 如果没有触发类型声明
      if (!emitsTypeDecl) {
        error(
          `type argument passed to ${DEFINE_EMITS}() must be a function type, ` +
            `a literal type with call signatures, or a reference to the above types.`,
          emitsTypeDeclRaw
        )
      }
    }

    // 声明Id
    if (declId) {
      // 声明标识符
      emitIdentifier = scriptSetup!.content.slice(declId.start!, declId.end!)
    }

    return true
  }

  /**
   * 获取限定类型
   * @param node 
   * @param qualifier 限定函数
   * @returns 
   */
  function resolveQualifiedType(
    node: Node,
    qualifier: (node: Node) => boolean
  ) {
    // 本身就是限定类型直接返回
    if (qualifier(node)) {
      return node
    }
    // 节点类型为类型引用，节点为标识符
    if (
      node.type === 'TSTypeReference' &&
      node.typeName.type === 'Identifier'
    ) {
      const refName = node.typeName.name
      /**
       * 判断是否是限定类型
       * @param node 
       * @returns 
       */
      const isQualifiedType = (node: Node): Node | undefined => {
        // interface T {body} => {body}
        if (
          node.type === 'TSInterfaceDeclaration' &&
          node.id.name === refName
        ) {
          // 如果node类型为ts 接口声明且节点的同节点的引用名称，返回body
          return node.body
        } else if (
          node.type === 'TSTypeAliasDeclaration' &&
          node.id.name === refName &&
          qualifier(node.typeAnnotation)
        ) {
          // 别名声明且同节为
          // 返回节点的注释
          return node.typeAnnotation
        } else if (node.type === 'ExportNamedDeclaration' && node.declaration) {
          // 如果节点类型是导出名称声明，则递归校验该声明
          return isQualifiedType(node.declaration)
        }
      }
      // 获取脚本的内容并合并
      const body = scriptAst
        ? [...scriptSetupAst.body, ...scriptAst.body]
        : scriptSetupAst.body
      // 遍历所有节点，对所有脚本的判断
      for (const node of body) {
        const qualified = isQualifiedType(node)
        if (qualified) {
          // 其中有一个在限定范围内，返回
          return qualified
        }
      }
    }
  }

  /**
   * 处理defineExpose宏
   * @param node 
   * @returns 
   */
  function processDefineExpose(node: Node): boolean {
    if (isCallOf(node, DEFINE_EXPOSE)) {
      if (hasDefineExposeCall) {
        error(`duplicate ${DEFINE_EXPOSE}() call`, node)
      }
      hasDefineExposeCall = true
      return true
    }
    return false
  }

  /**
   * 检查有效的作用域引用
   * @param node 
   * @param method 
   * @returns 
   */
  function checkInvalidScopeReference(node: Node | undefined, method: string) {
    if (!node) return
    // 遍历所有的标识符，并且对于setupBindings中不存在的引用抛错
    walkIdentifiers(node, id => {
      if (setupBindings[id.name]) {
        // method() 在 <script setup>中不能够引用当前作用域下声明的变量，
        // 因为它将被提升到setup函数外面
        // 如果你的组件选项需要在模块化作用域中初始化，
        // 使用一个单独的<script>导出这些选项
        error(
          `\`${method}()\` in <script setup> cannot reference locally ` +
            `declared variables because it will be hoisted outside of the ` +
            `setup() function. If your component options require initialization ` +
            `in the module scope, use a separate normal <script> to export ` +
            `the options instead.`,
          id
        )
      }
    })
  }

  /**
   * await foo()
   * -->
   * ;(
   *   ([__temp,__restore] = withAsyncContext(() => foo())),
   *   await __temp,
   *   __restore()
   * )
   *
   * const a = await foo()
   * -->
   * const a = (
   *   ([__temp, __restore] = withAsyncContext(() => foo())),
   *   __temp = await __temp,
   *   __restore(),
   *   __temp
   * )
   * 处理await
   */
  function processAwait(
    node: AwaitExpression,
    needSemi: boolean,
    isStatement: boolean
  ) {
    // 参数开始
    const argumentStart =
      node.argument.extra && node.argument.extra.parenthesized
        ? (node.argument.extra.parenStart as number)
        : node.argument.start!

    // 参数截取字符串
    const argumentStr = source.slice(
      argumentStart + startOffset,
      node.argument.end! + startOffset
    )

    // 包含嵌套的await
    const containsNestedAwait = /\bawait\b/.test(argumentStr)

    /** 
     * ;(
     *  ([_temp, _restore] = withAsyncContext(async () => node)),
     *  __temp = await __temp,
     *  __restore()
     *  __temp
     * )
     * */
    // 覆盖这部分，重写这部分代码
    s.overwrite(
      node.start! + startOffset,
      argumentStart + startOffset,
      `${needSemi ? `;` : ``}(\n  ([__temp,__restore] = ${helper(
        `withAsyncContext`
      )}(${containsNestedAwait ? `async ` : ``}() => `
    )
    // 添加到节点后面，补全前文的括号
    s.appendLeft(
      node.end! + startOffset,
      `)),\n  ${isStatement ? `` : `__temp = `}await __temp,\n  __restore()${
        isStatement ? `` : `,\n  __temp`
      }\n)`
    )
  }

  /**
   * check defaults. If the default object is an object literal with only
   * static properties, we can directly generate more optimized default
   * declarations. Otherwise we will have to fallback to runtime merging.
   * 检查默认值
   * 如果默认对象是一个带有静态属性的对象字面量
   * 我们能够直接生成更多被优化的默认声明
   * 否则我们将不得不回退到运行时合并
   */
  function hasStaticWithDefaults() {
    return (
      propsRuntimeDefaults &&
      propsRuntimeDefaults.type === 'ObjectExpression' &&
      propsRuntimeDefaults.properties.every(
        node =>
          (node.type === 'ObjectProperty' && !node.computed) ||
          node.type === 'ObjectMethod'
      )
    )
  }

  /**
   * 生成运行时props
   * keys
   * @param props 
   * @returns 
   */
  function genRuntimeProps(props: Record<string, PropTypeData>) {
    const keys = Object.keys(props)
    if (!keys.length) {
      return ``
    }
    // 存在静态的默认值
    const hasStaticDefaults = hasStaticWithDefaults()
    // 脚本setup资源
    const scriptSetupSource = scriptSetup!.content
    // props声明
    let propsDecls = `{
    ${keys
      .map(key => {
        let defaultString: string | undefined
        // 生成解构默认值
        const destructured = genDestructuredDefaultValue(key)
        // 存在解构默认值
        if (destructured) {
          defaultString = `default: ${destructured}`
        } else if (hasStaticDefaults) {
          // 存在静态默认值
          // 从默认值中找到对应的属性
          const prop = propsRuntimeDefaults!.properties.find(
            (node: any) => node.key.name === key
          ) as ObjectProperty | ObjectMethod
          // 如果能够找到对应的属性
          if (prop) {
            // 如果属性是对象属性
            if (prop.type === 'ObjectProperty') {
              // prop has corresponding static default value
              // prop有相应的静态默认值
              defaultString = `default: ${scriptSetupSource.slice(
                prop.value.start!,
                prop.value.end!
              )}`
            } else {
              defaultString = `default() ${scriptSetupSource.slice(
                prop.body.start!,
                prop.body.end!
              )}`
            }
          }
        }

        // 属性的类型，是否必传
        const { type, required } = props[key]
        // 如果不是生产环境
        if (!isProd) {
          // 返回 ${key}: { type, required, default }
          return `${key}: { type: ${toRuntimeTypeString(
            type
          )}, required: ${required}${
            defaultString ? `, ${defaultString}` : ``
          } }`
        } else if (
          // ts 类型  是 Boolean或者存在默认值且 元素类型为Function
          type.some(
            el => el === 'Boolean' || (defaultString && el === 'Function')
          )
        ) {
          // #4783 production: if boolean or defaultString and function exists, should keep the type.
          // 生产环境： 如果boolean或者默认字符串和函数存在，应该保持这个类型
          return `${key}: { type: ${toRuntimeTypeString(type)}${
            defaultString ? `, ${defaultString}` : ``
          } }`
        } else {
          // production: checks are useless
          // 生产环境：检查是无用的
          return `${key}: ${defaultString ? `{ ${defaultString} }` : 'null'}`
        }
      })
      .join(',\n    ')}\n  }`

    // props运行时默认值且没有静态默认值
    if (propsRuntimeDefaults && !hasStaticDefaults) {
      // props声明  合并默认值
      propsDecls = `${helper('mergeDefaults')}(${propsDecls}, ${source.slice(
        propsRuntimeDefaults.start! + startOffset,
        propsRuntimeDefaults.end! + startOffset
      )})`
    }

    return `\n  props: ${propsDecls},`
  }

  /**
   * 生成解构的默认值
   * @param key 
   * @returns 
   */
  function genDestructuredDefaultValue(key: string): string | undefined {
    // 解构pros绑定
    const destructured = propsDestructuredBindings[key]
    // 解构与解构默认值
    if (destructured && destructured.default) {
      const value = scriptSetup!.content.slice(
        destructured.default.start!,
        destructured.default.end!
      )
      // 字面量   解构的默认值类型以Literal结尾
      const isLiteral = destructured.default.type.endsWith('Literal')
<<<<<<< HEAD
      // 是Literal结尾  则 返回的默认值是一个 value本身， 否则返回一个函数  返回值是 value
      return isLiteral ? value : `() => ${value}`
=======
      return isLiteral ? value : `() => (${value})`
>>>>>>> 45782df3
    }
  }

  /**
   * 生成setup props类型
   * @param node 
   * @returns 
   */
  function genSetupPropsType(node: TSTypeLiteral | TSInterfaceBody) {
    const scriptSetupSource = scriptSetup!.content
    // 有静态默认值
    if (hasStaticWithDefaults()) {
      // if withDefaults() is used, we need to remove the optional flags
      // on props that have default values
      // 如果withDefaults被使用，我们需要移除有默认值的props的可选标记
      /**
       * {
       *  
       * }
       */
      let res = `{ `
      // 获取props的类型，遍历props中每个prop
      const members = node.type === 'TSTypeLiteral' ? node.members : node.body
      for (const m of members) {
        if (
          (m.type === 'TSPropertySignature' ||
            m.type === 'TSMethodSignature') &&
          m.typeAnnotation &&
          m.key.type === 'Identifier'
        ) {
          if (
            propsRuntimeDefaults!.properties.some(
              (p: any) => p.key.name === (m.key as Identifier).name
            )
          ) {
            res +=
              m.key.name +
              (m.type === 'TSMethodSignature' ? '()' : '') +
              scriptSetupSource.slice(
                m.typeAnnotation.start!,
                m.typeAnnotation.end!
              ) +
              ', '
          } else {
            res +=
              scriptSetupSource.slice(m.start!, m.typeAnnotation.end!) + `, `
          }
        }
      }
      return (res.length ? res.slice(0, -2) : res) + ` }`
    } else {
      return scriptSetupSource.slice(node.start!, node.end!)
    }
  }

  // 1. process normal <script> first if it exists
  // 1. 如果存在普通的<script> 首先处理普通的<script>
  let scriptAst: Program | undefined
  if (script) {
    scriptAst = parse(
      script.content,
      {
        plugins,
        sourceType: 'module'
      },
      scriptStartOffset!
    )

    // 遍历所有节点
    for (const node of scriptAst.body) {
      // 引入
      if (node.type === 'ImportDeclaration') {
        // record imports for dedupe
        // 记录引入用于去重
        for (const specifier of node.specifiers) {
          const imported =
            specifier.type === 'ImportSpecifier' &&
            specifier.imported.type === 'Identifier' &&
            specifier.imported.name
          // 注册用户的引入
          registerUserImport(
            node.source.value,
            specifier.local.name,
            imported,
            node.importKind === 'type' ||
              (specifier.type === 'ImportSpecifier' &&
                specifier.importKind === 'type'),
            false,
            !options.inlineTemplate
          )
        }
      } else if (node.type === 'ExportDefaultDeclaration') {
        // export default
        // 导出默认声明
        defaultExport = node

        // check if user has manually specified `name` or 'render` option in
        // export default
        // if has name, skip name inference
        // if has render and no template, generate return object instead of
        // empty render function (#4980)
        let optionProperties
        if (defaultExport.declaration.type === 'ObjectExpression') {
          optionProperties = defaultExport.declaration.properties
        } else if (
          defaultExport.declaration.type === 'CallExpression' &&
          defaultExport.declaration.arguments[0].type === 'ObjectExpression'
        ) {
          optionProperties = defaultExport.declaration.arguments[0].properties
        }
        if (optionProperties) {
          for (const s of optionProperties) {
            if (
              s.type === 'ObjectProperty' &&
              s.key.type === 'Identifier' &&
              s.key.name === 'name'
            ) {
              hasDefaultExportName = true
            }
            if (
              (s.type === 'ObjectMethod' || s.type === 'ObjectProperty') &&
              s.key.type === 'Identifier' &&
              s.key.name === 'render'
            ) {
              // TODO warn when we provide a better way to do it?
              hasDefaultExportRender = true
            }
          }
        }

        // export default { ... } --> const __default__ = { ... }
        const start = node.start! + scriptStartOffset!
        const end = node.declaration.start! + scriptStartOffset!
        // 覆盖 const __default__ = 
        s.overwrite(start, end, `const ${DEFAULT_VAR} = `)
      } else if (node.type === 'ExportNamedDeclaration') {
        const defaultSpecifier = node.specifiers.find(
          s => s.exported.type === 'Identifier' && s.exported.name === 'default'
        ) as ExportSpecifier
        if (defaultSpecifier) {
          defaultExport = node
          // 1. remove specifier
          // 1. 移除说明符
          if (node.specifiers.length > 1) {
            s.remove(
              defaultSpecifier.start! + scriptStartOffset!,
              defaultSpecifier.end! + scriptStartOffset!
            )
          } else {
            s.remove(
              node.start! + scriptStartOffset!,
              node.end! + scriptStartOffset!
            )
          }
          if (node.source) {
            // export { x as default } from './x'
            // rewrite to `import { x as __default__ } from './x'` and
            // add to top
            // 重写成 `import { x as __default__ } from './x'`
            // 并且添加到顶部
            s.prepend(
              `import { ${defaultSpecifier.local.name} as ${DEFAULT_VAR} } from '${node.source.value}'\n`
            )
          } else {
            // export { x as default }
            // rewrite to `const __default__ = x` and move to end
            // 重写 `const __default__ = x` 并且移动到末尾
            s.appendLeft(
              scriptEndOffset!,
              `\nconst ${DEFAULT_VAR} = ${defaultSpecifier.local.name}\n`
            )
          }
        }
        if (node.declaration) {
          walkDeclaration(node.declaration, scriptBindings, userImportAlias)
        }
      } else if (
        (node.type === 'VariableDeclaration' ||
          node.type === 'FunctionDeclaration' ||
          node.type === 'ClassDeclaration' ||
          node.type === 'TSEnumDeclaration') &&
        !node.declare
      ) {
        walkDeclaration(node, scriptBindings, userImportAlias)
      }
    }

    // apply reactivity transform
    // 应用响应式转化
    if (enableReactivityTransform && shouldTransform(script.content)) {
      const { rootRefs, importedHelpers } = transformAST(
        scriptAst,
        s,
        scriptStartOffset!
      )
      refBindings = rootRefs
      for (const h of importedHelpers) {
        helperImports.add(h)
      }
    }

    // <script> after <script setup>
    // we need to move the block up so that `const __default__` is
    // declared before being used in the actual component definition
    // 对于 <script> 在 <script setup> 之后的
    // 我们需要把<script>搬上去，因为 `const __default` 要被声明在被使用在真实组件定义前
    if (scriptStartOffset! > startOffset) {
      // if content doesn't end with newline, add one
      if (!/\n$/.test(script.content.trim())) {
        s.appendLeft(scriptEndOffset!, `\n`)
      }
      s.move(scriptStartOffset!, scriptEndOffset!, 0)
    }
  }

  // 2. parse <script setup> and  walk over top level statements
  // 2. 解析 <script setup> 并且遍历顶级语句
  const scriptSetupAst = parse(
    scriptSetup.content,
    {
      plugins: [
        ...plugins,
        // allow top level await but only inside <script setup>
        // 允许顶级语句await但仅仅在<script setup>内
        'topLevelAwait'
      ],
      sourceType: 'module'
    },
    startOffset
  )

  // 遍历节点
  for (const node of scriptSetupAst.body) {
    const start = node.start! + startOffset
    let end = node.end! + startOffset
    // locate comment
    // 定位注释
    if (node.trailingComments && node.trailingComments.length > 0) {
      const lastCommentNode =
        node.trailingComments[node.trailingComments.length - 1]
      end = lastCommentNode.end + startOffset
    }
    // locate the end of whitespace between this statement and the next
    // 定位位于语句之间的空格
    while (end <= source.length) {
      if (!/\s/.test(source.charAt(end))) {
        break
      }
      end++
    }

    // (Dropped) `ref: x` bindings
    // 废弃 `ref: x` 绑定
    if (
      node.type === 'LabeledStatement' &&
      node.label.name === 'ref' &&
      node.body.type === 'ExpressionStatement'
    ) {
      error(
        `ref sugar using the label syntax was an experimental proposal and ` +
          `has been dropped based on community feedback. Please check out ` +
          `the new proposal at https://github.com/vuejs/rfcs/discussions/369`,
        node
      )
    }

    if (node.type === 'ImportDeclaration') {
      // import declarations are moved to top
      // 引入声明被移动到顶部
      s.move(start, end, 0)

      // dedupe imports
      // 引入去重
      /**
       * 累加被移除的声明描述
       */
      let removed = 0
      /** 
       * 移除第i个声明描述
       **/
      const removeSpecifier = (i: number) => {
        const removeLeft = i > removed
        removed++
        // 当前声明描述
        const current = node.specifiers[i]
        // 下一个声明描述
        const next = node.specifiers[i + 1]
        // 移除声明描述
        s.remove(
          removeLeft
            ? node.specifiers[i - 1].end! + startOffset
            : current.start! + startOffset,
          next && !removeLeft
            ? next.start! + startOffset
            : current.end! + startOffset
        )
      }

      // 遍历声明描述
      for (let i = 0; i < node.specifiers.length; i++) {
        const specifier = node.specifiers[i]
        const local = specifier.local.name
        let imported =
          specifier.type === 'ImportSpecifier' &&
          specifier.imported.type === 'Identifier' &&
          specifier.imported.name
        if (specifier.type === 'ImportNamespaceSpecifier') {
          imported = '*'
        }
        const source = node.source.value
        // 已存在的引入
        const existing = userImports[local]
        if (
          source === 'vue' &&
          (imported === DEFINE_PROPS ||
            imported === DEFINE_EMITS ||
            imported === DEFINE_EXPOSE)
        ) {
          // 警告
          warnOnce(
            `\`${imported}\` is a compiler macro and no longer needs to be imported.`
          )
          // 移除声明描述
          removeSpecifier(i)
        } else if (existing) {
          if (existing.source === source && existing.imported === imported) {
            // already imported in <script setup>, dedupe
            // 已经被引入到<script setup>中，去重
            removeSpecifier(i)
          } else {
            error(`different imports aliased to same local name.`, specifier)
          }
        } else {
          // 注册用户的导入
          registerUserImport(
            source,
            local,
            imported,
            node.importKind === 'type' ||
              (specifier.type === 'ImportSpecifier' &&
                specifier.importKind === 'type'),
            true,
            !options.inlineTemplate
          )
        }
      }
      // 被移除的长度
      if (node.specifiers.length && removed === node.specifiers.length) {
        s.remove(node.start! + startOffset, node.end! + startOffset)
      }
    }

    if (node.type === 'ExpressionStatement') {
      // process `defineProps` and `defineEmit(s)` calls
      // 处理 `defineProps` 和 `defineEmits` 调用
      if (
        processDefineProps(node.expression) ||
        processDefineEmits(node.expression) ||
        processWithDefaults(node.expression)
      ) {
        // 移除
        s.remove(node.start! + startOffset, node.end! + startOffset)
      } else if (processDefineExpose(node.expression)) {
        // defineExpose({}) -> expose({})
        // defineExpose({}) 转化为 expose({})
        const callee = (node.expression as CallExpression).callee
        s.overwrite(
          callee.start! + startOffset,
          callee.end! + startOffset,
          'expose'
        )
      }
    }

    // 变量声明
    if (node.type === 'VariableDeclaration' && !node.declare) {
      // 声明的长度
      const total = node.declarations.length
      // 剩余的声明数量
      let left = total
      // 遍历声明
      for (let i = 0; i < total; i++) {
        const decl = node.declarations[i]
        // 声明已初始化
        if (decl.init) {
          // defineProps / defineEmits
          // 是defineProps或者withDefaults
          const isDefineProps =
            processDefineProps(decl.init, decl.id) ||
            processWithDefaults(decl.init, decl.id)
          // 是defineEmits
          const isDefineEmits = processDefineEmits(decl.init, decl.id)
          // 如果这个声明是defineProp或者defineEmits
          if (isDefineProps || isDefineEmits) {
            if (left === 1) {
              // 剩余的声明只有一个
              s.remove(node.start! + startOffset, node.end! + startOffset)
            } else {
              // 定位到当前声明的开始位置
              let start = decl.start! + startOffset
              // 定位到当前声明末尾位置
              let end = decl.end! + startOffset
              if (i < total - 1) {
                // not the last one, locate the start of the next
                // 不是最后一个，定位到下个声明开始位置
                end = node.declarations[i + 1].start! + startOffset
              } else {
                // last one, locate the end of the prev
                // 最后一个，定位到上一个声明的末尾位置
                start = node.declarations[i - 1].end! + startOffset
              }
              // 移除
              s.remove(start, end)
              left--
            }
          }
        }
      }
    }

    // walk declarations to record declared bindings
    // 遍历声明用来记录被声明的绑定
    if (
      (node.type === 'VariableDeclaration' ||
        node.type === 'FunctionDeclaration' ||
        node.type === 'ClassDeclaration') &&
      !node.declare
    ) {
      walkDeclaration(node, setupBindings, userImportAlias)
    }

    // walk statements & named exports / variable declarations for top level
    // await
    // 遍历语句和被命名的导出或者变量声明用于顶级await
    if (
      (node.type === 'VariableDeclaration' && !node.declare) ||
      node.type.endsWith('Statement')
    ) {
<<<<<<< HEAD
      // 遍历节点
=======
      const scope: Statement[][] = [scriptSetupAst.body]
>>>>>>> 45782df3
      ;(walk as any)(node, {
        enter(child: Node, parent: Node) {
          if (isFunctionType(child)) {
            // 如果节点是函数类型
            this.skip()
          }
<<<<<<< HEAD
          // 节点类型是await表达式
=======
          if (child.type === 'BlockStatement') {
            scope.push(child.body)
          }
>>>>>>> 45782df3
          if (child.type === 'AwaitExpression') {
            // 存在await
            hasAwait = true
<<<<<<< HEAD
            // 是否需要分号
            const needsSemi = scriptSetupAst.body.some(n => {
              return n.type === 'ExpressionStatement' && n.start === child.start
=======
            // if the await expression is an expression statement and
            // - is in the root scope
            // - or is not the first statement in a nested block scope
            // then it needs a semicolon before the generated code.
            const currentScope = scope[scope.length - 1]
            const needsSemi = currentScope.some((n, i) => {
              return (
                (scope.length === 1 || i > 0) &&
                n.type === 'ExpressionStatement' &&
                n.start === child.start
              )
>>>>>>> 45782df3
            })
            // 处理await
            processAwait(
              child,
              needsSemi,
              parent.type === 'ExpressionStatement'
            )
          }
        },
        exit(node: Node) {
          if (node.type === 'BlockStatement') scope.pop()
        }
      })
    }

    // 导出名称声明且节点的导出类型不是type
    // 或者导出所有声明
    // 导出默认声明
    // 以上情况报错，script setup不能包含es 模块导出
    // 如果你正在使用一个旧版本的script setup，请查阅rfc的更新
    if (
      (node.type === 'ExportNamedDeclaration' && node.exportKind !== 'type') ||
      node.type === 'ExportAllDeclaration' ||
      node.type === 'ExportDefaultDeclaration'
    ) {
      error(
        `<script setup> cannot contain ES module exports. ` +
          `If you are using a previous version of <script setup>, please ` +
          `consult the updated RFC at https://github.com/vuejs/rfcs/pull/227.`,
        node
      )
    }

    // 如果是ts
    if (isTS) {
      // runtime enum
      // 运行时枚举
      // 节点类型为enum声明，在binding中注册
      if (node.type === 'TSEnumDeclaration') {
        registerBinding(setupBindings, node.id, BindingTypes.SETUP_CONST)
      }

      // move all Type declarations to outer scope
      // 将所有的ts声明移动到作用域外面
      if (
        node.type.startsWith('TS') ||
        (node.type === 'ExportNamedDeclaration' &&
          node.exportKind === 'type') ||
        (node.type === 'VariableDeclaration' && node.declare)
      ) {
        // 记录类型
        recordType(node, declaredTypes)
        s.move(start, end, 0)
      }
    }
  }

  // 3. Apply reactivity transform
  // 3. 应用响应式转化
  if (
    (enableReactivityTransform &&
      // normal <script> had ref bindings that maybe used in <script setup>
      // 普通的<script>有ref绑定可以被用在<script setup>中
      (refBindings || shouldTransform(scriptSetup.content))) ||
    propsDestructureDecl
  ) {
    // rootRefs, importedHelpers
    // 对script ast 进行转化
    const { rootRefs, importedHelpers } = transformAST(
      scriptSetupAst,
      s,
      startOffset,
      refBindings,
      propsDestructuredBindings
    )
    // ref绑定， 根节点的ref绑定和ref绑定合并
    refBindings = refBindings ? [...refBindings, ...rootRefs] : rootRefs
    // 遍历被倒入的帮助函数
    for (const h of importedHelpers) {
      helperImports.add(h)
    }
  }

  // 4. extract runtime props/emits code from setup context type
  // 4. 从setup上下文的ts中提取运行时props或者emits代码
  if (propsTypeDecl) {
    extractRuntimeProps(propsTypeDecl, typeDeclaredProps, declaredTypes, isProd)
  }
  if (emitsTypeDecl) {
    extractRuntimeEmits(emitsTypeDecl, typeDeclaredEmits)
  }

  // 5. check useOptions args to make sure it doesn't reference setup scope
  // variables
  // 5. 检查使用选项的参数来确保它没有引入setup作用域变量
  checkInvalidScopeReference(propsRuntimeDecl, DEFINE_PROPS)
  checkInvalidScopeReference(propsRuntimeDefaults, DEFINE_PROPS)
  checkInvalidScopeReference(propsDestructureDecl, DEFINE_PROPS)
  checkInvalidScopeReference(emitsRuntimeDecl, DEFINE_EMITS)

  // 6. remove non-script content
  // 6. 移除非script的内容
  if (script) {
    if (startOffset < scriptStartOffset!) {
      // <script setup> before <script>
      // <script setup>在<script>之前
      s.remove(0, startOffset)
      s.remove(endOffset, scriptStartOffset!)
      s.remove(scriptEndOffset!, source.length)
    } else {
      // <script> before <script setup>
      s.remove(0, scriptStartOffset!)
      s.remove(scriptEndOffset!, startOffset)
      s.remove(endOffset, source.length)
    }
  } else {
    // only <script setup>
    // 仅仅只有<script setup>
    s.remove(0, startOffset)
    s.remove(endOffset, source.length)
  }

  // 7. analyze binding metadata
  // 7. 分析绑定的媒体信息
  if (scriptAst) {
    // 合并
    Object.assign(bindingMetadata, analyzeScriptBindings(scriptAst.body))
  }
  // 属性运行时声明
  if (propsRuntimeDecl) {
    // 获取对象或数组的表达式key值
    for (const key of getObjectOrArrayExpressionKeys(propsRuntimeDecl)) {
      bindingMetadata[key] = BindingTypes.PROPS
    }
  }
  // 遍历ts声明属性
  for (const key in typeDeclaredProps) {
    bindingMetadata[key] = BindingTypes.PROPS
  }
  // props aliases
  // 属性别名 属性解构声明
  if (propsDestructureDecl) {
    if (propsDestructureRestId) {
      bindingMetadata[propsDestructureRestId] =
        BindingTypes.SETUP_REACTIVE_CONST
    }
    for (const key in propsDestructuredBindings) {
      const { local } = propsDestructuredBindings[key]
      if (local !== key) {
        bindingMetadata[local] = BindingTypes.PROPS_ALIASED
        ;(bindingMetadata.__propsAliases ||
          (bindingMetadata.__propsAliases = {}))[local] = key
      }
    }
  }
  // 遍历用户的引入
  for (const [key, { isType, imported, source }] of Object.entries(
    userImports
  )) {
    // 过滤ts类型
    if (isType) continue
    // .vue文件或者vue中引入的都是常量，否则可能是ref
    bindingMetadata[key] =
      imported === '*' ||
      (imported === 'default' && source.endsWith('.vue')) ||
      source === 'vue'
        ? BindingTypes.SETUP_CONST
        : BindingTypes.SETUP_MAYBE_REF
  }
  // 合并script中的绑定值
  for (const key in scriptBindings) {
    bindingMetadata[key] = scriptBindings[key]
  }
  // 合并setup中绑定值
  for (const key in setupBindings) {
    bindingMetadata[key] = setupBindings[key]
  }
  // known ref bindings
  // 已知的ref绑定
  if (refBindings) {
    for (const key of refBindings) {
      bindingMetadata[key] = BindingTypes.SETUP_REF
    }
  }

  // 8. inject `useCssVars` calls
<<<<<<< HEAD
  // 8. 注入 `useCssVars` 调用
  if (cssVars.length) {
=======
  if (
    cssVars.length &&
    // no need to do this when targeting SSR
    !(options.inlineTemplate && options.templateOptions?.ssr)
  ) {
>>>>>>> 45782df3
    helperImports.add(CSS_VARS_HELPER)
    helperImports.add('unref')
    // 在具体位置添加css变量的代码
    s.prependRight(
      startOffset,
      `\n${genCssVarsCode(cssVars, bindingMetadata, scopeId, isProd)}\n`
    )
  }

  // 9. finalize setup() argument signature
  // 9. 完成setup()的参数签名
  let args = `__props`
  if (propsTypeDecl) {
    // mark as any and only cast on assignment
    // since the user defined complex types may be incompatible with the
    // inferred type from generated runtime declarations
    // 标记为any和仅在赋值时使用
    // 因为用户定义的复杂类型可能与从生成的运行时声明推断的类型不兼容
    args += `: any`
  }
  // inject user assignment of props
  // we use a default __props so that template expressions referencing props
  // can use it directly
  // 注入用户的属性赋值
  // 我们使用一个默认的__props，因此引入属性的模板表达式能够直接使用它
  if (propsIdentifier) {
    // 向前添加字符串，这部分字符串就是props的代码
    s.prependLeft(
      startOffset,
      `\nconst ${propsIdentifier} = __props${
        propsTypeDecl ? ` as ${genSetupPropsType(propsTypeDecl)}` : ``
      }\n`
    )
  }
  // 属性解构id
  if (propsDestructureRestId) {
    // 生成props的代理
    s.prependLeft(
      startOffset,
      `\nconst ${propsDestructureRestId} = ${helper(
        `createPropsRestProxy`
      )}(__props, ${JSON.stringify(Object.keys(propsDestructuredBindings))})\n`
    )
  }
  // inject temp variables for async context preservation
  // 注入临时的变量用于异步的上下文维护
  if (hasAwait) {
    const any = isTS ? `: any` : ``
    s.prependLeft(startOffset, `\nlet __temp${any}, __restore${any}\n`)
  }

  // 解构元素
  // 存在defineExpose，或者不是内联模板，则解构元素中包含expose
  const destructureElements =
    hasDefineExposeCall || !options.inlineTemplate ? [`expose`] : []
  // 存在emit标识符，则表明存在emit
  if (emitIdentifier) {
    destructureElements.push(
      emitIdentifier === `emit` ? `emit` : `emit: ${emitIdentifier}`
    )
  }
  // 存在解构元素
  if (destructureElements.length) {
    args += `, { ${destructureElements.join(', ')} }`
    if (emitsTypeDecl) {
      args += `: { emit: (${scriptSetup.content.slice(
        emitsTypeDecl.start!,
        emitsTypeDecl.end!
      )}), expose: any, slots: any, attrs: any }`
    }
  }

  // 10. generate return statement
  let returned
  if (!options.inlineTemplate || (!sfc.template && hasDefaultExportRender)) {
    // non-inline mode, or has manual render in normal <script>
    // return bindings from script and script setup
    const allBindings: Record<string, any> = {
      ...scriptBindings,
      ...setupBindings
    }
    for (const key in userImports) {
      if (!userImports[key].isType && userImports[key].isUsedInTemplate) {
        allBindings[key] = true
      }
    }
    returned = `{ ${Object.keys(allBindings).join(', ')} }`
  } else {
    // inline mode
    if (sfc.template && !sfc.template.src) {
      if (options.templateOptions && options.templateOptions.ssr) {
        hasInlinedSsrRenderFn = true
      }
      // inline render function mode - we are going to compile the template and
      // inline it right here
      const { code, ast, preamble, tips, errors } = compileTemplate({
        filename,
        source: sfc.template.content,
        inMap: sfc.template.map,
        ...options.templateOptions,
        id: scopeId,
        scoped: sfc.styles.some(s => s.scoped),
        isProd: options.isProd,
        ssrCssVars: sfc.cssVars,
        compilerOptions: {
          ...(options.templateOptions &&
            options.templateOptions.compilerOptions),
          inline: true,
          isTS,
          bindingMetadata
        }
      })
      if (tips.length) {
        tips.forEach(warnOnce)
      }
      const err = errors[0]
      if (typeof err === 'string') {
        throw new Error(err)
      } else if (err) {
        if (err.loc) {
          err.message +=
            `\n\n` +
            sfc.filename +
            '\n' +
            generateCodeFrame(
              source,
              err.loc.start.offset,
              err.loc.end.offset
            ) +
            `\n`
        }
        throw err
      }
      if (preamble) {
        s.prepend(preamble)
      }
      // avoid duplicated unref import
      // as this may get injected by the render function preamble OR the
      // css vars codegen
      if (ast && ast.helpers.includes(UNREF)) {
        helperImports.delete('unref')
      }
      returned = code
    } else {
      returned = `() => {}`
    }
  }

  if (!options.inlineTemplate && !__TEST__) {
    // in non-inline mode, the `__isScriptSetup: true` flag is used by
    // componentPublicInstance proxy to allow properties that start with $ or _
    s.appendRight(
      endOffset,
      `\nconst __returned__ = ${returned}\n` +
        `Object.defineProperty(__returned__, '__isScriptSetup', { enumerable: false, value: true })\n` +
        `return __returned__` +
        `\n}\n\n`
    )
  } else {
    s.appendRight(endOffset, `\nreturn ${returned}\n}\n\n`)
  }

  // 11. finalize default export
  let runtimeOptions = ``
  if (!hasDefaultExportName && filename && filename !== DEFAULT_FILENAME) {
    const match = filename.match(/([^/\\]+)\.\w+$/)
    if (match) {
      runtimeOptions += `\n  __name: '${match[1]}',`
    }
  }
  if (hasInlinedSsrRenderFn) {
    runtimeOptions += `\n  __ssrInlineRender: true,`
  }
  if (propsRuntimeDecl) {
    let declCode = scriptSetup.content
      .slice(propsRuntimeDecl.start!, propsRuntimeDecl.end!)
      .trim()
    if (propsDestructureDecl) {
      const defaults: string[] = []
      for (const key in propsDestructuredBindings) {
        const d = genDestructuredDefaultValue(key)
        if (d) defaults.push(`${key}: ${d}`)
      }
      if (defaults.length) {
        declCode = `${helper(
          `mergeDefaults`
        )}(${declCode}, {\n  ${defaults.join(',\n  ')}\n})`
      }
    }
    runtimeOptions += `\n  props: ${declCode},`
  } else if (propsTypeDecl) {
    runtimeOptions += genRuntimeProps(typeDeclaredProps)
  }
  if (emitsRuntimeDecl) {
    runtimeOptions += `\n  emits: ${scriptSetup.content
      .slice(emitsRuntimeDecl.start!, emitsRuntimeDecl.end!)
      .trim()},`
  } else if (emitsTypeDecl) {
    runtimeOptions += genRuntimeEmits(typeDeclaredEmits)
  }

  // <script setup> components are closed by default. If the user did not
  // explicitly call `defineExpose`, call expose() with no args.
  const exposeCall =
    hasDefineExposeCall || options.inlineTemplate ? `` : `  expose();\n`
  // wrap setup code with function.
  if (isTS) {
    // for TS, make sure the exported type is still valid type with
    // correct props information
    // we have to use object spread for types to be merged properly
    // user's TS setting should compile it down to proper targets
    // export default defineComponent({ ...__default__, ... })
    const def = defaultExport ? `\n  ...${DEFAULT_VAR},` : ``
    s.prependLeft(
      startOffset,
      `\nexport default /*#__PURE__*/${helper(
        `defineComponent`
      )}({${def}${runtimeOptions}\n  ${
        hasAwait ? `async ` : ``
      }setup(${args}) {\n${exposeCall}`
    )
    s.appendRight(endOffset, `})`)
  } else {
    if (defaultExport) {
      // without TS, can't rely on rest spread, so we use Object.assign
      // export default Object.assign(__default__, { ... })
      s.prependLeft(
        startOffset,
        `\nexport default /*#__PURE__*/Object.assign(${DEFAULT_VAR}, {${runtimeOptions}\n  ` +
          `${hasAwait ? `async ` : ``}setup(${args}) {\n${exposeCall}`
      )
      s.appendRight(endOffset, `})`)
    } else {
      s.prependLeft(
        startOffset,
        `\nexport default {${runtimeOptions}\n  ` +
          `${hasAwait ? `async ` : ``}setup(${args}) {\n${exposeCall}`
      )
      s.appendRight(endOffset, `}`)
    }
  }

  // 12. finalize Vue helper imports
  if (helperImports.size > 0) {
    s.prepend(
      `import { ${[...helperImports]
        .map(h => `${h} as _${h}`)
        .join(', ')} } from 'vue'\n`
    )
  }

  s.trim()

  return {
    ...scriptSetup,
    bindings: bindingMetadata,
    imports: userImports,
    content: s.toString(),
    map: genSourceMap
      ? (s.generateMap({
          source: filename,
          hires: true,
          includeContent: true
        }) as unknown as RawSourceMap)
      : undefined,
    scriptAst: scriptAst?.body,
    scriptSetupAst: scriptSetupAst?.body
  }
}

function registerBinding(
  bindings: Record<string, BindingTypes>,
  node: Identifier,
  type: BindingTypes
) {
  bindings[node.name] = type
}

function walkDeclaration(
  node: Declaration,
  bindings: Record<string, BindingTypes>,
  userImportAlias: Record<string, string>
) {
  if (node.type === 'VariableDeclaration') {
    const isConst = node.kind === 'const'
    // export const foo = ...
    for (const { id, init } of node.declarations) {
      const isDefineCall = !!(
        isConst &&
        isCallOf(
          init,
          c => c === DEFINE_PROPS || c === DEFINE_EMITS || c === WITH_DEFAULTS
        )
      )
      if (id.type === 'Identifier') {
        let bindingType
        const userReactiveBinding = userImportAlias['reactive'] || 'reactive'
        if (isCallOf(init, userReactiveBinding)) {
          // treat reactive() calls as let since it's meant to be mutable
          bindingType = isConst
            ? BindingTypes.SETUP_REACTIVE_CONST
            : BindingTypes.SETUP_LET
        } else if (
          // if a declaration is a const literal, we can mark it so that
          // the generated render fn code doesn't need to unref() it
          isDefineCall ||
          (isConst && canNeverBeRef(init!, userReactiveBinding))
        ) {
          bindingType = isCallOf(init, DEFINE_PROPS)
            ? BindingTypes.SETUP_REACTIVE_CONST
            : BindingTypes.SETUP_CONST
        } else if (isConst) {
          if (isCallOf(init, userImportAlias['ref'] || 'ref')) {
            bindingType = BindingTypes.SETUP_REF
          } else {
            bindingType = BindingTypes.SETUP_MAYBE_REF
          }
        } else {
          bindingType = BindingTypes.SETUP_LET
        }
        registerBinding(bindings, id, bindingType)
      } else {
        if (isCallOf(init, DEFINE_PROPS)) {
          // skip walking props destructure
          return
        }
        if (id.type === 'ObjectPattern') {
          walkObjectPattern(id, bindings, isConst, isDefineCall)
        } else if (id.type === 'ArrayPattern') {
          walkArrayPattern(id, bindings, isConst, isDefineCall)
        }
      }
    }
  } else if (
    node.type === 'TSEnumDeclaration' ||
    node.type === 'FunctionDeclaration' ||
    node.type === 'ClassDeclaration'
  ) {
    // export function foo() {} / export class Foo {}
    // export declarations must be named.
    bindings[node.id!.name] = BindingTypes.SETUP_CONST
  }
}

function walkObjectPattern(
  node: ObjectPattern,
  bindings: Record<string, BindingTypes>,
  isConst: boolean,
  isDefineCall = false
) {
  for (const p of node.properties) {
    if (p.type === 'ObjectProperty') {
      if (p.key.type === 'Identifier' && p.key === p.value) {
        // shorthand: const { x } = ...
        const type = isDefineCall
          ? BindingTypes.SETUP_CONST
          : isConst
          ? BindingTypes.SETUP_MAYBE_REF
          : BindingTypes.SETUP_LET
        registerBinding(bindings, p.key, type)
      } else {
        walkPattern(p.value, bindings, isConst, isDefineCall)
      }
    } else {
      // ...rest
      // argument can only be identifier when destructuring
      const type = isConst ? BindingTypes.SETUP_CONST : BindingTypes.SETUP_LET
      registerBinding(bindings, p.argument as Identifier, type)
    }
  }
}

function walkArrayPattern(
  node: ArrayPattern,
  bindings: Record<string, BindingTypes>,
  isConst: boolean,
  isDefineCall = false
) {
  for (const e of node.elements) {
    e && walkPattern(e, bindings, isConst, isDefineCall)
  }
}

function walkPattern(
  node: Node,
  bindings: Record<string, BindingTypes>,
  isConst: boolean,
  isDefineCall = false
) {
  if (node.type === 'Identifier') {
    const type = isDefineCall
      ? BindingTypes.SETUP_CONST
      : isConst
      ? BindingTypes.SETUP_MAYBE_REF
      : BindingTypes.SETUP_LET
    registerBinding(bindings, node, type)
  } else if (node.type === 'RestElement') {
    // argument can only be identifier when destructuring
    const type = isConst ? BindingTypes.SETUP_CONST : BindingTypes.SETUP_LET
    registerBinding(bindings, node.argument as Identifier, type)
  } else if (node.type === 'ObjectPattern') {
    walkObjectPattern(node, bindings, isConst)
  } else if (node.type === 'ArrayPattern') {
    walkArrayPattern(node, bindings, isConst)
  } else if (node.type === 'AssignmentPattern') {
    if (node.left.type === 'Identifier') {
      const type = isDefineCall
        ? BindingTypes.SETUP_CONST
        : isConst
        ? BindingTypes.SETUP_MAYBE_REF
        : BindingTypes.SETUP_LET
      registerBinding(bindings, node.left, type)
    } else {
      walkPattern(node.left, bindings, isConst)
    }
  }
}

interface PropTypeData {
  key: string
  type: string[]
  required: boolean
}

function recordType(node: Node, declaredTypes: Record<string, string[]>) {
  if (node.type === 'TSInterfaceDeclaration') {
    declaredTypes[node.id.name] = [`Object`]
  } else if (node.type === 'TSTypeAliasDeclaration') {
    declaredTypes[node.id.name] = inferRuntimeType(
      node.typeAnnotation,
      declaredTypes
    )
  } else if (node.type === 'ExportNamedDeclaration' && node.declaration) {
    recordType(node.declaration, declaredTypes)
  }
}

function extractRuntimeProps(
  node: TSTypeLiteral | TSInterfaceBody,
  props: Record<string, PropTypeData>,
  declaredTypes: Record<string, string[]>,
  isProd: boolean
) {
  const members = node.type === 'TSTypeLiteral' ? node.members : node.body
  for (const m of members) {
    if (
      (m.type === 'TSPropertySignature' || m.type === 'TSMethodSignature') &&
      m.key.type === 'Identifier'
    ) {
      let type
      if (m.type === 'TSMethodSignature') {
        type = ['Function']
      } else if (m.typeAnnotation) {
        type = inferRuntimeType(m.typeAnnotation.typeAnnotation, declaredTypes)
      }
      props[m.key.name] = {
        key: m.key.name,
        required: !m.optional,
        type: type || [`null`]
      }
    }
  }
}

function inferRuntimeType(
  node: TSType,
  declaredTypes: Record<string, string[]>
): string[] {
  switch (node.type) {
    case 'TSStringKeyword':
      return ['String']
    case 'TSNumberKeyword':
      return ['Number']
    case 'TSBooleanKeyword':
      return ['Boolean']
    case 'TSObjectKeyword':
      return ['Object']
    case 'TSTypeLiteral':
      // TODO (nice to have) generate runtime property validation
      return ['Object']
    case 'TSFunctionType':
      return ['Function']
    case 'TSArrayType':
    case 'TSTupleType':
      // TODO (nice to have) generate runtime element type/length checks
      return ['Array']

    case 'TSLiteralType':
      switch (node.literal.type) {
        case 'StringLiteral':
          return ['String']
        case 'BooleanLiteral':
          return ['Boolean']
        case 'NumericLiteral':
        case 'BigIntLiteral':
          return ['Number']
        default:
          return [`null`]
      }

    case 'TSTypeReference':
      if (node.typeName.type === 'Identifier') {
        if (declaredTypes[node.typeName.name]) {
          return declaredTypes[node.typeName.name]
        }
        switch (node.typeName.name) {
          case 'Array':
          case 'Function':
          case 'Object':
          case 'Set':
          case 'Map':
          case 'WeakSet':
          case 'WeakMap':
          case 'Date':
          case 'Promise':
            return [node.typeName.name]
          case 'Record':
          case 'Partial':
          case 'Readonly':
          case 'Pick':
          case 'Omit':
          case 'Exclude':
          case 'Extract':
          case 'Required':
          case 'InstanceType':
            return ['Object']
        }
      }
      return [`null`]

    case 'TSParenthesizedType':
      return inferRuntimeType(node.typeAnnotation, declaredTypes)
    case 'TSUnionType':
      return [
        ...new Set(
          [].concat(
            ...(node.types.map(t => inferRuntimeType(t, declaredTypes)) as any)
          )
        )
      ]
    case 'TSIntersectionType':
      return ['Object']

    case 'TSSymbolKeyword':
      return ['Symbol']

    default:
      return [`null`] // no runtime check
  }
}

function toRuntimeTypeString(types: string[]) {
  return types.length > 1 ? `[${types.join(', ')}]` : types[0]
}

function extractRuntimeEmits(
  node: TSFunctionType | TSTypeLiteral | TSInterfaceBody,
  emits: Set<string>
) {
  if (node.type === 'TSTypeLiteral' || node.type === 'TSInterfaceBody') {
    const members = node.type === 'TSTypeLiteral' ? node.members : node.body
    for (let t of members) {
      if (t.type === 'TSCallSignatureDeclaration') {
        extractEventNames(t.parameters[0], emits)
      }
    }
    return
  } else {
    extractEventNames(node.parameters[0], emits)
  }
}

function extractEventNames(
  eventName: Identifier | RestElement,
  emits: Set<string>
) {
  if (
    eventName.type === 'Identifier' &&
    eventName.typeAnnotation &&
    eventName.typeAnnotation.type === 'TSTypeAnnotation'
  ) {
    const typeNode = eventName.typeAnnotation.typeAnnotation
    if (typeNode.type === 'TSLiteralType') {
      if (typeNode.literal.type !== 'UnaryExpression') {
        emits.add(String(typeNode.literal.value))
      }
    } else if (typeNode.type === 'TSUnionType') {
      for (const t of typeNode.types) {
        if (
          t.type === 'TSLiteralType' &&
          t.literal.type !== 'UnaryExpression'
        ) {
          emits.add(String(t.literal.value))
        }
      }
    }
  }
}

function genRuntimeEmits(emits: Set<string>) {
  return emits.size
    ? `\n  emits: [${Array.from(emits)
        .map(p => JSON.stringify(p))
        .join(', ')}],`
    : ``
}

function isCallOf(
  node: Node | null | undefined,
  test: string | ((id: string) => boolean)
): node is CallExpression {
  return !!(
    node &&
    node.type === 'CallExpression' &&
    node.callee.type === 'Identifier' &&
    (typeof test === 'string'
      ? node.callee.name === test
      : test(node.callee.name))
  )
}

function canNeverBeRef(node: Node, userReactiveImport: string): boolean {
  if (isCallOf(node, userReactiveImport)) {
    return true
  }
  switch (node.type) {
    case 'UnaryExpression':
    case 'BinaryExpression':
    case 'ArrayExpression':
    case 'ObjectExpression':
    case 'FunctionExpression':
    case 'ArrowFunctionExpression':
    case 'UpdateExpression':
    case 'ClassExpression':
    case 'TaggedTemplateExpression':
      return true
    case 'SequenceExpression':
      return canNeverBeRef(
        node.expressions[node.expressions.length - 1],
        userReactiveImport
      )
    default:
      if (node.type.endsWith('Literal')) {
        return true
      }
      return false
  }
}

/**
 * Analyze bindings in normal `<script>`
 * Note that `compileScriptSetup` already analyzes bindings as part of its
 * compilation process so this should only be used on single `<script>` SFCs.
 */
function analyzeScriptBindings(ast: Statement[]): BindingMetadata {
  for (const node of ast) {
    if (
      node.type === 'ExportDefaultDeclaration' &&
      node.declaration.type === 'ObjectExpression'
    ) {
      return analyzeBindingsFromOptions(node.declaration)
    }
  }
  return {}
}

function analyzeBindingsFromOptions(node: ObjectExpression): BindingMetadata {
  const bindings: BindingMetadata = {}
  // #3270, #3275
  // mark non-script-setup so we don't resolve components/directives from these
  Object.defineProperty(bindings, '__isScriptSetup', {
    enumerable: false,
    value: false
  })
  for (const property of node.properties) {
    if (
      property.type === 'ObjectProperty' &&
      !property.computed &&
      property.key.type === 'Identifier'
    ) {
      // props
      if (property.key.name === 'props') {
        // props: ['foo']
        // props: { foo: ... }
        for (const key of getObjectOrArrayExpressionKeys(property.value)) {
          bindings[key] = BindingTypes.PROPS
        }
      }

      // inject
      else if (property.key.name === 'inject') {
        // inject: ['foo']
        // inject: { foo: {} }
        for (const key of getObjectOrArrayExpressionKeys(property.value)) {
          bindings[key] = BindingTypes.OPTIONS
        }
      }

      // computed & methods
      else if (
        property.value.type === 'ObjectExpression' &&
        (property.key.name === 'computed' || property.key.name === 'methods')
      ) {
        // methods: { foo() {} }
        // computed: { foo() {} }
        for (const key of getObjectExpressionKeys(property.value)) {
          bindings[key] = BindingTypes.OPTIONS
        }
      }
    }

    // setup & data
    else if (
      property.type === 'ObjectMethod' &&
      property.key.type === 'Identifier' &&
      (property.key.name === 'setup' || property.key.name === 'data')
    ) {
      for (const bodyItem of property.body.body) {
        // setup() {
        //   return {
        //     foo: null
        //   }
        // }
        if (
          bodyItem.type === 'ReturnStatement' &&
          bodyItem.argument &&
          bodyItem.argument.type === 'ObjectExpression'
        ) {
          for (const key of getObjectExpressionKeys(bodyItem.argument)) {
            bindings[key] =
              property.key.name === 'setup'
                ? BindingTypes.SETUP_MAYBE_REF
                : BindingTypes.DATA
          }
        }
      }
    }
  }

  return bindings
}

function getObjectExpressionKeys(node: ObjectExpression): string[] {
  const keys = []
  for (const prop of node.properties) {
    if (
      (prop.type === 'ObjectProperty' || prop.type === 'ObjectMethod') &&
      !prop.computed
    ) {
      if (prop.key.type === 'Identifier') {
        keys.push(prop.key.name)
      } else if (prop.key.type === 'StringLiteral') {
        keys.push(prop.key.value)
      }
    }
  }
  return keys
}

function getArrayExpressionKeys(node: ArrayExpression): string[] {
  const keys = []
  for (const element of node.elements) {
    if (element && element.type === 'StringLiteral') {
      keys.push(element.value)
    }
  }
  return keys
}

function getObjectOrArrayExpressionKeys(value: Node): string[] {
  if (value.type === 'ArrayExpression') {
    return getArrayExpressionKeys(value)
  }
  if (value.type === 'ObjectExpression') {
    return getObjectExpressionKeys(value)
  }
  return []
}

const templateUsageCheckCache = createCache<string>()

function resolveTemplateUsageCheckString(sfc: SFCDescriptor) {
  const { content, ast } = sfc.template!
  const cached = templateUsageCheckCache.get(content)
  if (cached) {
    return cached
  }

  let code = ''
  transform(createRoot([ast]), {
    nodeTransforms: [
      node => {
        if (node.type === NodeTypes.ELEMENT) {
          if (
            !parserOptions.isNativeTag!(node.tag) &&
            !parserOptions.isBuiltInComponent!(node.tag)
          ) {
            code += `,${camelize(node.tag)},${capitalize(camelize(node.tag))}`
          }
          for (let i = 0; i < node.props.length; i++) {
            const prop = node.props[i]
            if (prop.type === NodeTypes.DIRECTIVE) {
              if (!isBuiltInDir(prop.name)) {
                code += `,v${capitalize(camelize(prop.name))}`
              }
              if (prop.exp) {
                code += `,${processExp(
                  (prop.exp as SimpleExpressionNode).content,
                  prop.name
                )}`
              }
            }
          }
        } else if (node.type === NodeTypes.INTERPOLATION) {
          code += `,${processExp(
            (node.content as SimpleExpressionNode).content
          )}`
        }
      }
    ]
  })

  code += ';'
  templateUsageCheckCache.set(content, code)
  return code
}

const forAliasRE = /([\s\S]*?)\s+(?:in|of)\s+([\s\S]*)/

function processExp(exp: string, dir?: string): string {
  if (/ as\s+\w|<.*>|:/.test(exp)) {
    if (dir === 'slot') {
      exp = `(${exp})=>{}`
    } else if (dir === 'on') {
      exp = `()=>{return ${exp}}`
    } else if (dir === 'for') {
      const inMatch = exp.match(forAliasRE)
      if (inMatch) {
        const [, LHS, RHS] = inMatch
        return processExp(`(${LHS})=>{}`) + processExp(RHS)
      }
    }
    let ret = ''
    // has potential type cast or generic arguments that uses types
    const ast = parseExpression(exp, { plugins: ['typescript'] })
    walkIdentifiers(ast, node => {
      ret += `,` + node.name
    })
    return ret
  }
  return stripStrings(exp)
}

function stripStrings(exp: string) {
  return exp
    .replace(/'[^']*'|"[^"]*"/g, '')
    .replace(/`[^`]+`/g, stripTemplateString)
}

function stripTemplateString(str: string): string {
  const interpMatch = str.match(/\${[^}]+}/g)
  if (interpMatch) {
    return interpMatch.map(m => m.slice(2, -1)).join(',')
  }
  return ''
}

function isImportUsed(local: string, sfc: SFCDescriptor): boolean {
  return new RegExp(
    // #4274 escape $ since it's a special char in regex
    // (and is the only regex special char that is valid in identifiers)
    `[^\\w$_]${local.replace(/\$/g, '\\$')}[^\\w$_]`
  ).test(resolveTemplateUsageCheckString(sfc))
}

/**
 * Note: this comparison assumes the prev/next script are already identical,
 * and only checks the special case where <script setup lang="ts"> unused import
 * pruning result changes due to template changes.
 */
export function hmrShouldReload(
  prevImports: Record<string, ImportBinding>,
  next: SFCDescriptor
): boolean {
  if (
    !next.scriptSetup ||
    (next.scriptSetup.lang !== 'ts' && next.scriptSetup.lang !== 'tsx')
  ) {
    return false
  }

  // for each previous import, check if its used status remain the same based on
  // the next descriptor's template
  for (const key in prevImports) {
    // if an import was previous unused, but now is used, we need to force
    // reload so that the script now includes that import.
    if (!prevImports[key].isUsedInTemplate && isImportUsed(key, next)) {
      return true
    }
  }

  return false
}<|MERGE_RESOLUTION|>--- conflicted
+++ resolved
@@ -240,17 +240,13 @@
   }
   // 如果需要babel解析，则加入babel解析插件
   if (options.babelParserPlugins) plugins.push(...options.babelParserPlugins)
-<<<<<<< HEAD
   // ts需要加入的插件
-  if (isTS) plugins.push('typescript', 'decorators-legacy')
-=======
   if (isTS) {
     plugins.push('typescript')
     if (!plugins.includes('decorators')) {
       plugins.push('decorators-legacy')
     }
   }
->>>>>>> 45782df3
 
   // 如果没有<script setup>
   if (!scriptSetup) {
@@ -373,12 +369,9 @@
   let hasDefineEmitCall = false
   // 有调用defineExpose宏
   let hasDefineExposeCall = false
-<<<<<<< HEAD
-  // props运行时声明
-=======
   let hasDefaultExportName = false
   let hasDefaultExportRender = false
->>>>>>> 45782df3
+  // props运行时声明
   let propsRuntimeDecl: Node | undefined
   // props运行时默认值
   let propsRuntimeDefaults: ObjectExpression | undefined
@@ -522,15 +515,11 @@
       userImportAlias[imported] = local
     }
 
-<<<<<<< HEAD
-    // 在模板中被使用
-    let isUsedInTemplate = true
-    // 是ts且sfc中有template，且template没有src和lang
-    if (isTS && sfc.template && !sfc.template.src && !sfc.template.lang) {
-=======
     // template usage check is only needed in non-inline mode, so we can skip
     // the work if inlineTemplate is true.
+    // 在模板中被使用
     let isUsedInTemplate = needTemplateUsageCheck
+    // 是ts且sfc中有template，且template没有src和lang
     if (
       needTemplateUsageCheck &&
       isTS &&
@@ -538,7 +527,6 @@
       !sfc.template.src &&
       !sfc.template.lang
     ) {
->>>>>>> 45782df3
       isUsedInTemplate = isImportUsed(local, sfc)
     }
 
@@ -620,18 +608,14 @@
                 prop.key
               )
             }
-<<<<<<< HEAD
+
             // prop的key
-            const propKey = (prop.key as Identifier).name
-            // 是赋值表达式
-=======
-
             const propKey =
               prop.key.type === 'StringLiteral'
                 ? prop.key.value
                 : (prop.key as Identifier).name
 
->>>>>>> 45782df3
+            // 是赋值表达式
             if (prop.value.type === 'AssignmentPattern') {
               // default value { foo = 123 }
               // 默认值 { foo = 123 }
@@ -1085,12 +1069,8 @@
       )
       // 字面量   解构的默认值类型以Literal结尾
       const isLiteral = destructured.default.type.endsWith('Literal')
-<<<<<<< HEAD
       // 是Literal结尾  则 返回的默认值是一个 value本身， 否则返回一个函数  返回值是 value
-      return isLiteral ? value : `() => ${value}`
-=======
       return isLiteral ? value : `() => (${value})`
->>>>>>> 45782df3
     }
   }
 
@@ -1529,32 +1509,22 @@
       (node.type === 'VariableDeclaration' && !node.declare) ||
       node.type.endsWith('Statement')
     ) {
-<<<<<<< HEAD
+      const scope: Statement[][] = [scriptSetupAst.body]
       // 遍历节点
-=======
-      const scope: Statement[][] = [scriptSetupAst.body]
->>>>>>> 45782df3
       ;(walk as any)(node, {
         enter(child: Node, parent: Node) {
           if (isFunctionType(child)) {
             // 如果节点是函数类型
             this.skip()
           }
-<<<<<<< HEAD
-          // 节点类型是await表达式
-=======
           if (child.type === 'BlockStatement') {
             scope.push(child.body)
           }
->>>>>>> 45782df3
+          // 节点类型是await表达式
           if (child.type === 'AwaitExpression') {
             // 存在await
             hasAwait = true
-<<<<<<< HEAD
             // 是否需要分号
-            const needsSemi = scriptSetupAst.body.some(n => {
-              return n.type === 'ExpressionStatement' && n.start === child.start
-=======
             // if the await expression is an expression statement and
             // - is in the root scope
             // - or is not the first statement in a nested block scope
@@ -1566,7 +1536,6 @@
                 n.type === 'ExpressionStatement' &&
                 n.start === child.start
               )
->>>>>>> 45782df3
             })
             // 处理await
             processAwait(
@@ -1753,16 +1722,12 @@
   }
 
   // 8. inject `useCssVars` calls
-<<<<<<< HEAD
   // 8. 注入 `useCssVars` 调用
-  if (cssVars.length) {
-=======
   if (
     cssVars.length &&
     // no need to do this when targeting SSR
     !(options.inlineTemplate && options.templateOptions?.ssr)
   ) {
->>>>>>> 45782df3
     helperImports.add(CSS_VARS_HELPER)
     helperImports.add('unref')
     // 在具体位置添加css变量的代码
