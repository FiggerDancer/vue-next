import { ErrorHandlingOptions, ParserOptions } from './options'
import { NO, isArray, makeMap, extend } from '@vue/shared'
import {
  ErrorCodes,
  createCompilerError,
  defaultOnError,
  defaultOnWarn
} from './errors'
import {
  assert,
  advancePositionWithMutation,
  advancePositionWithClone,
  isCoreComponent,
  isStaticArgOf
} from './utils'
import {
  Namespaces,
  AttributeNode,
  CommentNode,
  DirectiveNode,
  ElementNode,
  ElementTypes,
  ExpressionNode,
  NodeTypes,
  Position,
  RootNode,
  SourceLocation,
  TextNode,
  TemplateChildNode,
  InterpolationNode,
  createRoot,
  ConstantTypes
} from './ast'
import {
  checkCompatEnabled,
  CompilerCompatOptions,
  CompilerDeprecationTypes,
  isCompatEnabled,
  warnDeprecation
} from './compat/compatConfig'

// Parse的过程就是HTML嵌套结构的解析过程，就是一个递归解析元素节点的过程
// 为了维护父子关系，当需要解析子节点时
// 我们把当前节点入栈
// 子节点解析完毕后，把当前子节点出栈
// 因此ancestors的设计就是一个栈的数据结构
// 整个过程是一个不断入栈和出栈的过程
// 通过不断地递归解析，我们就可以完整的解析整个模板
// 并且标签类型的AST节点会保持对子节点数组的引用
// 这就形成了一个树形的数据结构
// 所以整个解析过程构造出AST节点数组就能很好的映射整个模板的DOM结构

/**
 * 可选选项
 * whitespace 空格
 * isNativeTag 是否是原生标签
 * isBuiltInComponent 是否是内置组件
 */
type OptionalOptions =
  | 'whitespace'
  | 'isNativeTag'
  | 'isBuiltInComponent'
  | keyof CompilerCompatOptions

/**
 * 被合并的解析器选项
 * 从解析选项中排除可选选项并将所有选项设置为必传值，然后再将可选选项放入
 */
type MergedParserOptions = Omit<Required<ParserOptions>, OptionalOptions> &
  Pick<ParserOptions, OptionalOptions>

/**
 * 属性值
 * content 内容  
 * isQuoted 是否有引号  
 * loc 位置  
 */
type AttributeValue =
  | {
      content: string
      isQuoted: boolean
      loc: SourceLocation
    }
  | undefined

// The default decoder only provides escapes for characters reserved as part of
// the template syntax, and is only used if the custom renderer did not provide
// a platform-specific decoder.
/**
 * 默认的解码仅仅提供字符串解码编译被保留作为模板语法的一部分
 * 并且仅仅被使用当自定义渲染器没有提供一个平台专有的解码器时
 */
const decodeRE = /&(gt|lt|amp|apos|quot);/g
/**
 * 解码对应字符
 */
const decodeMap: Record<string, string> = {
  gt: '>',
  lt: '<',
  amp: '&',
  apos: "'",
  quot: '"'
}

/**
 * 默认解析选项
 * delimiters {{}}  
 * getNamespace 命名空间  
 * getTextMode 获取文本模式数据  
 * isVoidTag 是否是自闭和标签  
 * isPreTag 是否是 <pre> 里面是要保留空格的  
 * isCustomElement 是否自定义元素  
 * deocdeEntities 对特殊字符实体解码  
 * onError 错误处理函数  
 * onWarn 警告处理函数  
 * comment 是否开启注释  
 */
export const defaultParserOptions: MergedParserOptions = {
  delimiters: [`{{`, `}}`],
  getNamespace: () => Namespaces.HTML,
  getTextMode: () => TextModes.DATA,
  isVoidTag: NO,
  isPreTag: NO,
  isCustomElement: NO,
  decodeEntities: (rawText: string): string =>
    rawText.replace(decodeRE, (_, p1) => decodeMap[p1]),
  onError: defaultOnError,
  onWarn: defaultOnWarn,
  comments: __DEV__
}

/**
 * 文本模式
 * DATA 允许有元素、允许有特殊字符，结束标签是祖先的标签
 * RCDATA 允许有文本，不允许有特殊元素，结束标签是父节点标签，textarea
 * RAWTEXT 不允许有文本，也不允许有特殊字符，结束标签是父节点标签，style、script
 */
export const enum TextModes {
  //          | Elements | Entities | End sign              | Inside of
  DATA, //    | ✔        | ✔        | End tags of ancestors |
  RCDATA, //  | ✘        | ✔        | End tag of the parent | <textarea>
  RAWTEXT, // | ✘        | ✘        | End tag of the parent | <style>,<script>
  CDATA,
  ATTRIBUTE_VALUE
}


/**
 * 解析文本
 * 
 * options 解析相关配置  
 * originalSource 表示最初原始代码  
 * source 表示当前代码  
 * offset 表示当前代码相对于原始代码的偏移量  
 * line 行号  
 * column 列号  
 * inPre 表示当前代码是否在pre标签内，<pre> 标签，保留空格符。  
 * inVPre 表示当前代码是否在v-pre指令的环境下，<tag v-pre> v-pre指令 不处理指令和内插值  
 * onWarn 警告函数  
 */
export interface ParserContext {
  options: MergedParserOptions
  readonly originalSource: string
  source: string
  offset: number
  line: number
  column: number
  inPre: boolean // HTML <pre> tag, preserve whitespaces
  inVPre: boolean // v-pre, do not process directives and interpolations
  onWarn: NonNullable<ErrorHandlingOptions['onWarn']>
}

/**
 * 基本解析
 * @param content 
 * @param options 
 * @returns 
 */
export function baseParse(
  content: string,
  options: ParserOptions = {}
): RootNode {
  // 创建基本解析上下文
  const context = createParserContext(content, options)
  // 获取上下文指针
  const start = getCursor(context)
  // 解析子节点，并创建AST
  return createRoot(
    parseChildren(context, TextModes.DATA, []),
    getSelection(context, start)
  )
}

/**
 * 创建解析上下文
 * @param content 
 * @param rawOptions 解析相关配置
 * @returns 
 */
function createParserContext(
  content: string,
  rawOptions: ParserOptions
): ParserContext {
  // 解析选项
  const options = extend({}, defaultParserOptions)

  // key
  let key: keyof ParserOptions
  // 遍历原始选项的key，rawOptions里没有配置的使用默认的
  for (key in rawOptions) {
    // @ts-ignore
    options[key] =
      rawOptions[key] === undefined
        ? defaultParserOptions[key]
        : rawOptions[key]
  }
  // 返回上下文对象
  return {
    options,
    column: 1,
    line: 1,
    offset: 0,
    originalSource: content,
    source: content,
    inPre: false,
    inVPre: false,
    onWarn: options.onWarn
  }
}

/**
 * 解析并创建AST节点数组。
 * 两个主要流程：
 * 1. 自顶向下分析代码生成AST节点数组nodes
 * 2. 空白字符管理，用于提高编译的效率
 *    主要就是遍历 nodes，拿到每一个 AST 节点，判断是否为一个文本节点，如果是则判断它是不是空白字符；如果是则进一步判断空白字符是开头或还是结尾节点，或者空白字符与注释节点相连，或者空白字符在两个元素之间并包含换行符，如果满足上述这些情况，这些空白字符节点都应该被移除。此外，不满足这三种情况的空白字符都会被压缩成一个空格，非空文本中间的空白字符也会被压缩成一个空格，在生产环境下注释节点也会被移除。在 parseChildren 函数的最后，会过滤掉这些被标记清除的节点并返回过滤后的 AST 节点数组。

 * @param context 
 * @param mode 
 * @param ancestors 
 * @returns 
 */
function parseChildren(
  context: ParserContext,
  mode: TextModes,
  ancestors: ElementNode[]
): TemplateChildNode[] {
  // 父节点
  const parent = last(ancestors)
  // HTML命名空间
  const ns = parent ? parent.ns : Namespaces.HTML
  const nodes: TemplateChildNode[] = []

  // 判断是否遍历结束
  while (!isEnd(context, mode, ancestors)) {
    __TEST__ && assert(context.source.length > 0)
    const s = context.source
    let node: TemplateChildNode | TemplateChildNode[] | undefined = undefined

    if (mode === TextModes.DATA || mode === TextModes.RCDATA) {
      // 模式是 DATA或者RCDATA
      // 处理内插值
      if (!context.inVPre && startsWith(s, context.options.delimiters[0])) {
        // '{{'
        node = parseInterpolation(context, mode)
      } else if (mode === TextModes.DATA && s[0] === '<') {
        // 模式是DATA且以<开头
        // 处理 < 开头的代码
        // https://html.spec.whatwg.org/multipage/parsing.html#tag-open-state
        if (s.length === 1) {
          // s 长度为1，说明代码结尾是<,代码只有一个<,报错
          emitError(context, ErrorCodes.EOF_BEFORE_TAG_NAME, 1)
        } else if (s[1] === '!') {
          // 处理 <! 开头的代码
          // 注释
          // https://html.spec.whatwg.org/multipage/parsing.html#markup-declaration-open-state
          if (startsWith(s, '<!--')) {
            // 处理注释节点
            node = parseComment(context)
          } else if (startsWith(s, '<!DOCTYPE')) {
            // 处理 <!DOCTYPE 节点>
            // Ignore DOCTYPE by a limitation.
            // 通过一个限制忽略DOCTYPE
            node = parseBogusComment(context)
          } else if (startsWith(s, '<![CDATA[')) {
            // 处理 <![CDATA[ 节点
            // CDATA， 这个是XML里的
            if (ns !== Namespaces.HTML) {
              node = parseCDATA(context, ancestors)
            } else {
              // 在HTML中要抛错
              emitError(context, ErrorCodes.CDATA_IN_HTML_CONTENT)
              node = parseBogusComment(context)
            }
          } else {
            // 其他的都不对了抛错
            emitError(context, ErrorCodes.INCORRECTLY_OPENED_COMMENT)
            node = parseBogusComment(context)
          }
        } else if (s[1] === '/') {
          // 处理 </ 结束标签
          // https://html.spec.whatwg.org/multipage/parsing.html#end-tag-open-state
          if (s.length === 2) {
            // </ s 长度为2， 说明代码结尾为 </ ，报错
            emitError(context, ErrorCodes.EOF_BEFORE_TAG_NAME, 2)
          } else if (s[2] === '>') {
            // </> 缺少结束标签，报错
            emitError(context, ErrorCodes.MISSING_END_TAG_NAME, 2)
            advanceBy(context, 3)
            continue
          } else if (/[a-z]/i.test(s[2])) {
            // </x 多余的结束标签
            emitError(context, ErrorCodes.X_INVALID_END_TAG)
            parseTag(context, TagType.End, parent)
            continue
          } else {
            // 失效的首字母
            emitError(
              context,
              ErrorCodes.INVALID_FIRST_CHARACTER_OF_TAG_NAME,
              2
            )
            node = parseBogusComment(context)
          }
        } else if (/[a-z]/i.test(s[1])) {
          // <x 解析标签元素节点
          node = parseElement(context, ancestors)

          // 2.x <template> with no directive compat
          // 2.x的<tempalte>是没有指令的
          if (
            __COMPAT__ &&
            isCompatEnabled(
              CompilerDeprecationTypes.COMPILER_NATIVE_TEMPLATE,
              context
            ) &&
            node &&
            node.tag === 'template' &&
            !node.props.some(
              p =>
                p.type === NodeTypes.DIRECTIVE &&
                isSpecialTemplateDirective(p.name)
            )
          ) {
            __DEV__ &&
              warnDeprecation(
                CompilerDeprecationTypes.COMPILER_NATIVE_TEMPLATE,
                context,
                node.loc
              )
            node = node.children
          }
        } else if (s[1] === '?') {
          // <?
          emitError(
            context,
            ErrorCodes.UNEXPECTED_QUESTION_MARK_INSTEAD_OF_TAG_NAME,
            1
          )
          node = parseBogusComment(context)
        } else {
          emitError(context, ErrorCodes.INVALID_FIRST_CHARACTER_OF_TAG_NAME, 1)
        }
      }
    }
    // 没有node节点的话，生成一个node节点
    if (!node) {
      // 解析普通文本节点
      node = parseText(context, mode)
    }

    // node是数组，遍历该数组，将该数组中的节点依次加入，对文本节点能够合并的
    // 进行合并
    if (isArray(node)) {
      // 如果 node 是数组，则遍历添加
      for (let i = 0; i < node.length; i++) {
        pushNode(nodes, node[i])
      }
    } else {
      // 添加单个node
      pushNode(nodes, node)
    }
  }

  // Whitespace handling strategy like v2
  // 空格处理策略像v2版本
  let removedWhitespace = false
  // 如果模式不是script、style内且不是RCDATA
  if (mode !== TextModes.RAWTEXT && mode !== TextModes.RCDATA) {
    // 应该去掉，只要whitespace不是保留
    const shouldCondense = context.options.whitespace !== 'preserve'
    for (let i = 0; i < nodes.length; i++) {
      // 遍历节点
      const node = nodes[i]
<<<<<<< HEAD
      // 不是pre, <pre>中的内容需要原封不动保留
      // 节点为文本
      if (!context.inPre && node.type === NodeTypes.TEXT) {
        // 文本内容中不包含除换行制表空格之外的字符
        if (!/[^\t\r\n\f ]/.test(node.content)) {
          // 匹配空白字符
          const prev = nodes[i - 1]
          const next = nodes[i + 1]
          // Remove if:
          // - the whitespace is the first or last node, or:
          // - (condense mode) the whitespace is adjacent to a comment, or:
          // - (condense mode) the whitespace is between two elements AND contains newline
          // 如果符合以下条件
          // 1. 如果空白字符是开头或者结尾节点
          // 2. 或者空白字符与注释节点相连
          // 3. 或者空白字符在两个元素之间并包含换行符
          // 那么这些空白字符节点都应该被移除
          if (
            !prev ||
            !next ||
            (shouldCondense &&
              (prev.type === NodeTypes.COMMENT ||
                next.type === NodeTypes.COMMENT ||
                (prev.type === NodeTypes.ELEMENT &&
                  next.type === NodeTypes.ELEMENT &&
                  /[\r\n]/.test(node.content))))
          ) {
            // 节点置为空，最后删除
            removedWhitespace = true
            nodes[i] = null as any
          } else {
            // Otherwise, the whitespace is condensed into a single space
            // 否则，空格被压缩成一个单独的空格
            node.content = ' '
          }
        } else if (shouldCondense) {
          // in condense mode, consecutive whitespaces in text are condensed
          // down to a single space.
          // 在压缩模式，连续的空格在文本被压缩成一个单独的空格
          node.content = node.content.replace(/[\t\r\n\f ]+/g, ' ')
=======
      if (node.type === NodeTypes.TEXT) {
        if (!context.inPre) {
          if (!/[^\t\r\n\f ]/.test(node.content)) {
            const prev = nodes[i - 1]
            const next = nodes[i + 1]
            // Remove if:
            // - the whitespace is the first or last node, or:
            // - (condense mode) the whitespace is adjacent to a comment, or:
            // - (condense mode) the whitespace is between two elements AND contains newline
            if (
              !prev ||
              !next ||
              (shouldCondense &&
                (prev.type === NodeTypes.COMMENT ||
                  next.type === NodeTypes.COMMENT ||
                  (prev.type === NodeTypes.ELEMENT &&
                    next.type === NodeTypes.ELEMENT &&
                    /[\r\n]/.test(node.content))))
            ) {
              removedWhitespace = true
              nodes[i] = null as any
            } else {
              // Otherwise, the whitespace is condensed into a single space
              node.content = ' '
            }
          } else if (shouldCondense) {
            // in condense mode, consecutive whitespaces in text are condensed
            // down to a single space.
            node.content = node.content.replace(/[\t\r\n\f ]+/g, ' ')
          }
        } else {
          // #6410 normalize windows newlines in <pre>:
          // in SSR, browsers normalize server-rendered \r\n into a single \n
          // in the DOM
          node.content = node.content.replace(/\r\n/g, '\n')
>>>>>>> 45782df3
        }
      }
      // Remove comment nodes if desired by configuration.
      // 生产环境中移除注释节点如果配置移除
      else if (node.type === NodeTypes.COMMENT && !context.options.comments) {
        removedWhitespace = true
        nodes[i] = null as any
      }
    }
    if (context.inPre && parent && context.options.isPreTag(parent.tag)) {
      // remove leading newline per html spec
      // 根据HTML规范删除前导换行符
      // https://html.spec.whatwg.org/multipage/grouping-content.html#the-pre-element
      const first = nodes[0]
      if (first && first.type === NodeTypes.TEXT) {
        first.content = first.content.replace(/^\r?\n/, '')
      }
    }
  }

  // 过滤空白字符节点
  return removedWhitespace ? nodes.filter(Boolean) : nodes
}

/**
 * 放入节点
 * @param nodes 
 * @param node 
 * @returns 
 */
function pushNode(nodes: TemplateChildNode[], node: TemplateChildNode): void {
  if (node.type === NodeTypes.TEXT) {
    // 上一个节点
    const prev = last(nodes)
    // Merge if both this and the previous node are text and those are
    // consecutive. This happens for cases like "a < b".
    // 如果这个和上一个节点都是文本且他们之间没有冲突，合并。
    // 这有点像 a < b这种情况
    if (
      prev &&
      prev.type === NodeTypes.TEXT &&
      prev.loc.end.offset === node.loc.start.offset
    ) {
      prev.content += node.content
      prev.loc.end = node.loc.end
      prev.loc.source += node.loc.source
      return
    }
  }

  // 否则放入新节点
  nodes.push(node)
}

/**
 * 解析CDATA
 * @param context 
 * @param ancestors 
 * @returns 
 */
function parseCDATA(
  context: ParserContext,
  ancestors: ElementNode[]
): TemplateChildNode[] {
  __TEST__ &&
    assert(last(ancestors) == null || last(ancestors)!.ns !== Namespaces.HTML)
  __TEST__ && assert(startsWith(context.source, '<![CDATA['))

  // 删除 <![CDATA[
  advanceBy(context, 9)
  // 解析CDATA中存在的子节点
  const nodes = parseChildren(context, TextModes.CDATA, ancestors)
  // 删去末尾的]]>
  if (context.source.length === 0) {
    emitError(context, ErrorCodes.EOF_IN_CDATA)
  } else {
    __TEST__ && assert(startsWith(context.source, ']]>'))
    advanceBy(context, 3)
  }

  // 返回这些节点
  return nodes
}

/**
 * 解析注释
 * @param context 
 * @returns 
 */
function parseComment(context: ParserContext): CommentNode {
  __TEST__ && assert(startsWith(context.source, '<!--'))

  const start = getCursor(context)
  let content: string

  // Regular comment.
  // 正则匹配注释的末尾
  // 常规注释的结束符
  const match = /--(\!)?>/.exec(context.source)
  if (!match) { 
    // 没有找到一路推到末尾并报错
    // 没有匹配的注释结束符
    content = context.source.slice(4)
    advanceBy(context, context.source.length)
    emitError(context, ErrorCodes.EOF_IN_COMMENT)
  } else {
    // 如果匹配到了且这个注释的字符数小于等于3  
    // 那肯定说明缺少注释文本，这种该情况就是空注释，报错
    if (match.index <= 3) {
      // 非法注释符号
      emitError(context, ErrorCodes.ABRUPT_CLOSING_OF_EMPTY_COMMENT)
    }
    // 末尾匹配到!说明不正确的闭合注释
    if (match[1]) {
      // 注释结束符不正确
      emitError(context, ErrorCodes.INCORRECTLY_CLOSED_COMMENT)
    }
    // 获取注释内容
    content = context.source.slice(4, match.index)

    // Advancing with reporting nested comments.
    // 提前报告嵌套的注释 <!--我是注释
    // 截取到注释结尾之间的代码，用于后续判断嵌套注释
    const s = context.source.slice(0, match.index)
    // 上一个索引和嵌套的索引
    let prevIndex = 1,
      nestedIndex = 0
    // 将嵌套的注释全部去掉
    // 判断嵌套注释符的情况，存在即报错
    while ((nestedIndex = s.indexOf('<!--', prevIndex)) !== -1) {
      advanceBy(context, nestedIndex - prevIndex + 1)
      if (nestedIndex + 4 < s.length) {
        // 报错嵌套的注释
        emitError(context, ErrorCodes.NESTED_COMMENT)
      }
      prevIndex = nestedIndex + 1
    }
    // 删除这些注释
    // 前进代码到结束注释符后
    advanceBy(context, match.index + match[0].length - prevIndex + 1)
  }

  return {
    type: NodeTypes.COMMENT,
    content,
    loc: getSelection(context, start)
  }
}

/**
 * 解析假的注释
 * @param context 
 * @returns 
 */
function parseBogusComment(context: ParserContext): CommentNode | undefined {
  __TEST__ && assert(/^<(?:[\!\?]|\/[^a-z>])/i.test(context.source))

  const start = getCursor(context)
  const contentStart = context.source[1] === '?' ? 1 : 2
  let content: string

  const closeIndex = context.source.indexOf('>')
  if (closeIndex === -1) {
    content = context.source.slice(contentStart)
    advanceBy(context, context.source.length)
  } else {
    content = context.source.slice(contentStart, closeIndex)
    advanceBy(context, closeIndex + 1)
  }

  return {
    type: NodeTypes.COMMENT,
    content,
    loc: getSelection(context, start)
  }
}

/**
 * 解析元素
 * 
 * 当前代码以 < 开头，后面跟随字幕，说明是一个标签开头，走到元素节点的解析处理逻辑
 * 
 * 解析开始标签，解析子节点，解析闭合标签
 * @param context 
 * @param ancestors 
 * @returns 
 */
function parseElement(
  context: ParserContext,
  ancestors: ElementNode[]
): ElementNode | undefined {
  __TEST__ && assert(/^<[a-z]/i.test(context.source))

  // Start tag.
  // 开始标签
  // 是否在 pre 标签内
  const wasInPre = context.inPre
  // 是否在 v-pre 指令内
  const wasInVPre = context.inVPre
  // 获取当前元素的父标签节点
  const parent = last(ancestors)
  // 解析开始标签，生成一个标签节点，并前进代码到开始标签后
  const element = parseTag(context, TagType.Start, parent)
  // 是否在 pre 标签的边界
  const isPreBoundary = context.inPre && !wasInPre
  // 是否在 v-pre 指令的边界
  const isVPreBoundary = context.inVPre && !wasInVPre

  // 元素是自闭和标签
  if (element.isSelfClosing || context.options.isVoidTag(element.tag)) {
    // #4030 self-closing <pre> tag
    // 自闭和<pre>标签
    // 是pre临界点的话，inpre设置为false
    if (isPreBoundary) {
      context.inPre = false
    }
    // 是v-pre临界点的话，inPre设置为false
    if (isVPreBoundary) {
      context.inVPre = false
    }
    // 返回元素本身
    return element
  }

  // Children.
  // 下面是处理子节点的逻辑
  // 先把标签节点添加到 ancestors， 入栈
  ancestors.push(element)
  // 获取当前文本的模式
  const mode = context.options.getTextMode(element, parent)
  // 递归解析子节点 传入 ancestors
  const children = parseChildren(context, mode, ancestors)
  // ancestors 出栈
  ancestors.pop()

  // 2.x inline-template compat
  // 2.x 兼容内联模板
  if (__COMPAT__) {
    // 内联模板属性
    const inlineTemplateProp = element.props.find(
      p => p.type === NodeTypes.ATTRIBUTE && p.name === 'inline-template'
    ) as AttributeNode
    if (
      inlineTemplateProp &&
      checkCompatEnabled(
        CompilerDeprecationTypes.COMPILER_INLINE_TEMPLATE,
        context,
        inlineTemplateProp.loc
      )
    ) {
      const loc = getSelection(context, element.loc.end)
      inlineTemplateProp.value = {
        type: NodeTypes.TEXT,
        content: loc.source,
        loc
      }
    }
  }

  // 添加到 children 属性中
  element.children = children

  // End tag.
  // 结束标签
  if (startsWithEndTagOpen(context.source, element.tag)) {
    // 解析结束标签，并前进代码到结束标签后
    parseTag(context, TagType.End, parent)
  } else {
    // 抛出错误
    emitError(context, ErrorCodes.X_MISSING_END_TAG, 0, element.loc.start)
    if (context.source.length === 0 && element.tag.toLowerCase() === 'script') {
      // 如果元素标签是script
      const first = children[0]
      // script中第一个节点是<!-- 报错 script中出现HTML注释
      if (first && startsWith(first.loc.source, '<!--')) {
        emitError(context, ErrorCodes.EOF_IN_SCRIPT_HTML_COMMENT_LIKE_TEXT)
      }
    }
  }

  // 更新标签节点的代码位置，结束位置到结束标签后
  element.loc = getSelection(context, element.loc.start)

  // pre临界点
  if (isPreBoundary) {
    context.inPre = false
  }
  // v-pre临界点
  if (isVPreBoundary) {
    context.inVPre = false
  }
  return element
}

/**
 * 标签类型
 */
const enum TagType {
  Start,
  End
}

/**
 * 特殊模板指令
 */
const isSpecialTemplateDirective = /*#__PURE__*/ makeMap(
  `if,else,else-if,for,slot`
)

/**
 * Parse a tag (E.g. `<div id=a>`) with that type (start tag or end tag).
 * 解析一个tag 使用开标签和闭标签
 * 
 * parseTag 首先匹配标签文本结束的位置，
 * 并前进代码到标签文本后面的空白字符
 * 解析标签属性 如:class、style、指令等
 * 检查是什么标签，如果是pre，则设置 context.inPre = true
 * 检查属性中是否存在v-pre指令，有 context.vPre = true
 * 如果有v-pre重置上下文并重新解析属性
 * 接下来判断是不是一个自闭和标签，并前进代码到闭合标签后
 * 最后判断标签类型是组件、插槽还是模板
 */
function parseTag(
  context: ParserContext,
  type: TagType.Start,
  parent: ElementNode | undefined
): ElementNode
function parseTag(
  context: ParserContext,
  type: TagType.End,
  parent: ElementNode | undefined
): void
function parseTag(
  context: ParserContext,
  type: TagType,
  parent: ElementNode | undefined
): ElementNode | undefined {
  __TEST__ && assert(/^<\/?[a-z]/i.test(context.source))
  __TEST__ &&
    assert(
      type === (startsWith(context.source, '</') ? TagType.End : TagType.Start)
    )

  // Tag open.
  // 标签打开
  // 获取开始指针
  const start = getCursor(context)
  // 匹配标签文本结束的位置
  const match = /^<\/?([a-z][^\t\r\n\f />]*)/i.exec(context.source)!
  // 标签
  const tag = match[1]
  // 命名空间
  const ns = context.options.getNamespace(tag, parent)

  // 前进代码到标签文本结束位置
  advanceBy(context, match[0].length)
  // 前进代码到标签文本后面的空白字符后
  advanceSpaces(context)

  // save current state in case we need to re-parse attributes with v-pre
  // 保存当前状态以防我们需要用 v-pre 重新解析属性
  const cursor = getCursor(context)
  // 当前的source
  const currentSource = context.source

  // check <pre> tag
  // 检查是不是一个 pre 标签
  if (context.options.isPreTag(tag)) {
    context.inPre = true
  }

  // Attributes.
  // 解析标签中的属性，并前进代码到属性后
  let props = parseAttributes(context, type)

  // check v-pre
  // 检查属性中有没有 v-pre 指令
  if (
    type === TagType.Start &&
    !context.inVPre &&
    props.some(p => p.type === NodeTypes.DIRECTIVE && p.name === 'pre')
  ) {
    // 设置v-pre标记
    context.inVPre = true
    // reset context
    // 重置上下文，回到刚才的点
    // 重置 context
    extend(context, cursor)
    // 重置资源
    context.source = currentSource
    // re-parse attrs and filter out v-pre itself
    // 重新解析属性并且过滤掉v-pre本身，因为有没有v-pre解析过程是不一样的
    // 主要体现在parseAttribute中对于指令是不解析的，只是解析了属性和值
    // 问题为什么需要重新解析：因为我们的父级可能不是inVPre，但当前tag有v-pre指令，我们可能一开始进去处理了，
    // 后面解析完了后，发现不需要二次处理，所以需要重新解析属性
    // 这种没办法提前校验，因为不解析属性，不知道有没有v-pre
    // 只有解析完成后，才知道有没有v-pre
    props = parseAttributes(context, type).filter(p => p.name !== 'v-pre')
  }

  // Tag close.
  // 闭合标签
  // 自闭和标签标记
  let isSelfClosing = false
  // 没有文本了抛错
  if (context.source.length === 0) {
    emitError(context, ErrorCodes.EOF_IN_TAG)
  } else {
    // 判断是不是自闭和标签
    isSelfClosing = startsWith(context.source, '/>')
    // 结束标签不应该是自闭和标签
    if (type === TagType.End && isSelfClosing) {
      emitError(context, ErrorCodes.END_TAG_WITH_TRAILING_SOLIDUS)
    }
    // 前进代码到闭合标签后
    advanceBy(context, isSelfClosing ? 2 : 1)
  }

  // 如果是闭合标签
  if (type === TagType.End) {
    return
  }

  // 2.x deprecation checks
  // 2.x废弃的检查，用于警告的
  if (
    __COMPAT__ &&
    __DEV__ &&
    isCompatEnabled(
      CompilerDeprecationTypes.COMPILER_V_IF_V_FOR_PRECEDENCE,
      context
    )
  ) {
    // 有没有if有没有for
    let hasIf = false
    let hasFor = false
    // 遍历属性，如果属性中有if或者for
    for (let i = 0; i < props.length; i++) {
      const p = props[i]
      if (p.type === NodeTypes.DIRECTIVE) {
        if (p.name === 'if') {
          hasIf = true
        } else if (p.name === 'for') {
          hasFor = true
        }
      }
      // 两者都有警告
      if (hasIf && hasFor) {
        warnDeprecation(
          CompilerDeprecationTypes.COMPILER_V_IF_V_FOR_PRECEDENCE,
          context,
          getSelection(context, start)
        )
        break
      }
    }
  }

  // 标签类型 元素
  let tagType = ElementTypes.ELEMENT
  // 接下来判断标签类型，是组件、插槽还是模板
  if (!context.inVPre) { // 不是v-pre
    if (tag === 'slot') { // 插槽
      tagType = ElementTypes.SLOT
    } else if (tag === 'template') { // <template></template>
      // 是模板且属性中包含特殊的模板指令，v-if,v-else, v-else-if, v-for,v-slot，但是slot上面用了，这些都没有用那就是最普通的元素标签
      if (
        props.some(
          p =>
            p.type === NodeTypes.DIRECTIVE && isSpecialTemplateDirective(p.name)
        )
      ) {
        tagType = ElementTypes.TEMPLATE // 模板
      }
    } else if (isComponent(tag, props, context)) {
      tagType = ElementTypes.COMPONENT // 组件
    }
  }

  return {
    type: NodeTypes.ELEMENT, // 元素
    ns, // 命名空间
    tag, // 标签
    tagType, // 标签类型 元素？模板？组件？插槽？指令？
    props, // 属性
    isSelfClosing, // 自闭和？
    children: [], // 子节点
    loc: getSelection(context, start), // 位置
    codegenNode: undefined // to be created during transform phase 在转化阶段用于生成代码
  }
}

/**
 * 是组件
 * 1. 不是一个自定义组件
 * 2. 大写开头的
 * 3. 核心组件
 * 4. 内置组件
 * 5. 不是原生标签
 * 6. 包含is属性或v-is指令，看有没有开启兼容模式，决定是否是组件
 * 就是原始标签中没有的
 * @param tag 
 * @param props 
 * @param context 
 * @returns 
 */
function isComponent(
  tag: string,
  props: (AttributeNode | DirectiveNode)[],
  context: ParserContext
) {
  const options = context.options
  // 是否是自定义组件
  if (options.isCustomElement(tag)) {
    return false
  }
  // 如果是component、大小开头的、核心组件、内置组件、或者不是原生标签则就是组件
  if (
    tag === 'component' ||
    /^[A-Z]/.test(tag) ||
    isCoreComponent(tag) ||
    (options.isBuiltInComponent && options.isBuiltInComponent(tag)) ||
    (options.isNativeTag && !options.isNativeTag(tag))
  ) {
    return true
  }
  // at this point the tag should be a native tag, but check for potential "is"
  // casting
  // 如果代码执行到这里，说明标签应该是一个原生标签，但是要检查潜在的is属性
  for (let i = 0; i < props.length; i++) {
    // 看它属性中是否存在is，如果存在is，且is有值且is值以vue:开头说明是一个组件
    // 否则看兼容性，如果兼容vue2，则也是true
    // 如果属性是一个指令，看v-is指令，如果有v-is指令，则说明是组件
    // 如果属性中存在:is则在兼容模式上是组件
    const p = props[i]
    if (p.type === NodeTypes.ATTRIBUTE) {
      if (p.name === 'is' && p.value) {
        if (p.value.content.startsWith('vue:')) {
          return true
        } else if (
          __COMPAT__ &&
          checkCompatEnabled(
            CompilerDeprecationTypes.COMPILER_IS_ON_ELEMENT,
            context,
            p.loc
          )
        ) {
          return true
        }
      }
    } else {
      // directive
      // v-is (TODO Deprecate)
      if (p.name === 'is') {
        return true
      } else if (
        // :is on plain element - only treat as component in compat mode
        // :is在简单元素上仅仅在兼容模式中是组件
        p.name === 'bind' &&
        isStaticArgOf(p.arg, 'is') &&
        __COMPAT__ &&
        checkCompatEnabled(
          CompilerDeprecationTypes.COMPILER_IS_ON_ELEMENT,
          context,
          p.loc
        )
      ) {
        return true
      }
    }
  }
}

/**
 * 解析props
 * 
 * 它最终会生成一个props数组，并前进代码到属性后
 * @param context 
 * @param type 
 * @returns 
 */
function parseAttributes(
  context: ParserContext,
  type: TagType
): (AttributeNode | DirectiveNode)[] {
  const props = []
  const attributeNames = new Set<string>()
  // 没有到>或者/>
  while (
    context.source.length > 0 &&
    !startsWith(context.source, '>') &&
    !startsWith(context.source, '/>')
  ) {
    // 抛错
    if (startsWith(context.source, '/')) {
      emitError(context, ErrorCodes.UNEXPECTED_SOLIDUS_IN_TAG)
      advanceBy(context, 1)
      advanceSpaces(context)
      continue
    }
    // 抛错
    if (type === TagType.End) {
      emitError(context, ErrorCodes.END_TAG_WITH_ATTRIBUTES)
    }

    // 解析属性，同时为了防止重复的属性使用Set
    const attr = parseAttribute(context, attributeNames)

    // Trim whitespace between class
    // https://github.com/vuejs/core/issues/4251
    // 删除class两边的空格
    if (
      attr.type === NodeTypes.ATTRIBUTE &&
      attr.value &&
      attr.name === 'class'
    ) {
      attr.value.content = attr.value.content.replace(/\s+/g, ' ').trim()
    }

    // 如果是开标签内
    if (type === TagType.Start) {
      props.push(attr)
    }

    // 缺少空格抛错
    if (/^[^\t\r\n\f />]/.test(context.source)) {
      emitError(context, ErrorCodes.MISSING_WHITESPACE_BETWEEN_ATTRIBUTES)
    }
    // 删除空格
    advanceSpaces(context)
  }
  return props
}

/**
 * 解析属性
 * 注意有没有v-pre，解析的过程是不一样的
 * @param context 
 * @param nameSet 
 * @returns 
 */
function parseAttribute(
  context: ParserContext,
  nameSet: Set<string>
): AttributeNode | DirectiveNode {
  __TEST__ && assert(/^[^\t\r\n\f />]/.test(context.source))

  // Name.
  // 匹配出属性名称
  const start = getCursor(context)
  const match = /^[^\t\r\n\f />][^\t\r\n\f />=]*/.exec(context.source)!
  const name = match[0]

  if (nameSet.has(name)) {
    emitError(context, ErrorCodes.DUPLICATE_ATTRIBUTE)
  }
  // 重复的属性名称
  nameSet.add(name)

  // 属性名称第一个字符是=报错
  if (name[0] === '=') {
    emitError(context, ErrorCodes.UNEXPECTED_EQUALS_SIGN_BEFORE_ATTRIBUTE_NAME)
  }
  {
    // 属性名称中存在非法字符报错
    const pattern = /["'<]/g
    let m: RegExpExecArray | null
    while ((m = pattern.exec(name))) {
      emitError(
        context,
        ErrorCodes.UNEXPECTED_CHARACTER_IN_ATTRIBUTE_NAME,
        m.index
      )
    }
  }

  // 删除属性名称
  advanceBy(context, name.length)

  // Value
  // 属性值
  let value: AttributeValue = undefined

  // 如果属性名称后有=号
  if (/^[\t\r\n\f ]*=/.test(context.source)) {
    // 去掉空格
    advanceSpaces(context)
    // 去掉=
    advanceBy(context, 1)
    // 去掉空格
    advanceSpaces(context)
    // 解析属性的值
    value = parseAttributeValue(context)
    // 没有值报错
    if (!value) {
      emitError(context, ErrorCodes.MISSING_ATTRIBUTE_VALUE)
    }
  }
  // 位置
  const loc = getSelection(context, start)

  // 属性不是v-pre 且是v-开头的或者(:v-bind,@v-on,#v-model,.modifer)
  if (!context.inVPre && /^(v-[A-Za-z0-9-]|:|\.|@|#)/.test(name)) {
    const match =
      /(?:^v-([a-z0-9-]+))?(?:(?::|^\.|^@|^#)(\[[^\]]+\]|[^\.]+))?(.+)?$/i.exec(
        name
      )!

    // 如果以.开头 bind
    // <div .someProperty="someObject"></div> => <div :someProperty.prop="someObject"></div>
    // .prop - force a binding to be set as a DOM property.

    let isPropShorthand = startsWith(name, '.')
    // 指令名称，v1匹配到的是  v-后面的指令名称，不包含v-，因为?:是非捕获分组
    // 以:或.开头是v-bind bind指令
    // 以@开头是v-on on指令
    // 否则是v-slot slot指令
    let dirName =
      match[1] ||
      (isPropShorthand || startsWith(name, ':')
        ? 'bind'
        : startsWith(name, '@')
        ? 'on'
        : 'slot')
    // 参数
    let arg: ExpressionNode | undefined

    // 匹配到的第二个 :[key] 中的[key] 或者  :key中的key
    if (match[2]) {
      // 如果是v-slot
      const isSlot = dirName === 'slot'
      // 从后往前找偏移量
      const startOffset = name.lastIndexOf(match[2])
      // 获取位置
      const loc = getSelection(
        context,
        getNewPosition(context, start, startOffset),
        getNewPosition(
          context,
          start,
          startOffset + match[2].length + ((isSlot && match[3]) || '').length
        )
      )
      // 属性名称
      let content = match[2]
      // 是否是静态的
      let isStatic = true

      // 有[]就不是静态的了
      if (content.startsWith('[')) {
        isStatic = false

        // []没有互相匹配到就报错
        if (!content.endsWith(']')) {
          emitError(
            context,
            ErrorCodes.X_MISSING_DYNAMIC_DIRECTIVE_ARGUMENT_END
          )
          content = content.slice(1)
        } else {
          content = content.slice(1, content.length - 1)
        }
      } else if (isSlot) {
        // #1241 special case for v-slot: vuetify relies extensively on slot
        // names containing dots. v-slot doesn't have any modifiers and Vue 2.x
        // supports such usage so we are keeping it consistent with 2.x.
        // 如果是插槽的话，
        // 特殊情况对于v-slot， 由于v-slot没有任何修饰符。所以vuetify 在slot名上大量的包含.这样的符号依赖
        // 2.x支持这样的用法所以我们继续和2.x保持一致
        content += match[3] || '' // 内容需要包含.后面的内容
      }

      // 参数
      arg = {
        type: NodeTypes.SIMPLE_EXPRESSION, // 简单正则表达式
        content, // 属性名一般
        isStatic, // 是否是静态的
        constType: isStatic // 是否是常量
          ? ConstantTypes.CAN_STRINGIFY
          : ConstantTypes.NOT_CONSTANT,
        loc
      }
    }

    if (value && value.isQuoted) { // 值有引号的话
      const valueLoc = value.loc // 值的位置
      valueLoc.start.offset++
      valueLoc.start.column++
      valueLoc.end = advancePositionWithClone(valueLoc.start, value.content)
      // 截取文本，将头部和尾部引号去掉
      valueLoc.source = valueLoc.source.slice(1, -1)
    }

    // 修饰符，第三个匹配的是修饰符
    const modifiers = match[3] ? match[3].slice(1).split('.') : []
    // 如果是前面有.，则是一个prop修饰符 .someProps="" => someProps.prop=""
    if (isPropShorthand) modifiers.push('prop')

    // 2.x compat v-bind:foo.sync -> v-model:foo
    // 2.x兼容 v-bind:foo.sync -> v-model:foo
    if (__COMPAT__ && dirName === 'bind' && arg) {
      // 是否启用对sync的兼容，启用的话，将其转化为model指令，并消除该修饰符
      if (
        modifiers.includes('sync') &&
        checkCompatEnabled(
          CompilerDeprecationTypes.COMPILER_V_BIND_SYNC,
          context,
          loc,
          arg.loc.source
        )
      ) {
        dirName = 'model'
        modifiers.splice(modifiers.indexOf('sync'), 1)
      }

      // 
      if (__DEV__ && modifiers.includes('prop')) {
        checkCompatEnabled(
          CompilerDeprecationTypes.COMPILER_V_BIND_PROP,
          context,
          loc
        )
      }
    }

    // 返回属性的节点
    return {
      type: NodeTypes.DIRECTIVE, // 指令类型
      name: dirName, // 指令
      exp: value && { // 值
        type: NodeTypes.SIMPLE_EXPRESSION, // 简单表达式类型
        content: value.content, // 内容
        isStatic: false, // 静态
        // Treat as non-constant by default. This can be potentially set to
        // other values by `transformExpression` to make it eligible for hoisting.
        // 默认是非常量，这可能被设置为通过' transformExpression '设置其他值，使其符合吊装条件。
        constType: ConstantTypes.NOT_CONSTANT, // 是否是常量
        loc: value.loc // 位置
      },
      arg, // 参数
      modifiers, // 修饰符
      loc // 位置
    }
  }

  // missing directive name or illegal directive name
  // 缺少指令或者不规范的指令名称
  if (!context.inVPre && startsWith(name, 'v-')) {
    emitError(context, ErrorCodes.X_MISSING_DIRECTIVE_NAME)
  }

  return {
    type: NodeTypes.ATTRIBUTE, // 属性类型
    name, // 名称
    value: value && {
      type: NodeTypes.TEXT, // 文本类型
      content: value.content, // 内容
      loc: value.loc // 位置
    },
    loc
  }
}

/**
 * 解析属性值
 * @param context 
 * @returns 
 */
function parseAttributeValue(context: ParserContext): AttributeValue {
  // 获取上下文指针
  const start = getCursor(context)
  let content: string

  // 获取第一个字符
  const quote = context.source[0]
  // 是否是引号
  const isQuoted = quote === `"` || quote === `'`
  if (isQuoted) {
    // Quoted value.
    // 删掉引号
    advanceBy(context, 1)

    // 找到下个引号
    const endIndex = context.source.indexOf(quote)
    // 没有找到，则解析剩下的整段文本
    if (endIndex === -1) {
      content = parseTextData(
        context,
        context.source.length,
        TextModes.ATTRIBUTE_VALUE
      )
    } else {
      // 找到引号，则解析这段文本
      content = parseTextData(context, endIndex, TextModes.ATTRIBUTE_VALUE)
      // 删掉引号
      advanceBy(context, 1)
    }
  } else {
    // Unquoted
    // 没有引号的情况，匹配非空格和非换行符非>
    const match = /^[^\t\r\n\f >]+/.exec(context.source)
    if (!match) {
      return undefined
    }
    // 不被期待的字符，引号、<、=
    const unexpectedChars = /["'<=`]/g
    let m: RegExpExecArray | null
    // 有任何不被期待的字符报错
    while ((m = unexpectedChars.exec(match[0]))) {
      emitError(
        context,
        ErrorCodes.UNEXPECTED_CHARACTER_IN_UNQUOTED_ATTRIBUTE_VALUE,
        m.index
      )
    }
    // 解析出来
    content = parseTextData(context, match[0].length, TextModes.ATTRIBUTE_VALUE)
  }

  return { content, isQuoted, loc: getSelection(context, start) }
}

/**
 * 解析内插值
 * 
 * 首先尝试找插值的结束分隔符，如果找不到则报错
 * 如果找到，先前进代码到插值开始分隔符后
 * 通过parseTextData获取插值中间的内容
 * 并前进代码到插值内容后
 * 除了普通字符串
 * parseTextData内部会处理一些HTML实体符号如&nbsp
 * 由于插值内容前后有空白字符
 * 所以最终返回的content需要执行一下trim函数
 * 为了准确反馈插值内容和代码位置信息，我们用innerStart和 innerEnd
 * 记录插值内容（不包含空白字符）的代码开头和结束位置
 * @param context 
 * @param mode 
 * @returns 
 */
function parseInterpolation(
  context: ParserContext,
  mode: TextModes
): InterpolationNode | undefined {
  // 从配置中获取插值开始和结束分隔符，默认是 {{ 和 }} 
  const [open, close] = context.options.delimiters
  __TEST__ && assert(startsWith(context.source, open))

  // 闭索引
  const closeIndex = context.source.indexOf(close, open.length)
  // 闭索引不存在
  if (closeIndex === -1) {
    // 触发错误
    emitError(context, ErrorCodes.X_MISSING_INTERPOLATION_END)
    return undefined
  }

  // 获取指针开始位置
  const start = getCursor(context)
  // 代码前进到插值开始分隔符后
  advanceBy(context, open.length)
  // 内部插值开始位置
  const innerStart = getCursor(context)
  // 内部插值结束位置
  const innerEnd = getCursor(context)
  // 插值原始内容的长度
  const rawContentLength = closeIndex - open.length
  // 插值原始内容
  const rawContent = context.source.slice(0, rawContentLength)
  // 获取插值的内容，并前进代码到插值的内容后
  const preTrimContent = parseTextData(context, rawContentLength, mode)
  // 去掉两边空格
  const content = preTrimContent.trim()
  // 内容相对插值开始分隔符的头偏移
  const startOffset = preTrimContent.indexOf(content)
  if (startOffset > 0) {
    // 更新内部插值开始位置
    advancePositionWithMutation(innerStart, rawContent, startOffset)
  }
  // 内容相对于插值结束分隔符的尾偏移
  const endOffset =
    rawContentLength - (preTrimContent.length - content.length - startOffset)
  // 更新内部插值结束分隔符的尾偏移
  advancePositionWithMutation(innerEnd, rawContent, endOffset)
  // 前进代码到插值结束分隔符后
  advanceBy(context, close.length)

  // 返回插值节点
  return {
    // 插值
    type: NodeTypes.INTERPOLATION,
    // 内容
    content: {
      // 类型：简单表达式
      type: NodeTypes.SIMPLE_EXPRESSION,
      // 静态：否
      isStatic: false,
      // Set `isConstant` to false by default and will decide in transformExpression
      // 设置 是否是 常量 默认标识为false并且将在转化表达式决定
      constType: ConstantTypes.NOT_CONSTANT,
      // 内容
      content,
      // 位置
      loc: getSelection(context, innerStart, innerEnd)
    },
    // 位置
    loc: getSelection(context, start)
  }
}

/**
 * 解析文本
 * 
 * 遇到 < 或者插值分隔符 {{ 结束，所以会遍历这些结束符，匹配并找到文本结束位置
 * 执行parseTextData获取文本的内容，并前进代码到文本的内容后
 * parseText最终返回的值就是一个描述文本节点的对象
 * 其中type表示它是一个文本节点，content表示文本的内容，loc表示文本的代码
 * 开头和结束位置信息
 * @param context 
 * @param mode 
 * @returns 
 */
function parseText(context: ParserContext, mode: TextModes): TextNode {
  __TEST__ && assert(context.source.length > 0)

  // 文本的结束令牌，一种是 ]]> 一种是 < ,还有一种是}}
  // 文本结束符， CDATA 标记 XML 中的穿文本
  const endTokens =
    mode === TextModes.CDATA ? [']]>'] : ['<', context.options.delimiters[0]]

  // 结束的索引，默认值最后，反正找到最后也找不到
  let endIndex = context.source.length
  // 然后去找，优先 < 其次 }}
  // 遍历文本结束符，匹配找到结束的位置
  for (let i = 0; i < endTokens.length; i++) {
    const index = context.source.indexOf(endTokens[i], 1)
    if (index !== -1 && endIndex > index) {
      endIndex = index
    }
  }

  __TEST__ && assert(endIndex > 0)

  // 获取开始指针
  const start = getCursor(context)
  // 获取文本的内容，并前进代码到文本的内容后
  const content = parseTextData(context, endIndex, mode)

  // 返回文本节点
  return {
    type: NodeTypes.TEXT,
    content,
    loc: getSelection(context, start)
  }
}

/**
 * Get text data with a given length from the current location.
 * This translates HTML entities in the text data.
 * 从当前位置获取一个给定长度的TextData
 * 在textData中翻译这个HTML特殊字符
 */
function parseTextData(
  context: ParserContext,
  length: number,
  mode: TextModes
): string {
  // 原始文本
  const rawText = context.source.slice(0, length)
  // 前进原始文本的个数
  advanceBy(context, length)
  // 模式中是否包含&,包含就解析&，同时如果是RAWTEXT和CDATA是不解析这个东西的
  if (
    mode === TextModes.RAWTEXT ||
    mode === TextModes.CDATA ||
    !rawText.includes('&')
  ) {
    return rawText
  } else {
    // DATA or RCDATA containing "&"". Entity decoding required.
    // DATA或者RCDATA包含& 特殊字符需要解码
    return context.options.decodeEntities(
      rawText,
      mode === TextModes.ATTRIBUTE_VALUE
    )
  }
}

/**
 * 获取指针位置
 * @param context 
 * @returns 
 */
function getCursor(context: ParserContext): Position {
  const { column, line, offset } = context
  return { column, line, offset }
}

/**
 * 选中
 * @param context 
 * @param start 起始位置
 * @param end 结束位置，没传用当前进行到的位置
 * @returns 
 * 返回截取的文本及起始值位置和结束位置
 */
function getSelection(
  context: ParserContext,
  start: Position,
  end?: Position
): SourceLocation {
  // 先获取指针
  end = end || getCursor(context)
  return {
    start,
    end,
    source: context.originalSource.slice(start.offset, end.offset)
  }
}

/**
 * 返回数组中最后一个元素
 * @param xs 
 * @returns 
 */
function last<T>(xs: T[]): T | undefined {
  return xs[xs.length - 1]
}

/**
 * 以xxx开头
 * @param source 
 * @param searchString 
 * @returns 
 */
function startsWith(source: string, searchString: string): boolean {
  return source.startsWith(searchString)
}

/**
 * 前进x个字符
 * 
 * 主要就是更新解析上下文 context 中的 source 来前进代码，
 * 同时更新 offset、line、column 等和代码位置相关的属性
 * @param context 
 * @param numberOfCharacters 前进的字符数
 */
function advanceBy(context: ParserContext, numberOfCharacters: number): void {
  const { source } = context
  // 测试环境中文字不够断言警告
  __TEST__ && assert(numberOfCharacters <= source.length)
  // 更新 context 的 offset、line、column
  advancePositionWithMutation(context, source, numberOfCharacters)
  // 更新 context 的 source 
  context.source = source.slice(numberOfCharacters) // 修改上下文源，删除前进的文本
}

/**
 * 前进到下一个非空白字符
 * @param context 
 */
function advanceSpaces(context: ParserContext): void {
  const match = /^[\t\r\n\f ]+/.exec(context.source)
  if (match) {
    advanceBy(context, match[0].length)
  }
}

/**
 * 获取新位置
 * @param context 
 * @param start 开始的位置
 * @param numberOfCharacters 前移字符数
 * @returns 
 */
function getNewPosition(
  context: ParserContext,
  start: Position,
  numberOfCharacters: number
): Position {
  // 使用克隆的方式，位置前移
  return advancePositionWithClone(
    start,
    context.originalSource.slice(start.offset, numberOfCharacters), // 迁移中复制的字符
    numberOfCharacters
  )
}

/**
 * 触发错误
 * @param context 
 * @param code 
 * @param offset 
 * @param loc 
 */
function emitError(
  context: ParserContext,
  code: ErrorCodes,
  offset?: number,
  loc: Position = getCursor(context)
): void {
  if (offset) {
    loc.offset += offset
    loc.column += offset
  }
  // 创建一个编译错误信息，code为错误码，并告知行号、列号
  context.options.onError(
    createCompilerError(code, {
      start: loc,
      end: loc,
      source: ''
    })
  )
}

/**
 * 是否已经结束当前这个模式
 * @param context 
 * @param mode 
 * @param ancestors 
 * @returns 
 */
function isEnd(
  context: ParserContext,
  mode: TextModes,
  ancestors: ElementNode[]
): boolean {
  const s = context.source

  // 分析模式
  switch (mode) {
    case TextModes.DATA:
      // 如果是DATA模式，以</开头
      if (startsWith(s, '</')) {
        // TODO: probably bad performance
        // 可能性能比较糟糕，以祖先节点倒序遍历，看看是否存在能闭合的标签，存在就结束了
        for (let i = ancestors.length - 1; i >= 0; --i) {
          if (startsWithEndTagOpen(s, ancestors[i].tag)) {
            return true
          }
        }
      }
      break

    case TextModes.RCDATA:
    case TextModes.RAWTEXT: {
      // 父节点
      const parent = last(ancestors)
      // 找到父节点结尾，就结束了
      if (parent && startsWithEndTagOpen(s, parent.tag)) {
        return true
      }
      break
    }

    case TextModes.CDATA:
      // CDATA存在 ]]>就结束了
      if (startsWith(s, ']]>')) {
        return true
      }
      break
  }

  return !s
}

/**
 * 是不是需要的闭合标签  
 *  1. 是否以</开始  
 *  2. tag值必须对应上  
 *  3. 去掉前面匹配到的字符后，后面是不是一个>符号
 * @param source 
 * @param tag 
 * @returns 
 */
function startsWithEndTagOpen(source: string, tag: string): boolean {
  return (
    startsWith(source, '</') &&
    source.slice(2, 2 + tag.length).toLowerCase() === tag.toLowerCase() &&
    /[\t\r\n\f />]/.test(source[2 + tag.length] || '>')
  )
}<|MERGE_RESOLUTION|>--- conflicted
+++ resolved
@@ -392,58 +392,25 @@
     for (let i = 0; i < nodes.length; i++) {
       // 遍历节点
       const node = nodes[i]
-<<<<<<< HEAD
       // 不是pre, <pre>中的内容需要原封不动保留
       // 节点为文本
-      if (!context.inPre && node.type === NodeTypes.TEXT) {
-        // 文本内容中不包含除换行制表空格之外的字符
+      if (node.type === NodeTypes.TEXT) {
+        if (!context.inPre) {
+          // 文本内容中不包含除换行制表空格之外的字符
         if (!/[^\t\r\n\f ]/.test(node.content)) {
-          // 匹配空白字符
+            // 匹配空白字符
           const prev = nodes[i - 1]
-          const next = nodes[i + 1]
-          // Remove if:
-          // - the whitespace is the first or last node, or:
-          // - (condense mode) the whitespace is adjacent to a comment, or:
-          // - (condense mode) the whitespace is between two elements AND contains newline
-          // 如果符合以下条件
+            const next = nodes[i + 1]
+            // Remove if:
+            // - the whitespace is the first or last node, or:
+            // - (condense mode) the whitespace is adjacent to a comment, or:
+            // - (condense mode) the whitespace is between two elements AND contains newline
+            // 如果符合以下条件
           // 1. 如果空白字符是开头或者结尾节点
           // 2. 或者空白字符与注释节点相连
           // 3. 或者空白字符在两个元素之间并包含换行符
           // 那么这些空白字符节点都应该被移除
           if (
-            !prev ||
-            !next ||
-            (shouldCondense &&
-              (prev.type === NodeTypes.COMMENT ||
-                next.type === NodeTypes.COMMENT ||
-                (prev.type === NodeTypes.ELEMENT &&
-                  next.type === NodeTypes.ELEMENT &&
-                  /[\r\n]/.test(node.content))))
-          ) {
-            // 节点置为空，最后删除
-            removedWhitespace = true
-            nodes[i] = null as any
-          } else {
-            // Otherwise, the whitespace is condensed into a single space
-            // 否则，空格被压缩成一个单独的空格
-            node.content = ' '
-          }
-        } else if (shouldCondense) {
-          // in condense mode, consecutive whitespaces in text are condensed
-          // down to a single space.
-          // 在压缩模式，连续的空格在文本被压缩成一个单独的空格
-          node.content = node.content.replace(/[\t\r\n\f ]+/g, ' ')
-=======
-      if (node.type === NodeTypes.TEXT) {
-        if (!context.inPre) {
-          if (!/[^\t\r\n\f ]/.test(node.content)) {
-            const prev = nodes[i - 1]
-            const next = nodes[i + 1]
-            // Remove if:
-            // - the whitespace is the first or last node, or:
-            // - (condense mode) the whitespace is adjacent to a comment, or:
-            // - (condense mode) the whitespace is between two elements AND contains newline
-            if (
               !prev ||
               !next ||
               (shouldCondense &&
@@ -453,23 +420,25 @@
                     next.type === NodeTypes.ELEMENT &&
                     /[\r\n]/.test(node.content))))
             ) {
-              removedWhitespace = true
+              // 节点置为空，最后删除
+            removedWhitespace = true
               nodes[i] = null as any
             } else {
               // Otherwise, the whitespace is condensed into a single space
-              node.content = ' '
+              // 否则，空格被压缩成一个单独的空格
+            node.content = ' '
             }
           } else if (shouldCondense) {
             // in condense mode, consecutive whitespaces in text are condensed
             // down to a single space.
-            node.content = node.content.replace(/[\t\r\n\f ]+/g, ' ')
+            // 在压缩模式，连续的空格在文本被压缩成一个单独的空格
+          node.content = node.content.replace(/[\t\r\n\f ]+/g, ' ')
           }
         } else {
           // #6410 normalize windows newlines in <pre>:
           // in SSR, browsers normalize server-rendered \r\n into a single \n
           // in the DOM
           node.content = node.content.replace(/\r\n/g, '\n')
->>>>>>> 45782df3
         }
       }
       // Remove comment nodes if desired by configuration.
