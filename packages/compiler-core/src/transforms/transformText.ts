--- conflicted
+++ resolved
@@ -56,19 +56,11 @@
               // 第一个节点需要定义当前容器
               // 生成复杂表达式节点 [ExpressionNode, ` + `, TextNode]
               if (!currentContainer) {
-<<<<<<< HEAD
                 // 当前容器
-                currentContainer = children[i] = {
-                  type: NodeTypes.COMPOUND_EXPRESSION,
-                  loc: child.loc,
-                  children: [child]
-                }
-=======
                 currentContainer = children[i] = createCompoundExpression(
                   [child],
                   child.loc
                 )
->>>>>>> 45782df3
               }
               // merge adjacent text node into current
               // 合并相邻的文本节点到当前节点
