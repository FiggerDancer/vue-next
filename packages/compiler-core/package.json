--- conflicted
+++ resolved
@@ -1,10 +1,6 @@
 {
   "name": "@vue/compiler-core",
-<<<<<<< HEAD
   "version": "3.5.0-alpha.5",
-=======
-  "version": "3.4.36",
->>>>>>> b1abac06
   "description": "@vue/compiler-core",
   "main": "index.js",
   "module": "dist/compiler-core.esm-bundler.js",
