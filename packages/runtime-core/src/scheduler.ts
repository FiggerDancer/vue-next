import { ErrorCodes, callWithErrorHandling } from './errorHandling'
import { isArray, NOOP } from '@vue/shared'
import { ComponentInternalInstance, getComponentName } from './component'
import { warn } from './warning'

export interface SchedulerJob extends Function {
  id?: number
  pre?: boolean
  active?: boolean
  computed?: boolean
  /**
   * Indicates whether the effect is allowed to recursively trigger itself
   * when managed by the scheduler.
   *
   * By default, a job cannot trigger itself because some built-in method calls,
   * e.g. Array.prototype.push actually performs reads as well (#1740) which
   * can lead to confusing infinite loops.
   * The allowed cases are component update functions and watch callbacks.
   * Component update functions may update child component props, which in turn
   * trigger flush: "pre" watch callbacks that mutates state that the parent
   * relies on (#1801). Watch callbacks doesn't track its dependencies so if it
   * triggers itself again, it's likely intentional and it is the user's
   * responsibility to perform recursive state mutation that eventually
   * stabilizes (#1727).
   * 意味着这个副作用被允许循环触发它本身当被调度器管理时
   * 默认情况下，一个任务不允许触发它本身因为一些内置方法的调用。
   * 例如 Array.prototype.push实际上会执行读取操作，这会导致造成无限循环
   * 被允许的情况都是组件更新函数和监听回调函数
   * 组件更新函数可以更新子组件属性，循环触发刷新时，pre 监听回调函数当依赖变化时，其状态发生变化。
   * Watch回调不能跟踪它的依赖，所以如果它再次触发自己，
   * 它可能是故意的并且它是用户负责去循环执行的稳定的状态变化
   */
  allowRecurse?: boolean
  /**
   * Attached by renderer.ts when setting up a component's render effect
   * Used to obtain component information when reporting max recursive updates.
   * dev only.
   * 附加的渲染器。
   * Ts在设置组件渲染效果时使用用于在报告最大递归更新时获取组件信息。
   * 仅开发环境
   */
  ownerInstance?: ComponentInternalInstance
}

export type SchedulerJobs = SchedulerJob | SchedulerJob[]

/** 冲刷标记*/
let isFlushing = false
/** 冲刷等待标记*/
let isFlushPending = false
/** 任务队列*/
const queue: SchedulerJob[] = []
/** 冲刷索引*/
let flushIndex = 0

<<<<<<< HEAD
/** 等待前置冲刷回调队列*/
const pendingPreFlushCbs: SchedulerJob[] = []
/** 执行的前置冲刷回调队列*/
let activePreFlushCbs: SchedulerJob[] | null = null
/** 前置冲刷索引*/
let preFlushIndex = 0
/** 等待的异步冲刷回调队列*/
=======
>>>>>>> 45782df3
const pendingPostFlushCbs: SchedulerJob[] = []
/** 执行的异步冲刷回调队列*/
let activePostFlushCbs: SchedulerJob[] | null = null
/** 异步冲刷索引*/
let postFlushIndex = 0

<<<<<<< HEAD
/** 制造微任务*/
const resolvedPromise: Promise<any> = Promise.resolve()
/** 当前冲刷的Promise*/
let currentFlushPromise: Promise<void> | null = null
/** 当前前置的冲刷父任务*/
let currentPreFlushParentJob: SchedulerJob | null = null
/** 递归限制 */
=======
const resolvedPromise = /*#__PURE__*/ Promise.resolve() as Promise<any>
let currentFlushPromise: Promise<void> | null = null

>>>>>>> 45782df3
const RECURSION_LIMIT = 100
/**
 * 任务计数器，防止重复执行太多次
 */
type CountMap = Map<SchedulerJob, number>

/**
 * nextTick下一步
 * 当前这次任务执行完毕
 * @param this 
 * @param fn 
 * @returns 
 */
export function nextTick<T = void>(
  this: T,
  fn?: (this: T) => void
): Promise<void> {
  const p = currentFlushPromise || resolvedPromise
  return fn ? p.then(this ? fn.bind(this) : fn) : p
}

// #2768
// Use binary-search to find a suitable position in the queue,
// so that the queue maintains the increasing order of job's id,
// which can prevent the job from being skipped and also can avoid repeated patching.
/**
 * 使用2分查找在队列中找到一个合适位置
 * 使队列保持jobid的递增序列从而阻止被跳过的任务执行，
 * 同时能够避免重复更新
 * @param id 
 * @returns 
 */
function findInsertionIndex(id: number) {
  // the start index should be `flushIndex + 1`
  // 开始索引未flushIndex+1
  let start = flushIndex + 1
  let end = queue.length

  while (start < end) {
    const middle = (start + end) >>> 1
    const middleJobId = getId(queue[middle])
    middleJobId < id ? (start = middle + 1) : (end = middle)
  }

  return start
}

/**
 * 放入队列中任务，
 * 去掉重复的，允许递归的例外
 * @param job 
 */
export function queueJob(job: SchedulerJob) {
  // the dedupe search uses the startIndex argument of Array.includes()
  // by default the search index includes the current job that is being run
  // so it cannot recursively trigger itself again.
  // if the job is a watch() callback, the search will start with a +1 index to
  // allow it recursively trigger itself - it is the user's responsibility to
  // ensure it doesn't end up in an infinite loop.
  // 重复数据删除搜索使用Array.includes()的startIndex参数。
  // 默认情况下搜索的索引包含当前正在运行的项目，这样它就不会再运行它自己了
  // 如果job是一个watch的回调，搜索将以+1索引开始
  // 允许它递归地触发自己-这是用户的责任 
  // 确保它不会在无限循环中结束。
  if (
<<<<<<< HEAD
    // 队列长度为空，队列中检查到不允许递归的函数，则删除它，否则正常置入队列中，
    // 每次置入完成调用冲刷队列的方法，冲刷将在当前冲刷任务执行完毕后，执行等待中的
    (!queue.length ||
      !queue.includes(
        job,
        isFlushing && job.allowRecurse ? flushIndex + 1 : flushIndex
      )) &&
    job !== currentPreFlushParentJob
=======
    !queue.length ||
    !queue.includes(
      job,
      isFlushing && job.allowRecurse ? flushIndex + 1 : flushIndex
    )
>>>>>>> 45782df3
  ) {
    if (job.id == null) {
      queue.push(job)
    } else {
      queue.splice(findInsertionIndex(job.id), 0, job)
    }
    queueFlush()
  }
}

/**
 * 如果没有正在刷新且没有正在等待
 * 将正在等待设置为true
 * 下一个微任务开始时，执行等待中的任务
 */
function queueFlush() {
  if (!isFlushing && !isFlushPending) {
    isFlushPending = true
    currentFlushPromise = resolvedPromise.then(flushJobs)
  }
}

/**
 * 使job失效
 * @param job 
 */
export function invalidateJob(job: SchedulerJob) {
  const i = queue.indexOf(job)
  if (i > flushIndex) {
    queue.splice(i, 1)
  }
}

<<<<<<< HEAD
/**
 * 进入队列回调
 * 将回调加入到队列中，如果无执行中队列，则执行新队列
 * @param cb 回调
 * @param activeQueue 正在执行的队列
 * @param pendingQueue 等待执行的队列
 * @param index 索引
 */
function queueCb(
  cb: SchedulerJobs,
  activeQueue: SchedulerJob[] | null,
  pendingQueue: SchedulerJob[],
  index: number
) {
  // 回调函数是否是数组，不是数组的话，放在等待执行的回调中
=======
export function queuePostFlushCb(cb: SchedulerJobs) {
>>>>>>> 45782df3
  if (!isArray(cb)) {
    if (
      !activePostFlushCbs ||
      !activePostFlushCbs.includes(
        cb,
        cb.allowRecurse ? postFlushIndex + 1 : postFlushIndex
      )
    ) {
      pendingPostFlushCbs.push(cb)
    }
  } else {
    // if cb is an array, it is a component lifecycle hook which can only be
    // triggered by a job, which is already deduped in the main queue, so
    // we can skip duplicate check here to improve perf
<<<<<<< HEAD
    // 如果回调是一个数组，它是只能由一个job触发的组件生命周期钩子，
    // 它已经在主要队列中将重复的数据删除了，所以我们可以跳过重复的检查来提高性能
    pendingQueue.push(...cb)
=======
    pendingPostFlushCbs.push(...cb)
>>>>>>> 45782df3
  }
  queueFlush()
}

<<<<<<< HEAD
/**
 * pre队列冲刷回调
 * @param cb 
 */
export function queuePreFlushCb(cb: SchedulerJob) {
  queueCb(cb, activePreFlushCbs, pendingPreFlushCbs, preFlushIndex)
}

/**
 * 队列
 * @param cb 
 */
export function queuePostFlushCb(cb: SchedulerJobs) {
  queueCb(cb, activePostFlushCbs, pendingPostFlushCbs, postFlushIndex)
}

/**
 * 排干前置
 * @param seen 
 * @param parentJob 
 */
=======
>>>>>>> 45782df3
export function flushPreFlushCbs(
  seen?: CountMap,
  // if currently flushing, skip the current job itself
  i = isFlushing ? flushIndex + 1 : 0
) {
<<<<<<< HEAD
  // 存在等待中的
  if (pendingPreFlushCbs.length) {
    currentPreFlushParentJob = parentJob
    // 对等待中的去重
    activePreFlushCbs = [...new Set(pendingPreFlushCbs)]
    // 删除等待中的
    pendingPreFlushCbs.length = 0
    if (__DEV__) {
      seen = seen || new Map()
    }
    // 遍历，检查是否是重复的，如果不重复执行
    for (
      preFlushIndex = 0;
      preFlushIndex < activePreFlushCbs.length;
      preFlushIndex++
    ) {
      if (
        __DEV__ &&
        checkRecursiveUpdates(seen!, activePreFlushCbs[preFlushIndex])
      ) {
=======
  if (__DEV__) {
    seen = seen || new Map()
  }
  for (; i < queue.length; i++) {
    const cb = queue[i]
    if (cb && cb.pre) {
      if (__DEV__ && checkRecursiveUpdates(seen!, cb)) {
>>>>>>> 45782df3
        continue
      }
      queue.splice(i, 1)
      i--
      cb()
    }
<<<<<<< HEAD
    activePreFlushCbs = null
    preFlushIndex = 0
    currentPreFlushParentJob = null
    // recursively flush until it drains
    // 递归执行直到被排出，有就排
    flushPreFlushCbs(seen, parentJob)
=======
>>>>>>> 45782df3
  }
}

/**
 * 排干后置
 * @param seen 
 * @returns 
 */
export function flushPostFlushCbs(seen?: CountMap) {
  if (pendingPostFlushCbs.length) {
    // 去重
    const deduped = [...new Set(pendingPostFlushCbs)]
    pendingPostFlushCbs.length = 0

    // #1947 already has active queue, nested flushPostFlushCbs call
    // 如果已经有正在执行的队列，嵌套的flushPostFlushCbs调用
    if (activePostFlushCbs) {
      activePostFlushCbs.push(...deduped)
      return
    }

    // 没有新弄一个
    activePostFlushCbs = deduped
    if (__DEV__) {
      seen = seen || new Map()
    }

    // 根据id排序
    activePostFlushCbs.sort((a, b) => getId(a) - getId(b))

    // 检查递归次数，在限制范围内可以执行，否则不执行
    for (
      postFlushIndex = 0;
      postFlushIndex < activePostFlushCbs.length;
      postFlushIndex++
    ) {
      if (
        __DEV__ &&
        checkRecursiveUpdates(seen!, activePostFlushCbs[postFlushIndex])
      ) {
        continue
      }
      activePostFlushCbs[postFlushIndex]()
    }
    activePostFlushCbs = null
    postFlushIndex = 0
  }
}

// 获取任务的Id
const getId = (job: SchedulerJob): number =>
  job.id == null ? Infinity : job.id

<<<<<<< HEAD
/**
 * 刷新job
 * @param seen 用来存储本次任务中用到的副作用，防止重复调用
 */
=======
const comparator = (a: SchedulerJob, b: SchedulerJob): number => {
  const diff = getId(a) - getId(b)
  if (diff === 0) {
    if (a.pre && !b.pre) return -1
    if (b.pre && !a.pre) return 1
  }
  return diff
}

>>>>>>> 45782df3
function flushJobs(seen?: CountMap) {
  // 将刷新等待置为false
  isFlushPending = false
  // 将正在刷新置为true
  isFlushing = true
  if (__DEV__) {
    seen = seen || new Map()
  }

<<<<<<< HEAD
  // Pre刷新（前置刷新）
  flushPreFlushCbs(seen)

=======
>>>>>>> 45782df3
  // Sort queue before flush.
  // This ensures that:
  // 1. Components are updated from parent to child. (because parent is always
  //    created before the child so its render effect will have smaller
  //    priority number)
  // 2. If a component is unmounted during a parent component's update,
  //    its update can be skipped.
<<<<<<< HEAD
  // 在刷新前对队列排序，确保
  // 1. 组件由父组件到子组件被更新（因为父组件总是在子组件创建前创建，所以它的渲染副作用将有更小的优先级数字）
  // 2. 如果一个组件在父组件更新时被卸载，它的更新被跳过
  queue.sort((a, b) => getId(a) - getId(b))
=======
  queue.sort(comparator)
>>>>>>> 45782df3

  // conditional usage of checkRecursiveUpdate must be determined out of
  // try ... catch block since Rollup by default de-optimizes treeshaking
  // inside try-catch. This can leave all warning code unshaked. Although
  // they would get eventually shaken by a minifier like terser, some minifiers
  // would fail to do that (e.g. https://github.com/evanw/esbuild/issues/1610)
  // 检查循环更新的条件一定是在try catch代码块之外，因为rollup默认不会优化摇树try-catch
  // 这可能会留下所有未摇树的代码警告
  // 尽管他们可以被像terser的压缩器摇树
  // 但是一些摇树依然会失败
  const check = __DEV__
    ? (job: SchedulerJob) => checkRecursiveUpdates(seen!, job)
    : NOOP

  // 循环调用队列
  try {
    for (flushIndex = 0; flushIndex < queue.length; flushIndex++) {
      // 拿到要执行的job
      const job = queue[flushIndex]
      if (job && job.active !== false) {
        // 开发者环境下：
        // 超出次数限制，则警告并直接跳过该job
        if (__DEV__ && check(job)) {
          continue
        }
        // console.log(`running:`, job.id)
        // 调用带有错误处理的函数
        callWithErrorHandling(job, null, ErrorCodes.SCHEDULER)
      }
    }
  } finally {
    // 清空数组
    flushIndex = 0
    queue.length = 0

    // 异步执行回调
    flushPostFlushCbs(seen)

    // 调度标记设置为false
    isFlushing = false
    // 当前调度的Promise清空
    currentFlushPromise = null
    // some postFlushCb queued jobs!
    // keep flushing until it drains.
<<<<<<< HEAD
    //  一些postFlushCb排队作业! 一直冲洗，直到排水为止。
    if (
      queue.length ||
      pendingPreFlushCbs.length ||
      pendingPostFlushCbs.length
    ) {
=======
    if (queue.length || pendingPostFlushCbs.length) {
>>>>>>> 45782df3
      flushJobs(seen)
    }
  }
}

/**
 * 检查递归更新，每次检查，都会在缓存计数器中+1进行记录，
 * 防止调用太多次，次数超出上限，就会警告并停止继续调用
 * @param seen 
 * @param fn 
 * @returns 
 */
function checkRecursiveUpdates(seen: CountMap, fn: SchedulerJob) {
  // 缓存中没有这个函数
  if (!seen.has(fn)) {
    // 设置这个函数调用次数为1
    seen.set(fn, 1)
  } else {
    // 获取函数的调用次数
    const count = seen.get(fn)!
    // 大于循环上限
    if (count > RECURSION_LIMIT) {
      // 获取副作用依赖的组件实例
      const instance = fn.ownerInstance
      // 获取组件名称
      const componentName = instance && getComponentName(instance.type)
      // 进行警告，最大递归更新xxx
      warn(
        `Maximum recursive updates exceeded${
          componentName ? ` in component <${componentName}>` : ``
        }. ` +
          `This means you have a reactive effect that is mutating its own ` +
          `dependencies and thus recursively triggering itself. Possible sources ` +
          `include component template, render function, updated hook or ` +
          `watcher source function.`
      )
      // 并返回true，让程序停止继续调用
      return true
    } else {
      // 次数+1
      seen.set(fn, count + 1)
    }
  }
}<|MERGE_RESOLUTION|>--- conflicted
+++ resolved
@@ -53,35 +53,17 @@
 /** 冲刷索引*/
 let flushIndex = 0
 
-<<<<<<< HEAD
-/** 等待前置冲刷回调队列*/
-const pendingPreFlushCbs: SchedulerJob[] = []
-/** 执行的前置冲刷回调队列*/
-let activePreFlushCbs: SchedulerJob[] | null = null
-/** 前置冲刷索引*/
-let preFlushIndex = 0
-/** 等待的异步冲刷回调队列*/
-=======
->>>>>>> 45782df3
 const pendingPostFlushCbs: SchedulerJob[] = []
 /** 执行的异步冲刷回调队列*/
 let activePostFlushCbs: SchedulerJob[] | null = null
 /** 异步冲刷索引*/
 let postFlushIndex = 0
 
-<<<<<<< HEAD
 /** 制造微任务*/
-const resolvedPromise: Promise<any> = Promise.resolve()
+const resolvedPromise = /*#__PURE__*/ Promise.resolve() as Promise<any>
 /** 当前冲刷的Promise*/
 let currentFlushPromise: Promise<void> | null = null
-/** 当前前置的冲刷父任务*/
-let currentPreFlushParentJob: SchedulerJob | null = null
-/** 递归限制 */
-=======
-const resolvedPromise = /*#__PURE__*/ Promise.resolve() as Promise<any>
-let currentFlushPromise: Promise<void> | null = null
-
->>>>>>> 45782df3
+
 const RECURSION_LIMIT = 100
 /**
  * 任务计数器，防止重复执行太多次
@@ -147,22 +129,13 @@
   // 允许它递归地触发自己-这是用户的责任 
   // 确保它不会在无限循环中结束。
   if (
-<<<<<<< HEAD
     // 队列长度为空，队列中检查到不允许递归的函数，则删除它，否则正常置入队列中，
     // 每次置入完成调用冲刷队列的方法，冲刷将在当前冲刷任务执行完毕后，执行等待中的
-    (!queue.length ||
-      !queue.includes(
-        job,
-        isFlushing && job.allowRecurse ? flushIndex + 1 : flushIndex
-      )) &&
-    job !== currentPreFlushParentJob
-=======
     !queue.length ||
     !queue.includes(
       job,
       isFlushing && job.allowRecurse ? flushIndex + 1 : flushIndex
     )
->>>>>>> 45782df3
   ) {
     if (job.id == null) {
       queue.push(job)
@@ -196,8 +169,7 @@
   }
 }
 
-<<<<<<< HEAD
-/**
+export /**
  * 进入队列回调
  * 将回调加入到队列中，如果无执行中队列，则执行新队列
  * @param cb 回调
@@ -205,16 +177,8 @@
  * @param pendingQueue 等待执行的队列
  * @param index 索引
  */
-function queueCb(
-  cb: SchedulerJobs,
-  activeQueue: SchedulerJob[] | null,
-  pendingQueue: SchedulerJob[],
-  index: number
-) {
+function queuePostFlushCb(cb: SchedulerJobs) {
   // 回调函数是否是数组，不是数组的话，放在等待执行的回调中
-=======
-export function queuePostFlushCb(cb: SchedulerJobs) {
->>>>>>> 45782df3
   if (!isArray(cb)) {
     if (
       !activePostFlushCbs ||
@@ -229,68 +193,18 @@
     // if cb is an array, it is a component lifecycle hook which can only be
     // triggered by a job, which is already deduped in the main queue, so
     // we can skip duplicate check here to improve perf
-<<<<<<< HEAD
     // 如果回调是一个数组，它是只能由一个job触发的组件生命周期钩子，
     // 它已经在主要队列中将重复的数据删除了，所以我们可以跳过重复的检查来提高性能
-    pendingQueue.push(...cb)
-=======
     pendingPostFlushCbs.push(...cb)
->>>>>>> 45782df3
   }
   queueFlush()
 }
 
-<<<<<<< HEAD
-/**
- * pre队列冲刷回调
- * @param cb 
- */
-export function queuePreFlushCb(cb: SchedulerJob) {
-  queueCb(cb, activePreFlushCbs, pendingPreFlushCbs, preFlushIndex)
-}
-
-/**
- * 队列
- * @param cb 
- */
-export function queuePostFlushCb(cb: SchedulerJobs) {
-  queueCb(cb, activePostFlushCbs, pendingPostFlushCbs, postFlushIndex)
-}
-
-/**
- * 排干前置
- * @param seen 
- * @param parentJob 
- */
-=======
->>>>>>> 45782df3
 export function flushPreFlushCbs(
   seen?: CountMap,
   // if currently flushing, skip the current job itself
   i = isFlushing ? flushIndex + 1 : 0
 ) {
-<<<<<<< HEAD
-  // 存在等待中的
-  if (pendingPreFlushCbs.length) {
-    currentPreFlushParentJob = parentJob
-    // 对等待中的去重
-    activePreFlushCbs = [...new Set(pendingPreFlushCbs)]
-    // 删除等待中的
-    pendingPreFlushCbs.length = 0
-    if (__DEV__) {
-      seen = seen || new Map()
-    }
-    // 遍历，检查是否是重复的，如果不重复执行
-    for (
-      preFlushIndex = 0;
-      preFlushIndex < activePreFlushCbs.length;
-      preFlushIndex++
-    ) {
-      if (
-        __DEV__ &&
-        checkRecursiveUpdates(seen!, activePreFlushCbs[preFlushIndex])
-      ) {
-=======
   if (__DEV__) {
     seen = seen || new Map()
   }
@@ -298,22 +212,12 @@
     const cb = queue[i]
     if (cb && cb.pre) {
       if (__DEV__ && checkRecursiveUpdates(seen!, cb)) {
->>>>>>> 45782df3
         continue
       }
       queue.splice(i, 1)
       i--
       cb()
     }
-<<<<<<< HEAD
-    activePreFlushCbs = null
-    preFlushIndex = 0
-    currentPreFlushParentJob = null
-    // recursively flush until it drains
-    // 递归执行直到被排出，有就排
-    flushPreFlushCbs(seen, parentJob)
-=======
->>>>>>> 45782df3
   }
 }
 
@@ -367,12 +271,6 @@
 const getId = (job: SchedulerJob): number =>
   job.id == null ? Infinity : job.id
 
-<<<<<<< HEAD
-/**
- * 刷新job
- * @param seen 用来存储本次任务中用到的副作用，防止重复调用
- */
-=======
 const comparator = (a: SchedulerJob, b: SchedulerJob): number => {
   const diff = getId(a) - getId(b)
   if (diff === 0) {
@@ -382,7 +280,6 @@
   return diff
 }
 
->>>>>>> 45782df3
 function flushJobs(seen?: CountMap) {
   // 将刷新等待置为false
   isFlushPending = false
@@ -392,12 +289,6 @@
     seen = seen || new Map()
   }
 
-<<<<<<< HEAD
-  // Pre刷新（前置刷新）
-  flushPreFlushCbs(seen)
-
-=======
->>>>>>> 45782df3
   // Sort queue before flush.
   // This ensures that:
   // 1. Components are updated from parent to child. (because parent is always
@@ -405,14 +296,7 @@
   //    priority number)
   // 2. If a component is unmounted during a parent component's update,
   //    its update can be skipped.
-<<<<<<< HEAD
-  // 在刷新前对队列排序，确保
-  // 1. 组件由父组件到子组件被更新（因为父组件总是在子组件创建前创建，所以它的渲染副作用将有更小的优先级数字）
-  // 2. 如果一个组件在父组件更新时被卸载，它的更新被跳过
-  queue.sort((a, b) => getId(a) - getId(b))
-=======
   queue.sort(comparator)
->>>>>>> 45782df3
 
   // conditional usage of checkRecursiveUpdate must be determined out of
   // try ... catch block since Rollup by default de-optimizes treeshaking
@@ -457,16 +341,7 @@
     currentFlushPromise = null
     // some postFlushCb queued jobs!
     // keep flushing until it drains.
-<<<<<<< HEAD
-    //  一些postFlushCb排队作业! 一直冲洗，直到排水为止。
-    if (
-      queue.length ||
-      pendingPreFlushCbs.length ||
-      pendingPostFlushCbs.length
-    ) {
-=======
     if (queue.length || pendingPostFlushCbs.length) {
->>>>>>> 45782df3
       flushJobs(seen)
     }
   }
