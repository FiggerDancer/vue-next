import {
  isArray,
  isFunction,
  isString,
  isObject,
  EMPTY_ARR,
  extend,
  normalizeClass,
  normalizeStyle,
  PatchFlags,
  ShapeFlags,
  SlotFlags,
  isOn
} from '@vue/shared'
import {
  ComponentInternalInstance,
  Data,
  ConcreteComponent,
  ClassComponent,
  Component,
  isClassComponent
} from './component'
import { RawSlots } from './componentSlots'
import { isProxy, Ref, toRaw, ReactiveFlags, isRef } from '@vue/reactivity'
import { AppContext } from './apiCreateApp'
import {
  SuspenseImpl,
  isSuspense,
  SuspenseBoundary
} from './components/Suspense'
import { DirectiveBinding } from './directives'
import { TransitionHooks } from './components/BaseTransition'
import { warn } from './warning'
import { TeleportImpl, isTeleport } from './components/Teleport'
import {
  currentRenderingInstance,
  currentScopeId
} from './componentRenderContext'
import { RendererNode, RendererElement } from './renderer'
import { NULL_DYNAMIC_COMPONENT } from './helpers/resolveAssets'
import { hmrDirtyComponents } from './hmr'
import { convertLegacyComponent } from './compat/component'
import { convertLegacyVModelProps } from './compat/componentVModel'
import { defineLegacyVNodeProperties } from './compat/renderFn'
import { callWithAsyncErrorHandling, ErrorCodes } from './errorHandling'
import { ComponentPublicInstance } from './componentPublicInstance'

/**
 * 片段
 */
export const Fragment = Symbol(__DEV__ ? 'Fragment' : undefined) as any as {
  __isFragment: true
  new (): {
    $props: VNodeProps
  }
}

/**
 * 文本
 */
export const Text = Symbol(__DEV__ ? 'Text' : undefined)
/**
 * 注释
 */
export const Comment = Symbol(__DEV__ ? 'Comment' : undefined)
/**
 * 静态标记
 */
export const Static = Symbol(__DEV__ ? 'Static' : undefined)

/**
 * 节点类型
 * 字符串、虚拟Dom、组件、文本、静态、注释、片段、teleport、suspense
 */
export type VNodeTypes =
  | string
  | VNode
  | Component
  | typeof Text
  | typeof Static
  | typeof Comment
  | typeof Fragment
  | typeof TeleportImpl
  | typeof SuspenseImpl

/**
 * 节点引用ref
 * 字符串、ref，或者方法setRef
 */
export type VNodeRef =
  | string
  | Ref
  | ((
      ref: Element | ComponentPublicInstance | null,
      refs: Record<string, any>
    ) => void)

// 
export type VNodeNormalizedRefAtom = {
  i: ComponentInternalInstance
  r: VNodeRef
  k?: string // setup ref key
  f?: boolean // refInFor marker
}

export type VNodeNormalizedRef =
  | VNodeNormalizedRefAtom
  | VNodeNormalizedRefAtom[]

type VNodeMountHook = (vnode: VNode) => void
type VNodeUpdateHook = (vnode: VNode, oldVNode: VNode) => void
export type VNodeHook =
  | VNodeMountHook
  | VNodeUpdateHook
  | VNodeMountHook[]
  | VNodeUpdateHook[]

// https://github.com/microsoft/TypeScript/issues/33099
export type VNodeProps = {
  key?: string | number | symbol // key
  ref?: VNodeRef // 引用，一般父节点传进来，收集ref用
  ref_for?: boolean
  ref_key?: string

  // vnode hooks
  // 虚拟节点钩子
  onVnodeBeforeMount?: VNodeMountHook | VNodeMountHook[]
  onVnodeMounted?: VNodeMountHook | VNodeMountHook[]
  onVnodeBeforeUpdate?: VNodeUpdateHook | VNodeUpdateHook[]
  onVnodeUpdated?: VNodeUpdateHook | VNodeUpdateHook[]
  onVnodeBeforeUnmount?: VNodeMountHook | VNodeMountHook[]
  onVnodeUnmounted?: VNodeMountHook | VNodeMountHook[]
}

/**
 * 子节点原子
 */
type VNodeChildAtom =
  | VNode
  | string
  | number
  | boolean
  | null
  | undefined
  | void

/**
 * 子节点数组
 */
export type VNodeArrayChildren = Array<VNodeArrayChildren | VNodeChildAtom>

/**
 * 子节点
 */
export type VNodeChild = VNodeChildAtom | VNodeArrayChildren

/**
 * 序列化的子节点数组
 */
export type VNodeNormalizedChildren =
  | string
  | VNodeArrayChildren
  | RawSlots
  | null

/**
 * __v_isVNode:是否是虚拟节点  
 * [ReactiveFlag.SKIP] 是否跳过 有时候做一些响应式处理有这个标记旧跳过  
 * type： 虚拟节点类型  
 * key:  
 * ref  
 * scopeId  
 * slotScopeId  
 * children 子节点  
 * component 组件  
 * dirs 指令  
 * transition 过渡  
 * el 元素  
 * anchor fragment 锚点  
 * target teleport 目标元素  
 * targetAnchor teleport 锚点  
 * staticCount 静态vnode中包含的元素数量   
 * suspense  
 * ssContent suspense 内容  
 * ssFallback suspense 失败、加载  
 * shapeFlag 类型标记   
 * patchFlag 补丁标记  
 * dynamicProps 动态属性  
 * dynamicChildren 动态节点   
 * appContext 根上下文  
 * memo v-memo  
 * isCompatRoot 是兼容性根节点  
 * ce 自定义元素拦截钩子  
 */
export interface VNode<
  HostNode = RendererNode, // 宿主节点
  HostElement = RendererElement, // 宿主元素
  ExtraProps = { [key: string]: any } // 额外的属性
> {
  /**
   * @internal
   */
  __v_isVNode: true // 是否是虚拟节点

  /**
   * @internal
   */
  [ReactiveFlags.SKIP]: true // 跳过响应式标记

  type: VNodeTypes // 虚拟节点类型
  props: (VNodeProps & ExtraProps) | null // 属性
  key: string | number | symbol | null // key
  ref: VNodeNormalizedRef | null // ref
  /**
   * SFC only. This is assigned on vnode creation using currentScopeId
   * which is set alongside currentRenderingInstance.
   * 仅在SFC。这是在创建vnode时使用currentScopeId分配的，
   * currentScopeId和currentRenderingInstance一起设置。
   */
  scopeId: string | null
  /**
   * SFC only. This is assigned to:
   * - Slot fragment vnodes with :slotted SFC styles.
   * - Component vnodes (during patch/hydration) so that its root node can
   *   inherit the component's slotScopeIds
   * 仅SFC。这被分配给:
   * - 槽位片段vnode:槽位SFC风格。
   * - 组件的vnode(在补丁/水化过程中)，这样它的根节点就可以继承组件的slotScopeIds
   * @internal
   */
  slotScopeIds: string[] | null
  children: VNodeNormalizedChildren // 子节点
  component: ComponentInternalInstance | null // 组件
  dirs: DirectiveBinding[] | null // 指令
  transition: TransitionHooks<HostElement> | null // 动画钩子

  // DOM
  el: HostNode | null // 真实dom
  anchor: HostNode | null // fragment anchor 片段会有锚点
  target: HostElement | null // teleport target teleport的目标位置
  targetAnchor: HostNode | null // teleport target anchor teleport的目标位置的锚点
  /**
   * number of elements contained in a static vnode
   * 静态vnode中包含的元素数量
   * @internal
   */
  staticCount: number

  // suspense suspense悬疑
  suspense: SuspenseBoundary | null
  /**
   * @internal
   */
  ssContent: VNode | null
  /**
   * @internal
   */
  ssFallback: VNode | null

  // optimization only 用于优化
  shapeFlag: number // 类型
  patchFlag: number // 补丁标记
  /**
   * @internal
   */
  dynamicProps: string[] | null // 动态的属性
  /**
   * @internal
   */
  dynamicChildren: VNode[] | null // 动态的子组件

  // application root node only 
  // 仅应用程序根节点
  appContext: AppContext | null

  /**
   * @internal attached by v-memo
   * 用于 v-memo 固定数组跳过更新
   */
  memo?: any[]
  /**
   * @internal __COMPAT__ only
   * 仅用于兼容
   */
  isCompatRoot?: true
  /**
   * @internal custom element interception hook
   * 自定义元素拦截钩子
   */
  ce?: (instance: ComponentInternalInstance) => void
}

// Since v-if and v-for are the two possible ways node structure can dynamically
// change, once we consider v-if branches and each v-for fragment a block, we
// can divide a template into nested blocks, and within each block the node
// structure would be stable. This allows us to skip most children diffing
// and only worry about the dynamic nodes (indicated by patch flags).
// 由于v-if和v-for是节点结构动态变化的两种可能方式，
// 一旦我们将v-if分支和每个v-for片段视为一个块，我们就可以将模板划分为嵌套的块，
// 在每个块中节点结构是稳定的。这允许我们跳过大多数子节点，只关心动态节点(由补丁标志表示)。
export const blockStack: (VNode[] | null)[] = []
export let currentBlock: VNode[] | null = null

/**
 * Open a block.
 * This must be called before `createBlock`. It cannot be part of `createBlock`
 * because the children of the block are evaluated before `createBlock` itself
 * is called. The generated code typically looks like this:
 * 打开一个块
 * 必须在createBlock之前调用。
 * 它不能是' createBlock '的一部分，因为在调用' createBlock '本身之前，
 * 该块的子块会被求值。生成的代码通常是这样的:
 * ```js
 * function render() {
 *   return (openBlock(),createBlock('div', null, [...]))
 * }
 * ```
 * disableTracking is true when creating a v-for fragment block, since a v-for
 * fragment always diffs its children.
 * 当创建v-for片段块时，disableTracking为真，因为v-for片段总是diff它的子节点。
 *
 * @private
 */
export function openBlock(disableTracking = false) {
  blockStack.push((currentBlock = disableTracking ? null : []))
}

// 关闭当前块
export function closeBlock() {
  blockStack.pop()
  currentBlock = blockStack[blockStack.length - 1] || null
}

// Whether we should be tracking dynamic child nodes inside a block.
// Only tracks when this value is > 0
// We are not using a simple boolean because this value may need to be
// incremented/decremented by nested usage of v-once (see below)
// 我们是否应该跟踪一个块内的动态子节点。
// 我们不使用简单的布尔值，因为这个值可能需要通过嵌套使用v-once来递增/递减(见下面)
export let isBlockTreeEnabled = 1

/**
 * Block tracking sometimes needs to be disabled, for example during the
 * creation of a tree that needs to be cached by v-once. The compiler generates
 * code like this:
 * 块跟踪有时需要禁用，例如在创建需要v-once缓存的树时。编译器生成如下代码:
 *
 * ``` js
 * _cache[1] || (
 *   setBlockTracking(-1),
 *   _cache[1] = createVNode(...),
 *   setBlockTracking(1),
 *   _cache[1]
 * )
 * ```
 *
 * @private
 */
export function setBlockTracking(value: number) {
  isBlockTreeEnabled += value
}

// 给该虚拟节点安装当前块
function setupBlock(vnode: VNode) {
  // save current block children on the block vnode
  // 在块vnode上保存当前块作为该vnode的动态子节点
  vnode.dynamicChildren =
    isBlockTreeEnabled > 0 ? currentBlock || (EMPTY_ARR as any) : null
  // close block
  // 闭合块
  closeBlock()
  // a block is always going to be patched, so track it as a child of its
  // parent block
  // 一个块总是会被修补，所以跟踪它作为它的父块的子块
  if (isBlockTreeEnabled > 0 && currentBlock) {
    currentBlock.push(vnode)
  }
  return vnode
}

/**
 * 创建元素块
 * @private
 */
export function createElementBlock(
  type: string | typeof Fragment, // 字符串|片段
  props?: Record<string, any> | null, // 属性
  children?: any, // 子节点
  patchFlag?: number, // 补丁标记
  dynamicProps?: string[], // 动态属性
  shapeFlag?: number // 节点形态
) {
  // 安装当前块
  return setupBlock(
    // 创建一个基本的虚拟节点
    createBaseVNode(
      type,
      props,
      children,
      patchFlag,
      dynamicProps,
      shapeFlag,
      true /* isBlock */
    )
  )
}

/**
 * Create a block root vnode. Takes the same exact arguments as `createVNode`.
 * A block root keeps track of dynamic nodes within the block in the
 * `dynamicChildren` array.
 * 创建块根vnode。参数与' createVNode '完全相同。
 * 块根跟踪' dynamicChildren '数组中块中的动态节点。
 *
 * @private
 */
export function createBlock(
  type: VNodeTypes | ClassComponent, // 虚拟节点|组件
  props?: Record<string, any> | null, // 属性
  children?: any, // 子节点
  patchFlag?: number, // 补丁标记
  dynamicProps?: string[] // 动态属性
): VNode {
  return setupBlock(
    createVNode(
      type,
      props,
      children,
      patchFlag,
      dynamicProps,
      true /* isBlock: prevent a block from tracking itself  防止一个块跟踪自己 */
    )
  )
}

// 是否是虚拟节点
export function isVNode(value: any): value is VNode {
  return value ? value.__v_isVNode === true : false
}

/**
 * 是相同的VNodeType（type相同且key相同就是相同节点）
 * @param n1 
 * @param n2 
 * @returns 
 */
export function isSameVNodeType(n1: VNode, n2: VNode): boolean {
  // 开发环境热更新组件一定返回false
  if (
    __DEV__ &&
    n2.shapeFlag & ShapeFlags.COMPONENT &&
    hmrDirtyComponents.has(n2.type as ConcreteComponent)
  ) {
    // HMR only: if the component has been hot-updated, force a reload.
    // 仅HMR:如果组件已热更新，则强制重新加载。
    return false
  }
  // n1和n2节点的type和key都相同，就是相同节点
  return n1.type === n2.type && n1.key === n2.key
}

let vnodeArgsTransformer:
  | ((
      args: Parameters<typeof _createVNode>,
      instance: ComponentInternalInstance | null
    ) => Parameters<typeof _createVNode>)
  | undefined

/**
 * Internal API for registering an arguments transform for createVNode
 * used for creating stubs in the test-utils
 * It is *internal* but needs to be exposed for test-utils to pick up proper
 * typings
 * 注册createVNode参数转换的内部API，该参数用于在test-utils中创建存根
 * 它是*内部的*，但是需要公开给test-utils以获得正确的类型
 */
export function transformVNodeArgs(transformer?: typeof vnodeArgsTransformer) {
  vnodeArgsTransformer = transformer
}

// 创建虚拟节点使用转化后的参数
const createVNodeWithArgsTransform = (
  ...args: Parameters<typeof _createVNode>
): VNode => {
  return _createVNode(
    ...(vnodeArgsTransformer
      ? vnodeArgsTransformer(args, currentRenderingInstance)
      : args)
  )
}

// 内部
export const InternalObjectKey = `__vInternal`

// 序列化的Key
const normalizeKey = ({ key }: VNodeProps): VNode['key'] =>
  key != null ? key : null

// 序列化的ref  这个ref是模板里那个引dom的
const normalizeRef = ({
  ref,
  ref_key,
  ref_for
}: VNodeProps): VNodeNormalizedRefAtom | null => {
  return (
    ref != null
      ? isString(ref) || isRef(ref) || isFunction(ref)
        ? { i: currentRenderingInstance, r: ref, k: ref_key, f: !!ref_for } // 字符串、ref或者Function
        : ref // 非字符串、Ref类型或者Function
      : null
  ) as any
}

/**
 * 创建基础的VNode对象
 * 主要针对普通元素节点创建的vnode。
 * 组件vnode是通过createVNode函数创建的
 * @param type 
 * @param props 
 * @param children 
 * @param patchFlag 
 * @param dynamicProps 
 * @param shapeFlag 
 * @param isBlockNode 
 * @param needFullChildrenNormalization 是否标准化子节点
 * @returns 
 */
function createBaseVNode(
  type: VNodeTypes | ClassComponent | typeof NULL_DYNAMIC_COMPONENT,
  props: (Data & VNodeProps) | null = null,
  children: unknown = null,
  patchFlag = 0,
  dynamicProps: string[] | null = null,
  shapeFlag = type === Fragment ? 0 : ShapeFlags.ELEMENT,
  isBlockNode = false,
  needFullChildrenNormalization = false
) {
  const vnode = {
    __v_isVNode: true,
    __v_skip: true,
    type,
    props,
    key: props && normalizeKey(props),
    ref: props && normalizeRef(props),
    scopeId: currentScopeId,
    slotScopeIds: null,
    children,
    component: null,
    suspense: null,
    ssContent: null,
    ssFallback: null,
    dirs: null,
    transition: null,
    el: null,
    anchor: null,
    target: null,
    targetAnchor: null,
    staticCount: 0,
    shapeFlag,
    patchFlag,
    dynamicProps,
    dynamicChildren: null,
    appContext: null
  } as VNode

  // 序列化子节点
  if (needFullChildrenNormalization) {
    normalizeChildren(vnode, children)
    // normalize suspense children
    // 序列化 suspense 子节点
    if (__FEATURE_SUSPENSE__ && shapeFlag & ShapeFlags.SUSPENSE) {
      ;(type as typeof SuspenseImpl).normalize(vnode)
    }
  } else if (children) {
    // compiled element vnode - if children is passed, only possible types are
    // string or Array.
    // 被编译过的元素节点，如果传递子元素，只传递可能的类型（字符串或者数组）
    vnode.shapeFlag |= isString(children)
      ? ShapeFlags.TEXT_CHILDREN
      : ShapeFlags.ARRAY_CHILDREN
  }

  // validate key
  // 校验key
  if (__DEV__ && vnode.key !== vnode.key) {
    warn(`VNode created with invalid key (NaN). VNode type:`, vnode.type)
  }

  // 处理Block Tree
  // track vnode for block tree
  // 跟踪vnode用于生成block tree
  if (
    isBlockTreeEnabled > 0 &&
    // avoid a block node from tracking itself
    // 避免一个block跟踪自己
    !isBlockNode &&
    // has current parent block
    // 存在当前父Block
    currentBlock &&
    // presence of a patch flag indicates this node needs patching on updates.
    // component nodes also should always be patched, because even if the
    // component doesn't need to update, it needs to persist the instance on to
    // the next vnode so that it can be properly unmounted later.
    // 出现补丁标志表示该节点需要在更新时打补丁。
    // 组件节点也应该总是打补丁，因为即使组件不需要更新
    // 它需要将实例持久化到下一个vnode，以便稍后可以正确卸载它。
    (vnode.patchFlag > 0 || shapeFlag & ShapeFlags.COMPONENT) &&
    // the EVENTS flag is only for hydration and if it is the only flag, the
    // vnode should not be considered dynamic due to handler caching.
    // 这个事件标志仅仅用于注水并且如果它是唯一标记
    // 由于处理程序缓存，Vnode不应该被认为是动态的。
    vnode.patchFlag !== PatchFlags.HYDRATE_EVENTS
  ) {
    currentBlock.push(vnode)
  }

  if (__COMPAT__) {
    convertLegacyVModelProps(vnode)
    defineLegacyVNodeProperties(vnode)
  }
  return vnode
}

export { createBaseVNode as createElementVNode }

/**
 * 开发者环境需要转换参数，生产者环境就不用转换参数
 */
export const createVNode = (
  __DEV__ ? createVNodeWithArgsTransform : _createVNode
) as typeof _createVNode

/**
 * 创建组件VNode
 * @param type 
 * @param props 
 * @param children 
 * @param patchFlag 
 * @param dynamicProps 
 * @param isBlockNode 
 * @returns 
 */
function _createVNode(
  type: VNodeTypes | ClassComponent | typeof NULL_DYNAMIC_COMPONENT,
  props: (Data & VNodeProps) | null = null,
  children: unknown = null,
  patchFlag: number = 0,
  dynamicProps: string[] | null = null,
  isBlockNode = false
): VNode {
  // 判断type是否为空
  if (!type || type === NULL_DYNAMIC_COMPONENT) {
    if (__DEV__ && !type) {
      warn(`Invalid vnode type when creating vnode: ${type}.`)
    }
    type = Comment
  }
  // 判断type是不是一个vnode节点
  if (isVNode(type)) {
    // createVNode receiving an existing vnode. This happens in cases like
    // <component :is="vnode"/>
    // #2078 make sure to merge refs during the clone instead of overwriting it
    // createVNode接收一个存在的vnode
    // 这发生在某些情况中（如： <component :is="vnode" />
    // 确保在克隆过程中合并引用，而不是覆盖它
    const cloned = cloneVNode(type, props, true /* mergeRef: true */)
    if (children) {
      normalizeChildren(cloned, children)
    }
    if (isBlockTreeEnabled > 0 && !isBlockNode && currentBlock) {
      if (cloned.shapeFlag & ShapeFlags.COMPONENT) {
        currentBlock[currentBlock.indexOf(type)] = cloned
      } else {
        currentBlock.push(cloned)
      }
    }
    cloned.patchFlag |= PatchFlags.BAIL
    return cloned
  }

  // class component normalization.
  // class类型的组件序列化
  // 判断type是不是一个class类型的组件
  if (isClassComponent(type)) {
    type = type.__vccOpts
  }

  // 2.x async/functional component compat
  if (__COMPAT__) {
    type = convertLegacyComponent(type, currentRenderingInstance)
  }

  // class & style normalization.
  // class和style标准化
  if (props) {
    // for reactive or proxy objects, we need to clone it to enable mutation.
    // 对于反应性或代理对象，我们需要克隆它以启用突变。
    props = guardReactiveProps(props)!
    let { class: klass, style } = props
    if (klass && !isString(klass)) {
      props.class = normalizeClass(klass)
    }
    if (isObject(style)) {
      // reactive state objects need to be cloned since they are likely to be
      // mutated
      // 响应式状态对象需要被克隆因为他们很可能被修改
      if (isProxy(style) && !isArray(style)) {
        style = extend({}, style)
      }
      props.style = normalizeStyle(style)
    }
  }

  // encode the vnode type information into a bitmap
  // 对vnode类型信息做了编码
  const shapeFlag = isString(type)
    ? ShapeFlags.ELEMENT // 元素
    : __FEATURE_SUSPENSE__ && isSuspense(type)
    ? ShapeFlags.SUSPENSE // suspense
    : isTeleport(type)
    ? ShapeFlags.TELEPORT // teleport
    : isObject(type)
    ? ShapeFlags.STATEFUL_COMPONENT // 有状态组件
    : isFunction(type)
    ? ShapeFlags.FUNCTIONAL_COMPONENT // 无状态组件
    : 0

  if (__DEV__ && shapeFlag & ShapeFlags.STATEFUL_COMPONENT && isProxy(type)) {
    type = toRaw(type)
    warn(
      `Vue received a Component which was made a reactive object. This can ` +
        `lead to unnecessary performance overhead, and should be avoided by ` +
        `marking the component with \`markRaw\` or using \`shallowRef\` ` +
        `instead of \`ref\`.`,
      `\nComponent that was made reactive: `,
      type
    )
  }

  return createBaseVNode(
    type,
    props,
    children,
    patchFlag,
    dynamicProps,
    shapeFlag,
    isBlockNode,
    true
  )
}

// 守卫响应式的值，对响应式的值生成一份浅copy返回
export function guardReactiveProps(props: (Data & VNodeProps) | null) {
  if (!props) return null
  return isProxy(props) || InternalObjectKey in props
    ? extend({}, props)
    : props
}

// 克隆虚拟节点
export function cloneVNode<T, U>(
  vnode: VNode<T, U>, // vnode
  extraProps?: (Data & VNodeProps) | null, // 额外的属性
  mergeRef = false // 合并ref
): VNode<T, U> {
  // This is intentionally NOT using spread or extend to avoid the runtime
  // key enumeration cost.
  // 这是有意不使用扩展或扩展，以避免运行时key枚举成本。
  const { props, ref, patchFlag, children } = vnode
  // 合并属性
  const mergedProps = extraProps ? mergeProps(props || {}, extraProps) : props
<<<<<<< HEAD
  const cloned: VNode = {
    __v_isVNode: true, // 是否是vnode
    __v_skip: true, // 是否跳动
    type: vnode.type, // 节点类型
    props: mergedProps, // 合并属性
    key: mergedProps && normalizeKey(mergedProps), // key
=======
  const cloned: VNode<T, U> = {
    __v_isVNode: true,
    __v_skip: true,
    type: vnode.type,
    props: mergedProps,
    key: mergedProps && normalizeKey(mergedProps),
>>>>>>> 45782df3
    ref:
      extraProps && extraProps.ref
        ? // #2078 in the case of <component :is="vnode" ref="extra"/>
          // if the vnode itself already has a ref, cloneVNode will need to merge
          // the refs so the single vnode can be set on multiple refs
          //  在<component的情况下:is="vnode" ref="extra"/>,
          // 如果vnode本身已经有一个ref, cloneVNode将需要合并ref，这样单个vnode可以在多个ref上设置
          mergeRef && ref
          ? isArray(ref)
            ? ref.concat(normalizeRef(extraProps)!)
            : [ref, normalizeRef(extraProps)!]
          : normalizeRef(extraProps)
        : ref,
    scopeId: vnode.scopeId, // 作用域Id
    slotScopeIds: vnode.slotScopeIds, // 作用域IdList
    children: // 子节点
      __DEV__ && patchFlag === PatchFlags.HOISTED && isArray(children)
        ? (children as VNode[]).map(deepCloneVNode)
        : children,
    target: vnode.target, // teleport移动点
    targetAnchor: vnode.targetAnchor, // teleport移动锚点
    staticCount: vnode.staticCount, // 静态节点数量
    shapeFlag: vnode.shapeFlag, // 形状标记
    // if the vnode is cloned with extra props, we can no longer assume its
    // existing patch flag to be reliable and need to add the FULL_PROPS flag.
    // note: preserve flag for fragments since they use the flag for children
    // fast paths only.
    // 如果用额外的prop克隆了vnode，我们就不能再假设它现有的补丁标志是可靠的，
    // 需要添加FULL_PROPS标志。注意:为片段保留标志，因为它们只对子快速路径使用该标志
    patchFlag:
      extraProps && vnode.type !== Fragment
        ? patchFlag === -1 // hoisted node 挂起节点
          ? PatchFlags.FULL_PROPS // 挂起节点返回全属性
          : patchFlag | PatchFlags.FULL_PROPS // 否则增加全属性补丁标记
        : patchFlag, // Fragment直接原样返回
    dynamicProps: vnode.dynamicProps, // 动态属性
    dynamicChildren: vnode.dynamicChildren, // 动态子节点
    appContext: vnode.appContext, // app上下文
    dirs: vnode.dirs, // 指令
    transition: vnode.transition, // 动画

    // These should technically only be non-null on mounted VNodes. However,
    // they *should* be copied for kept-alive vnodes. So we just always copy
    // them since them being non-null during a mount doesn't affect the logic as
    // they will simply be overwritten.
    // 从技术上讲，这些应该只在装载的vnode上是非空的。
    // 但是，对于保持活动状态的vnode，它们*应该*被复制。
    // 因此，我们总是复制它们，因为它们在挂载期间是非空的，这不会影响逻辑，因为它们将被简单地覆盖。
    component: vnode.component, // 组件
    suspense: vnode.suspense, // suspense
    ssContent: vnode.ssContent && cloneVNode(vnode.ssContent),
    ssFallback: vnode.ssFallback && cloneVNode(vnode.ssFallback),
    el: vnode.el, // dom元素
    anchor: vnode.anchor // 锚点
  }
  // 兼容
  if (__COMPAT__) {
    defineLegacyVNodeProperties(cloned as VNode)
  }
  return cloned as any
}

/**
 * Dev only, for HMR of hoisted vnodes reused in v-for
 * 仅适用于Dev，用于v-for中重用的挂起的vnodes的HMR
 * https://github.com/vitejs/vite/issues/2022
 */
function deepCloneVNode(vnode: VNode): VNode {
  const cloned = cloneVNode(vnode)
  if (isArray(vnode.children)) {
    cloned.children = (vnode.children as VNode[]).map(deepCloneVNode)
  }
  return cloned
}

/**
 * 文本节点
 * @private
 */
export function createTextVNode(text: string = ' ', flag: number = 0): VNode {
  return createVNode(Text, null, text, flag)
}

/**
 * 创建静态节点
 * @private
 */
export function createStaticVNode(
  content: string,
  numberOfNodes: number
): VNode {
  // A static vnode can contain multiple stringified elements, and the number
  // of elements is necessary for hydration.
  // 静态vnode可以包含多个字符串化元素，元素的数量对于水化是必要的
  const vnode = createVNode(Static, null, content)
  vnode.staticCount = numberOfNodes
  return vnode
}

/**
 * 创建注释节点
 * @private
 */
export function createCommentVNode(
  text: string = '', 
  // when used as the v-else branch, the comment node must be created as a
  // block to ensure correct updates.
  // 当用作v-else分支时，注释节点必须创建为一个块，以确保正确的更新。
  asBlock: boolean = false
): VNode {
  return asBlock
    ? (openBlock(), createBlock(Comment, null, text))
    : createVNode(Comment, null, text)
}

/**
 * 标准化虚拟节点
 * @param child 
 * @returns 
 */
export function normalizeVNode(child: VNodeChild): VNode {
  if (child == null || typeof child === 'boolean') {
    // empty placeholder
    // 使用注释产生空占位
    return createVNode(Comment)
  } else if (isArray(child)) {
    // fragment
    // 如果是子节点数组，创建片段
    return createVNode(
      Fragment,
      null,
      // #3666, avoid reference pollution when reusing vnode
      // 在重用vnode时避免引用污染，浅拷贝一份数组
      child.slice()
    )
  } else if (typeof child === 'object') {
    // already vnode, this should be the most common since compiled templates
    // always produce all-vnode children arrays
    // 已经是vnode了，这应该是最常见的，因为编译后的模板总是产生全vnode的子数组
    return cloneIfMounted(child)
  } else {
    // strings and numbers
    // 字符串和数字，创建文本节点
    return createVNode(Text, null, String(child))
  }
}

// optimized normalization for template-compiled render fns
// 优化了模板编译渲染FNS的规范化
// 节点没有挂载到dom上返回false，挂载的话，看看是否是固定数组，
// 固定数组就用当前元素，不是固定数组，克隆该节点
export function cloneIfMounted(child: VNode): VNode {
  return (child.el === null && child.patchFlag !== PatchFlags.HOISTED) ||
    child.memo
    ? child
    : cloneVNode(child)
}

// 序列/常规化子节点
export function normalizeChildren(vnode: VNode, children: unknown) {
  // 类型
  let type = 0
  // 形状
  const { shapeFlag } = vnode
  // 子节点为空就是空，防止类似false
  if (children == null) {
    children = null
  } else if (isArray(children)) { // 子节点是数组
    type = ShapeFlags.ARRAY_CHILDREN
  } else if (typeof children === 'object') { // 子节点是对象
    if (shapeFlag & (ShapeFlags.ELEMENT | ShapeFlags.TELEPORT)) { // 元素或者teleport
      // Normalize slot to plain children for plain element and Teleport
      // 为普通元素和teleport将插槽规范化为普通子元素
      const slot = (children as any).default
      if (slot) {
        // _c marker is added by withCtx() indicating this is a compiled slot
        // _c标记是由withCtx()添加的，表示这是一个编译后的槽位
        slot._c && (slot._d = false)
        // 递归序列化插槽
        normalizeChildren(vnode, slot())
        slot._c && (slot._d = true)
      }
      return
    } else { // 插槽子节点
      type = ShapeFlags.SLOTS_CHILDREN // 插槽子节点
      const slotFlag = (children as RawSlots)._ // 插槽的标记
      if (!slotFlag && !(InternalObjectKey in children!)) {
        // if slots are not normalized, attach context instance
        // (compiled / normalized slots already have context)
        // 如果插槽没有被规范化，则附加上下文实例(已编译/规范化的插槽已经有上下文)
        ;(children as RawSlots)._ctx = currentRenderingInstance
      } else if (slotFlag === SlotFlags.FORWARDED && currentRenderingInstance) {
        // a child component receives forwarded slots from the parent.
        // its slot type is determined by its parent's slot type.
        // 子组件从父组件接收转发槽。它的槽类型由它的父槽类型决定。
        // 从父组件中或者插槽是否可变
        if (
          (currentRenderingInstance.slots as RawSlots)._ === SlotFlags.STABLE
        ) {
          // 插槽是静态的
          ;(children as RawSlots)._ = SlotFlags.STABLE
        } else {
          // 插槽是动态的
          ;(children as RawSlots)._ = SlotFlags.DYNAMIC
          // 增加动态插槽补丁标志
          vnode.patchFlag |= PatchFlags.DYNAMIC_SLOTS
        }
      }
    }
  } else if (isFunction(children)) {
    // 子节点为函数，类型为插槽子节点
    children = { default: children, _ctx: currentRenderingInstance }
    type = ShapeFlags.SLOTS_CHILDREN
  } else {
    children = String(children)
    // force teleport children to array so it can be moved around
    // 强制传送子节点到数组，这样它就可以移动
    if (shapeFlag & ShapeFlags.TELEPORT) {
      type = ShapeFlags.ARRAY_CHILDREN
      children = [createTextVNode(children as string)]
    } else {
      // 文本子节点
      type = ShapeFlags.TEXT_CHILDREN
    }
  }
  // 文本子节点
  vnode.children = children as VNodeNormalizedChildren
  // 补充修正类型
  vnode.shapeFlag |= type
}

// 合并属性
export function mergeProps(...args: (Data & VNodeProps)[]) {
  const ret: Data = {}
  for (let i = 0; i < args.length; i++) {
    const toMerge = args[i]
    for (const key in toMerge) {
      if (key === 'class') {
        if (ret.class !== toMerge.class) {
          // 对类做处理，生成一个字符串
          ret.class = normalizeClass([ret.class, toMerge.class])
        }
      } else if (key === 'style') {
        // 对样式处理生成一个字符串|对象|undefined
        ret.style = normalizeStyle([ret.style, toMerge.style])
      } else if (isOn(key)) { // 以on开头
        const existing = ret[key]
        const incoming = toMerge[key]
        // 如果现在存在，且没有包含在已存在的数组中，则添加
        if (
          incoming &&
          existing !== incoming &&
          !(isArray(existing) && existing.includes(incoming))
        ) {
          ret[key] = existing
            ? [].concat(existing as any, incoming as any)
            : incoming
        }
      } else if (key !== '') {
        ret[key] = toMerge[key]
      }
    }
  }
  return ret
}

// 调用钩子
export function invokeVNodeHook(
  hook: VNodeHook,
  instance: ComponentInternalInstance | null,
  vnode: VNode,
  prevVNode: VNode | null = null
) {
  // 异步调用，携带错误处理
  callWithAsyncErrorHandling(hook, instance, ErrorCodes.VNODE_HOOK, [
    vnode,
    prevVNode
  ])
}<|MERGE_RESOLUTION|>--- conflicted
+++ resolved
@@ -769,21 +769,12 @@
   const { props, ref, patchFlag, children } = vnode
   // 合并属性
   const mergedProps = extraProps ? mergeProps(props || {}, extraProps) : props
-<<<<<<< HEAD
-  const cloned: VNode = {
+  const cloned: VNode<T, U> = {
     __v_isVNode: true, // 是否是vnode
     __v_skip: true, // 是否跳动
     type: vnode.type, // 节点类型
     props: mergedProps, // 合并属性
     key: mergedProps && normalizeKey(mergedProps), // key
-=======
-  const cloned: VNode<T, U> = {
-    __v_isVNode: true,
-    __v_skip: true,
-    type: vnode.type,
-    props: mergedProps,
-    key: mergedProps && normalizeKey(mergedProps),
->>>>>>> 45782df3
     ref:
       extraProps && extraProps.ref
         ? // #2078 in the case of <component :is="vnode" ref="extra"/>
