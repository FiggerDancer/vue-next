--- conflicted
+++ resolved
@@ -628,12 +628,8 @@
     accessCache: null!,
     renderCache: [],
 
-<<<<<<< HEAD
-    // local resovled assets
+    // local resolved assets
     // 当地急需解决的资源
-=======
-    // local resolved assets
->>>>>>> 45782df3
     components: null,
     directives: null,
 
@@ -900,9 +896,6 @@
         // async setup返回Promise。
         // 在这里保释，等待再次进入。
         instance.asyncDep = setupResult
-<<<<<<< HEAD
-      } else if (__DEV__) { // 开发者环境，如果不支持异步setup
-=======
         if (__DEV__ && !instance.suspense) {
           const name = Component.name ?? 'Anonymous'
           warn(
@@ -912,8 +905,7 @@
               `in order to be rendered.`
           )
         }
-      } else if (__DEV__) {
->>>>>>> 45782df3
+      } else if (__DEV__) { // 开发者环境，如果不支持异步setup
         warn(
           `setup() returned a Promise, but the version of Vue you are using ` +
             `does not support it yet.`
@@ -1069,13 +1061,9 @@
         (__COMPAT__ &&
           instance.vnode.props &&
           instance.vnode.props['inline-template']) ||
-<<<<<<< HEAD
-        Component.template
-      // 可以获取到模板
-=======
         Component.template ||
         resolveMergedOptions(instance).template
->>>>>>> 45782df3
+      // 可以获取到模板
       if (template) {
         // 开发者模式
         if (__DEV__) {
