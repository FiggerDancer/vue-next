import { SuspenseBoundary } from './components/Suspense'
import { VNode, VNodeNormalizedRef, VNodeNormalizedRefAtom } from './vnode'
import {
  EMPTY_OBJ,
  hasOwn,
  isArray,
  isFunction,
  isString,
  remove,
  ShapeFlags
} from '@vue/shared'
import { isAsyncWrapper } from './apiAsyncComponent'
import { getExposeProxy } from './component'
import { warn } from './warning'
import { isRef } from '@vue/reactivity'
import { callWithErrorHandling, ErrorCodes } from './errorHandling'
import { SchedulerJob } from './scheduler'
import { queuePostRenderEffect } from './renderer'

/**
 * Function for handling a template ref
 * 一个方法用来处理template中ref
 */
export function setRef(
  rawRef: VNodeNormalizedRef,
  oldRawRef: VNodeNormalizedRef | null,
  parentSuspense: SuspenseBoundary | null,
  vnode: VNode,
  isUnmount = false
) {
  // 如果rawRef是数组
  if (isArray(rawRef)) {
    // 遍历去设置
    rawRef.forEach((r, i) =>
      setRef(
        r,
        oldRawRef && (isArray(oldRawRef) ? oldRawRef[i] : oldRawRef),
        parentSuspense,
        vnode,
        isUnmount
      )
    )
    return
  }

  // 是异步包装器且没有被卸载
  if (isAsyncWrapper(vnode) && !isUnmount) {
    // when mounting async components, nothing needs to be done,
    // because the template ref is forwarded to inner component
    // 当挂载异步组件时，不需要做任何事
    // 因为模板引用被转发到内部组件
    return
  }

  // ref的value
  // 如果节点类型是有状态组件，则获取组件暴露的代理
  // 如果不是有状态组件也就是函数组件，则获取组节点的元素
  const refValue =
    vnode.shapeFlag & ShapeFlags.STATEFUL_COMPONENT
      ? getExposeProxy(vnode.component!) || vnode.component!.proxy
      : vnode.el
  // 卸载时的值是null，如果是挂载则值为新挂载的节点
  const value = isUnmount ? null : refValue

  // 从原始的ref中获取 实例和引用
  const { i: owner, r: ref } = rawRef
  // 如果是开发者环境且不是拥有者
  // 警告用户丢失了ref自己的上下文
  // ref不可能被用在挂起的节点上
  // 一个结点使用ref必须被创建在渲染函数内部
  if (__DEV__ && !owner) {
    warn(
      `Missing ref owner context. ref cannot be used on hoisted vnodes. ` +
        `A vnode with ref must be created inside the render function.`
    )
    return
  }
  // 旧的节点上的引用
  const oldRef = oldRawRef && (oldRawRef as VNodeNormalizedRefAtom).r
  // 获取引用
  const refs = owner.refs === EMPTY_OBJ ? (owner.refs = {}) : owner.refs
  // 获取实例的setupState
  const setupState = owner.setupState

  // dynamic ref changed. unset old ref
  // 动态ref修改，重置老的引用
  if (oldRef != null && oldRef !== ref) {
    // 如果旧引用是字符串，则在引用中收集
    if (isString(oldRef)) {
      refs[oldRef] = null
      // 如果setupState中不包含旧的引用
      if (hasOwn(setupState, oldRef)) {
        // setupState的旧引用是空的
        setupState[oldRef] = null
      }
    } else if (isRef(oldRef)) {
      // 旧引用是否是一个Ref，如果是的话 清空它的值
      oldRef.value = null
    }
  }

  // ref是函数
  if (isFunction(ref)) {
    // 调用这个函数，并传入value和refs两个值
    callWithErrorHandling(ref, owner, ErrorCodes.FUNCTION_REF, [value, refs])
  } else {
    // 是否是字符串
    const _isString = isString(ref)
    // 是否是ref
    const _isRef = isRef(ref)
    // 是字符串或者ref
    if (_isString || _isRef) {
      /**
       * 设置ref，收集ref
       */
      const doSet = () => {
        if (rawRef.f) {
          // 获取对应的值
          const existing = _isString ? refs[ref] : ref.value
          if (isUnmount) {
            // 卸载的时候，如果这个值是数组，则移除数组中对应的值
            isArray(existing) && remove(existing, refValue)
          } else {
            // 挂载，不是数组，也都要转化成数组
            if (!isArray(existing)) {
              if (_isString) {
                // 使用的是字符串
                refs[ref] = [refValue]
                if (hasOwn(setupState, ref)) {
                  setupState[ref] = refs[ref]
                }
              } else {
                // 使用的是ref
                ref.value = [refValue]
                if (rawRef.k) refs[rawRef.k] = ref.value
              }
            } else if (!existing.includes(refValue)) {
              // 如果是个数组，数组中不包含当前值，则放进去
              existing.push(refValue)
            }
          }
        } else if (_isString) {
          // 是字符串
          refs[ref] = value
          // 如果setupState拥有ref，设置ref的值
          if (hasOwn(setupState, ref)) {
            setupState[ref] = value
          }
<<<<<<< HEAD
        } else if (isRef(ref)) {
          // 是ref
=======
        } else if (_isRef) {
>>>>>>> 45782df3
          ref.value = value
          // 设置ref的值
          if (rawRef.k) refs[rawRef.k] = value
        } else if (__DEV__) {
          // 警告
          warn('Invalid template ref type:', ref, `(${typeof ref})`)
        }
      }
      if (value) {
        // #1789: for non-null values, set them after render
        // null values means this is unmount and it should not overwrite another
        // ref with the same key
        // 因为非空值，在渲染null值后设置它们这意味着这是卸载
        // 并且它不应该覆盖另一个ref使用相同的key
        // 将id设置为-1，意味着它总是可以更早的执行，在队列中
        ;(doSet as SchedulerJob).id = -1
        queuePostRenderEffect(doSet, parentSuspense)
      } else {
        // 去设置ref
        doSet()
      }
    } else if (__DEV__) {
      // 否则警告
      warn('Invalid template ref type:', ref, `(${typeof ref})`)
    }
  }
}<|MERGE_RESOLUTION|>--- conflicted
+++ resolved
@@ -146,12 +146,8 @@
           if (hasOwn(setupState, ref)) {
             setupState[ref] = value
           }
-<<<<<<< HEAD
-        } else if (isRef(ref)) {
+        } else if (_isRef) {
           // 是ref
-=======
-        } else if (_isRef) {
->>>>>>> 45782df3
           ref.value = value
           // 设置ref的值
           if (rawRef.k) refs[rawRef.k] = value
