--- conflicted
+++ resolved
@@ -102,16 +102,13 @@
   rawSlot: Function,
   ctx: ComponentInternalInstance | null | undefined
 ): Slot => {
-<<<<<<< HEAD
+  if ((rawSlot as any)._n) {
+    // already normalized - #5353
+    return rawSlot as Slot
+  }
   /**
    * 序列化带有实例
    */
-=======
-  if ((rawSlot as any)._n) {
-    // already normalized - #5353
-    return rawSlot as Slot
-  }
->>>>>>> 45782df3
   const normalized = withCtx((...args: any[]) => {
     if (__DEV__ && currentInstance) {
       // 开发者环境且存在当前实例进行警告
