import {
  toRaw,
  shallowReactive,
  trigger,
  TriggerOpTypes
} from '@vue/reactivity'
import {
  EMPTY_OBJ,
  camelize,
  hyphenate,
  capitalize,
  isString,
  isFunction,
  isArray,
  isObject,
  hasOwn,
  toRawType,
  PatchFlags,
  makeMap,
  isReservedProp,
  EMPTY_ARR,
  def,
  extend,
  isOn,
  IfAny
} from '@vue/shared'
import { warn } from './warning'
import {
  Data,
  ComponentInternalInstance,
  ComponentOptions,
  ConcreteComponent,
  setCurrentInstance,
  unsetCurrentInstance
} from './component'
import { isEmitListener } from './componentEmits'
import { InternalObjectKey } from './vnode'
import { AppContext } from './apiCreateApp'
import { createPropsDefaultThis } from './compat/props'
import { isCompatEnabled, softAssertCompatEnabled } from './compat/compatConfig'
import { DeprecationTypes } from './compat/compatConfig'
import { shouldSkipAttr } from './compat/attrsFallthrough'

// 组件属性选项，允许可以用对象形式，{attr}也可以用字符串形式['attr']
export type ComponentPropsOptions<P = Data> =
  | ComponentObjectPropsOptions<P>
  | string[]

// 组件对象属性选项
export type ComponentObjectPropsOptions<P = Data> = {
  [K in keyof P]: Prop<P[K]> | null
}

// 属性，可以选择用属性选项的形式，也可以直接传属性
export type Prop<T, D = T> = PropOptions<T, D> | PropType<T>

// 默认工厂
type DefaultFactory<T> = (props: Data) => T | null | undefined

// 属性选项
export interface PropOptions<T = any, D = T> {
  type?: PropType<T> | true | null
  required?: boolean
  default?: D | DefaultFactory<D> | null | undefined | object
  validator?(value: unknown): boolean
}

// 属性内置类型
export type PropType<T> = PropConstructor<T> | PropConstructor<T>[]

// 属性构造器
type PropConstructor<T = any> =
  | { new (...args: any[]): T & {} }
  | { (): T }
  | PropMethod<T>

// 属性方法
type PropMethod<T, TConstructor = any> = [T] extends [
  ((...args: any) => any) | undefined
] // if is function with args, allowing non-required functions
  // If is function with args，允许非必需函数
  ? { new (): TConstructor; (): T; readonly prototype: TConstructor } // Create Function like constructor
  // 像构造器一样创建函数
  : never

// 从T中筛选出必选的key
type RequiredKeys<T> = {
  [K in keyof T]: T[K] extends
    | { required: true } // required为true
    | { default: any } // 默认值为any
    // don't mark Boolean props as undefined
    // 没有标记布尔值属性作为undefined
    | BooleanConstructor //  类型为布尔值
    | { type: BooleanConstructor }
    ? T[K] extends { default: undefined | (() => undefined) } // 声明为undefined，则不是必填
      ? never
      : K
    : never
}[keyof T]

// 可选的Key，从所有的属性中排除必选的key
type OptionalKeys<T> = Exclude<keyof T, RequiredKeys<T>>

// 默认的key
type DefaultKeys<T> = {
  [K in keyof T]: T[K] extends
    | { default: any }
    // Boolean implicitly defaults to false
    // 布尔值隐式默认为false
    | BooleanConstructor
    | { type: BooleanConstructor }
    ? T[K] extends { type: BooleanConstructor; required: true } // not default if Boolean is marked as required
    // 如果布尔值被标记为必要值，则不是默认值
      ? never
      : K
    : never
}[keyof T]

// 推断出T的类型
type InferPropType<T> = [T] extends [null]
  ? any // null & true would fail to infer
  // null 与 true 将推断失败
  : [T] extends [{ type: null | true }]
  ? any // As TS issue https://github.com/Microsoft/TypeScript/issues/14829
  // somehow `ObjectConstructor` when inferred from { (): T } becomes `any` 
  // `BooleanConstructor` when inferred from PropConstructor(with PropMethod) becomes `Boolean`
  // 作为TS问题https://github.com/Microsoft/TypeScript/issues/14829
  // 不知道什么原因推论' ObjectConstructor '时，从{():T}变成了' any ' 
  // 推论'BooleanConstructor'时，从PropConstructor(与PropMethod)推理成为'布尔'
  : [T] extends [ObjectConstructor | { type: ObjectConstructor }]
  ? Record<string, any>
  : [T] extends [BooleanConstructor | { type: BooleanConstructor }]
  ? boolean
  // 推论是否是Date
  : [T] extends [DateConstructor | { type: DateConstructor }]
  ? Date
  // 不是Date的话  就推断它         
  : [T] extends [(infer U)[] | { type: (infer U)[] }]
  // 除了Date需要进行额外的推断
  ? U extends DateConstructor
    ? Date | InferPropType<U>
    : InferPropType<U>
  : [T] extends [Prop<infer V, infer D>] // U推断失败，推断V，D
  ? unknown extends V // 推断出来的V如果是unknown，那么就是用IfAny，否则就直接是V
    ? IfAny<V, V, D>
    : V
  : T // 推断又失败

// 提取出最后的属性
export type ExtractPropTypes<O> = {
  // use `keyof Pick<O, RequiredKeys<O>>` instead of `RequiredKeys<O>` to support IDE features
  // 使用' keyof Pick<O, RequiredKeys<O>> '而不是' RequiredKeys<O> '来支持IDE特性
  [K in keyof Pick<O, RequiredKeys<O>>]: InferPropType<O[K]>
} & {
  // use `keyof Pick<O, OptionalKeys<O>>` instead of `OptionalKeys<O>` to support IDE features
  // 使用' keyof Pick<O, OptionalKeys<O>> '而不是' OptionalKeys<O> '来支持IDE特性
  [K in keyof Pick<O, OptionalKeys<O>>]?: InferPropType<O[K]>
}

// 枚举布尔值转化标记
const enum BooleanFlags {
  shouldCast, // false值转化
  shouldCastTrue // true值转化标记
}

// extract props which defined with default from prop options
// 从属性选项中提取默认定义的属性
export type ExtractDefaultPropTypes<O> = O extends object
  ? // use `keyof Pick<O, DefaultKeys<O>>` instead of `DefaultKeys<O>` to support IDE features
    { [K in keyof Pick<O, DefaultKeys<O>>]: InferPropType<O[K]> }
  : {}

// 初始化属性
type NormalizedProp =
  | null
  | (PropOptions & {
      [BooleanFlags.shouldCast]?: boolean // 转化布尔值为false
      [BooleanFlags.shouldCastTrue]?: boolean // 转化布尔值为true
    })

// normalized value is a tuple of the actual normalized options
// and an array of prop keys that need value casting (booleans and defaults)
// 规范化值是一个实际规范化选项的元组和一个需要进行值转换(布尔值和默认值)的prop键数组。
export type NormalizedProps = Record<string, NormalizedProp>
// 最后的初始化属性，可以允许对象式的或者字符串数组
export type NormalizedPropsOptions = [NormalizedProps, string[]] | []

/**
 * 初始化属性
 * @param instance 
 * @param rawProps 
 * @param isStateful 
 * @param isSSR 
 */
export function initProps(
  instance: ComponentInternalInstance,
  rawProps: Data | null,
  // 位标志比较的结果
  isStateful: number, // result of bitwise flag comparison 
  isSSR = false
) {
  // 定义空的属性和特性
  const props: Data = {}
  const attrs: Data = {}
  // 定义一个特性
  def(attrs, InternalObjectKey, 1)

  instance.propsDefaults = Object.create(null)

  // 拆分
  // propsOptions: ['foo']
  // rawProps: {foo,bar}
  // props: {foo}
  // attrs: {bar}
  setFullProps(instance, rawProps, props, attrs)

  // ensure all declared prop keys are present
  // propsOptions 是用户定义的选项 如：props:{type:{type: String, default: ""}}
  for (const key in instance.propsOptions[0]) {
    if (!(key in props)) {
      props[key] = undefined
    }
  }

  // validation
  // 校验属性
  if (__DEV__) {
    validateProps(rawProps || {}, props, instance)
  }

  if (isStateful) {
    // stateful
    // 有状态的组件
    // 非SSR环境下，浅响应式
    instance.props = isSSR ? props : shallowReactive(props)
  } else {
    // 如果是函数式组件
    if (!instance.type.props) { // 组件定义的props，如果组件没有定义过props
      // functional w/ optional props, props === attrs
      // 功能性的可选的Props，props等同于attrs
      instance.props = attrs
    } else {
      // functional w/ declared props
      // 功能已声明属性
      instance.props = props
    }
  }
  // 实例的attrs
  instance.attrs = attrs
}

<<<<<<< HEAD
// 更新属性
=======
function isInHmrContext(instance: ComponentInternalInstance | null) {
  while (instance) {
    if (instance.type.__hmrId) return true
    instance = instance.parent
  }
}

>>>>>>> 45782df3
export function updateProps(
  instance: ComponentInternalInstance,
  rawProps: Data | null,
  rawPrevProps: Data | null,
  optimized: boolean
) {
  // 从实例中获取props、attrs、更新标记
  const {
    props,
    attrs,
    vnode: { patchFlag }
  } = instance
  // 获取属性的原始值
  const rawCurrentProps = toRaw(props)
  // 解构propsOptions获取属性选项
  const [options] = instance.propsOptions
  // 是否存在变化的attrs
  let hasAttrsChanged = false

  if (
    // always force full diff in dev
    // - #1942 if hmr is enabled with sfc component
    // - vite#872 non-sfc component used by sfc component
<<<<<<< HEAD
    // 在开发者环境中总是强制全量diff
    // sfc组件中热更新是允许的
    // 但非SFC组件使用SFC组件是会存在问题的
    // 第一个条件：非开发环境或者开发环境下当前实例或当前实例的父实例都不存在热更新id
    // 第二个条件：优化过的或者更新标记存在
    // 第三个条件：更新标记不为全量更新
    !(
      __DEV__ &&
      (instance.type.__hmrId ||
        (instance.parent && instance.parent.type.__hmrId))
    ) &&
=======
    !(__DEV__ && isInHmrContext(instance)) &&
>>>>>>> 45782df3
    (optimized || patchFlag > 0) &&
    !(patchFlag & PatchFlags.FULL_PROPS)
  ) {
    if (patchFlag & PatchFlags.PROPS) {
      // Compiler-generated props & no keys change, just set the updated
      // the props.
      // 编译器生成的props&没有键的改变，只是设置更新的props。
      // 获取动态属性，即要更新的属性
      const propsToUpdate = instance.vnode.dynamicProps!
      for (let i = 0; i < propsToUpdate.length; i++) {
        let key = propsToUpdate[i]
        // skip if the prop key is a declared emit event listener
        if (isEmitListener(instance.emitsOptions, key)) {
          continue
        }
        // PROPS flag guarantees rawProps to be non-null
        // PROPS标志(PatchFlags.PROPS)保证rawProps是非空的
        const value = rawProps![key]
        if (options) {
          // attr / props separation was done on init and will be consistent
          // in this code path, so just check if attrs have it.
          // 在init中完成了Attr / props分离，并在这个代码路径中保持一致，所以只需要检查attrs是否有它。
          if (hasOwn(attrs, key)) {
            // 两者不等说明发生了变化
            if (value !== attrs[key]) {
              attrs[key] = value
              // 存在发生改变的attrs
              hasAttrsChanged = true
            }
          } else {
            // 如果不是attr，那么就需要将key驼峰化
            const camelizedKey = camelize(key)
            props[camelizedKey] = resolvePropValue(
              options, // 属性 {type: {}}
              rawCurrentProps, // 当前props的原始值
              camelizedKey, // 驼峰化的key
              value, // 值
              instance, // 实例
              false /* isAbsent */ // 缺少的
            )
          }
        } else {
          if (__COMPAT__) { // 兼容
            // 如果是监听事件，且后缀为Native则移除Native后缀
            if (isOn(key) && key.endsWith('Native')) {
              key = key.slice(0, -6) // remove Native postfix // 移除Native的后缀
            } else if (shouldSkipAttr(key, instance)) { // 判断是否是要跳过的实例
              continue
            }
          }
          if (value !== attrs[key]) {
            attrs[key] = value
            hasAttrsChanged = true
          }
        }
      }
    }
  } else {
    // full props update.
    // 全部的属性进行更新
    if (setFullProps(instance, rawProps, props, attrs)) {
      hasAttrsChanged = true
    }
    // in case of dynamic props, check if we need to delete keys from
    // the props object
    // 如果是动态的props，检查我们是否需要从props对象中删除键
    let kebabKey: string
    // 遍历当前的props的原始值
    for (const key in rawCurrentProps) {
      // 新的props原始值 或 props不存在该键且props中不存在该键的烤肉串形式
      if (
        !rawProps ||
        // for camelCase
        // 对于驼峰拼写法
        (!hasOwn(rawProps, key) &&
          // it's possible the original props was passed in as kebab-case
          // and converted to camelCase (#955)
          // 有可能原始的prop被传递为烤肉串的形式，也会被转换为驼峰式 (#955)
          ((kebabKey = hyphenate(key)) === key || !hasOwn(rawProps, kebabKey)))
      ) {
        if (options) {
          // 属性
          // 过去props原始值中存在过这个属性
          if (
            rawPrevProps &&
            // for camelCase
            // 对于驼峰式
            (rawPrevProps[key] !== undefined ||
              // for kebab-case
              // 对于烤肉串
              rawPrevProps[kebabKey!] !== undefined)
          ) {
            props[key] = resolvePropValue(
              options,
              rawCurrentProps,
              key,
              undefined, // 删除该值
              instance,
              true /* isAbsent */
            )
          }
        } else {
          delete props[key]
        }
      }
    }
    // in the case of functional component w/o props declaration, props and
    // attrs point to the same object so it should already have been updated.
    // 在没有props声明的功能组件的情况下，props和attrs指向相同的对象，
    // 所以它应该已经更新过了。
    // attrs不等于当前props的原始值
    if (attrs !== rawCurrentProps) {
      for (const key in attrs) {
        // 遍历attrs
        // props新原始值不存在或者或者
        // 不存在对应的属性且不开启兼容模式或者没有Native为后缀的key
        if (
          !rawProps ||
          (!hasOwn(rawProps, key) &&
            (!__COMPAT__ || !hasOwn(rawProps, key + 'Native')))
        ) {
          // 删除属性
          delete attrs[key]
          // 存在属性修改
          hasAttrsChanged = true
        }
      }
    }
  }

  // trigger updates for $attrs in case it's used in component slots
  // 触发对$attrs的更新，以防它在组件槽中使用
  if (hasAttrsChanged) {
    trigger(instance, TriggerOpTypes.SET, '$attrs')
  }

  if (__DEV__) {
    // DEV环境，校验新的props值
    validateProps(rawProps || {}, props, instance)
  }
}

/**
 * 设置全属性
 * @param instance 
 * @param rawProps 
 * @param props 
 * @param attrs 
 * @returns 
 */
function setFullProps(
  instance: ComponentInternalInstance,
  rawProps: Data | null,
  props: Data,
  attrs: Data
) {
  // options 哪些是直接用props
  // needCastKeys 哪些是需要进行大小写转化的key
  const [options, needCastKeys] = instance.propsOptions
  let hasAttrsChanged = false
  let rawCastValues: Data | undefined // 用来放大小写需要转化的值的键值对
  // 原始属性
  if (rawProps) {
    for (let key in rawProps) {
      // key, ref are reserved and never passed down
      // 键，引用被保留并且从不会被传下去
      if (isReservedProp(key)) {
        continue
      }

      // 兼容模式
      if (__COMPAT__) {
        // 以onHook：为前缀的key
        if (key.startsWith('onHook:')) {
          // 警告
          softAssertCompatEnabled(
            DeprecationTypes.INSTANCE_EVENT_HOOKS,
            instance,
            key.slice(2).toLowerCase()
          )
        }
        // 'inline-template'跳过
        if (key === 'inline-template') {
          continue
        }
      }
      // 属性原始值
      const value = rawProps[key]
      // prop option names are camelized during normalization, so to support
      // kebab -> camel conversion here we need to camelize the key.
      // prop选项名称在规范化过程中被驼峰化，
      // 所以为了支持kebab ->驼峰转换，我们需要驼峰化键。
      let camelKey
      // 属性选项存在且options中含有驼峰化的key
      if (options && hasOwn(options, (camelKey = camelize(key)))) {
        // 不需要转化大小写的key中不包含key
        if (!needCastKeys || !needCastKeys.includes(camelKey)) {
          props[camelKey] = value
        } else {
          // 对大小写转化值后的prop中的值
          ;(rawCastValues || (rawCastValues = {}))[camelKey] = value
        }
      } else if (!isEmitListener(instance.emitsOptions, key)) {
        // Any non-declared (either as a prop or an emitted event) props are put
        // into a separate `attrs` object for spreading. Make sure to preserve
        // original key casing
        // 任何未声明的(作为prop或发出的事件)prop，就是未在emit里声明的事件
        // 都被放入单独的' attrs '对象中进行传播。
        // 确保保存原始的key
        if (__COMPAT__) {
          if (isOn(key) && key.endsWith('Native')) {
            key = key.slice(0, -6) // remove Native postfix // 移除Native后缀
          } else if (shouldSkipAttr(key, instance)) { // 跳过属性
            continue
          }
        }
        // 将attrs中不存的key或者value与原值不相等的放入，并设置存在属性变化为true
        if (!(key in attrs) || value !== attrs[key]) {
          attrs[key] = value
          hasAttrsChanged = true
        }
      }
    }
  }

  // 有转化大小写的key
  if (needCastKeys) {
    // 当前属性的原始值
    const rawCurrentProps = toRaw(props)
    // 大小写转化key在属性中的一个键值对
    const castValues = rawCastValues || EMPTY_OBJ
    // 遍历这些大小写转化过的属性，并赋值props
    for (let i = 0; i < needCastKeys.length; i++) {
      const key = needCastKeys[i]
      props[key] = resolvePropValue(
        options!,
        rawCurrentProps,
        key,
        castValues[key],
        instance,
        !hasOwn(castValues, key)
      )
    }
  }

  return hasAttrsChanged
}

/**
 * 解决属性值
 * @param options {hasAttr: ''}
 * @param props 实例的实际属性对象
 * @param key 属性
 * @param value 属性对应的值
 * @param instance 实例
 * @param isAbsent 缺少
 * @returns 
 */
function resolvePropValue(
  options: NormalizedProps,
  props: Data,
  key: string,
  value: unknown,
  instance: ComponentInternalInstance,
  isAbsent: boolean
) {
  const opt = options[key]
  if (opt != null) {
    const hasDefault = hasOwn(opt, 'default')
    // default values
    // 存在默认值，且给定的值为undefined
    if (hasDefault && value === undefined) {
      // 获取默认值
      const defaultValue = opt.default
      // 如果默认值是Function且值的类型不为Function
      if (opt.type !== Function && isFunction(defaultValue)) {
        // 从实例中获取到属性默认值
        const { propsDefaults } = instance
        // 若存在该key值的默认值则获取到该key的默认值赋值
        if (key in propsDefaults) {
          value = propsDefaults[key]
        } else { // 若在propsDefaulst中未找到对应的属性默认值
          // 设置当前实例为该实例
          setCurrentInstance(instance)
          // 通过函数的方式获取该值
          value = propsDefaults[key] = defaultValue.call(
            // 兼容this，这样defaultValue的function第一个参数就是this，第二个参数就是props
            __COMPAT__ &&
              isCompatEnabled(DeprecationTypes.PROPS_DEFAULT_THIS, instance)
              ? createPropsDefaultThis(instance, props, key)
              : null,
            props
          )
          // 重置当前实例
          unsetCurrentInstance()
        }
      } else {
        // 不是函数直接赋值即可
        value = defaultValue
      }
    }
    // boolean casting
    // 开启选项布尔值转化
    if (opt[BooleanFlags.shouldCast]) {
      // 如果该值不存在且不存在默认值，直接转化为false
      if (isAbsent && !hasDefault) {
        value = false
      } else if ( // 如果该值为空字串或者该值烤串化的自身，则转化为true
        opt[BooleanFlags.shouldCastTrue] &&
        (value === '' || value === hyphenate(key))
      ) {
        value = true
      }
    }
  }
  return value
}

/**
 * 标准化props配置
 * 
 * 该函数会首先处理mixins和extends，因为这两个特殊属性
 * 因为他们的作用都是扩展组件的定义
 * 所以需要对其定义中的props递归执行normalizePropsOptions
 * 
 * @param comp 定义组件的对象
 * @param appContext 全局上下文
 * @param asMixin 表示当前是否处于mixins的处理环境中
 * @returns 
 */
export function normalizePropsOptions(
  comp: ConcreteComponent,
  appContext: AppContext,
  asMixin = false
): NormalizedPropsOptions {
  // 用于缓存标准化的结果，有缓存则直接返回
  const cache = appContext.propsCache
  const cached = cache.get(comp)
  if (cached) {
    return cached
  }

  const raw = comp.props
  /**
   * 标准化后的props
   */
  const normalized: NormalizedPropsOptions[0] = {}
  /**
   * 存放需要转化的key
   */
  const needCastKeys: NormalizedPropsOptions[1] = []

  // apply mixin/extends props
  // 处理mixin和extend这些props
  let hasExtends = false
  if (__FEATURE_OPTIONS_API__ && !isFunction(comp)) {
    const extendProps = (raw: ComponentOptions) => {
      if (__COMPAT__ && isFunction(raw)) {
        raw = raw.options
      }
      hasExtends = true
      const [props, keys] = normalizePropsOptions(raw, appContext, true)
      extend(normalized, props)
      if (keys) needCastKeys.push(...keys)
    }
    // 处理全局的mixins
    if (!asMixin && appContext.mixins.length) {
      appContext.mixins.forEach(extendProps)
    }
    if (comp.extends) {
      extendProps(comp.extends)
    }
    if (comp.mixins) {
      comp.mixins.forEach(extendProps)
    }
  }

  if (!raw && !hasExtends) {
<<<<<<< HEAD
    // 没有属性值，没有extends，设置为空数组，并返回空数组
    cache.set(comp, EMPTY_ARR as any)
=======
    if (isObject(comp)) {
      cache.set(comp, EMPTY_ARR as any)
    }
>>>>>>> 45782df3
    return EMPTY_ARR as any
  }

  if (isArray(raw)) {
    // 处理数组形式的props定义 ['name', 'nick-name'] => {name: {}, nickName: {}}
    for (let i = 0; i < raw.length; i++) {
      if (__DEV__ && !isString(raw[i])) {
        warn(`props must be strings when using array syntax.`, raw[i])
      }
      // 驼峰
      const normalizedKey = camelize(raw[i])
      // 校验props名称是否符合规范
      if (validatePropName(normalizedKey)) {
        // 设置 name: {}
        normalized[normalizedKey] = EMPTY_OBJ
      }
    }
  } else if (raw) {
    // {name: String, nickName: [String, Boolean]} => {name: {type: String}, nickName: { type: [String, Boolean ]}}
    if (__DEV__ && !isObject(raw)) {
      warn(`invalid props options`, raw)
    }
    for (const key in raw) {
      const normalizedKey = camelize(key)
      if (validatePropName(normalizedKey)) {
        const opt = raw[key]
        // 标准化prop的定义格式
        const prop: NormalizedProp = (normalized[normalizedKey] =
          isArray(opt) || isFunction(opt) ? { type: opt } : opt)
        if (prop) {
          // Boolean类型的索引
          const booleanIndex = getTypeIndex(Boolean, prop.type)
          // String类型的索引
          const stringIndex = getTypeIndex(String, prop.type)
          // 存在boolean值类型的索引，则标记，存在需要转化的key
          prop[BooleanFlags.shouldCast] = booleanIndex > -1
          // 1.属性不是String类型；2.属性中布尔值类型在字符串之前，（布尔值可能不存在，字符串存在）
          prop[BooleanFlags.shouldCastTrue] =
            stringIndex < 0 || booleanIndex < stringIndex
          // if the prop needs boolean casting or default value
          // 布尔值和有默认值的prop都需要转换
          if (booleanIndex > -1 || hasOwn(prop, 'default')) {
            needCastKeys.push(normalizedKey)
          }
        }
      }
    }
  }

  const res: NormalizedPropsOptions = [normalized, needCastKeys]
  if (isObject(comp)) {
    cache.set(comp, res)
  }
  return res
}

// 校验属性名称，如果key的首字母不为$即可通过
function validatePropName(key: string) {
  if (key[0] !== '$') {
    return true
  } else if (__DEV__) {
    warn(`Invalid prop name: "${key}" is a reserved property.`)
  }
  return false
}

// use function string name to check type constructors
// so that it works across vms / iframes.
// 使用函数字符串名称检查类型构造函数，
// 以便它跨VMS / iframes工作。
function getType(ctor: Prop<any>): string {
  const match = ctor && ctor.toString().match(/^\s*function (\w+)/)
  return match ? match[1] : ctor === null ? 'null' : ''
}

// 看看两个属性是否是相同的类型
function isSameType(a: Prop<any>, b: Prop<any>): boolean {
  return getType(a) === getType(b)
}

/**
 * 获取类型位于期待类型中的索引
 * @param type 
 * @param expectedTypes 
 * @returns 
 */
function getTypeIndex(
  type: Prop<any>,
  expectedTypes: PropType<any> | void | null | true
): number {
  if (isArray(expectedTypes)) {
    // 数组的话直接用findIndex找相同类型
    return expectedTypes.findIndex(t => isSameType(t, type))
  } else if (isFunction(expectedTypes)) {
    // 类型为函数的话
    return isSameType(expectedTypes, type) ? 0 : -1
  }
  // 否则返回-1
  return -1
}

/**
 * dev only
 * 对非null属性依次校验
 */
function validateProps(
  rawProps: Data,
  props: Data,
  instance: ComponentInternalInstance
) {
  const resolvedValues = toRaw(props)
  const options = instance.propsOptions[0]
  for (const key in options) {
    let opt = options[key]
    if (opt == null) continue
    validateProp(
      key,
      resolvedValues[key],
      opt,
      !hasOwn(rawProps, key) && !hasOwn(rawProps, hyphenate(key))
    )
  }
}

/**
 * dev only
 * 校验属性
 */
function validateProp(
  name: string,
  value: unknown,
  prop: PropOptions,
  isAbsent: boolean
) {
  const { type, required, validator } = prop
  // required!
  if (required && isAbsent) { // 必须且不存在的报错信息
    warn('Missing required prop: "' + name + '"')
    return
  }
  // missing but optional
  // null但可选
  if (value == null && !prop.required) {
    return
  }
  // type check
  // 类型检查，类型不是true，null和undefined
  if (type != null && type !== true) {
    let isValid = false
    const types = isArray(type) ? type : [type]
    const expectedTypes = []
    // value is valid as long as one of the specified types match
    // 值是有效的，只要其中一个指定的类型匹配,就停止类型校验
    for (let i = 0; i < types.length && !isValid; i++) {
      const { valid, expectedType } = assertType(value, types[i])
      expectedTypes.push(expectedType || '')
      isValid = valid
    }
    // 没有一个有效的就警告
    if (!isValid) {
      warn(getInvalidTypeMessage(name, value, expectedTypes))
      return
    }
  }
  // custom validator
  // 自定义的校验函数
  if (validator && !validator(value)) {
    warn('Invalid prop: custom validator check failed for prop "' + name + '".')
  }
}

// 简单类型
const isSimpleType = /*#__PURE__*/ makeMap(
  'String,Number,Boolean,Function,Symbol,BigInt'
)

/**
 * 断言结果
 * valid 有效
 * expectedType 期待类型
 */
type AssertionResult = {
  valid: boolean
  expectedType: string
}

/**
 * dev only
 * 类型断言
 */
function assertType(value: unknown, type: PropConstructor): AssertionResult {
  let valid // 值是否是有效类型
  const expectedType = getType(type) // 获取值的类型
  if (isSimpleType(expectedType)) { // 是简单类型
    const t = typeof value
    valid = t === expectedType.toLowerCase()
    // for primitive wrapper objects
    // 对于原始包装器对象
    if (!valid && t === 'object') {
      valid = value instanceof type
    }
  } else if (expectedType === 'Object') {
    valid = isObject(value)
  } else if (expectedType === 'Array') {
    valid = isArray(value)
  } else if (expectedType === 'null') {
    valid = value === null
  } else {
    valid = value instanceof type // 对于自定义的属性构造器（或者vue自带的）
  }
  return {
    valid,
    expectedType
  }
}

/**
 * dev only
 * 获取失效的类型信息
 */
function getInvalidTypeMessage(
  name: string,
  value: unknown,
  expectedTypes: string[]
): string {
  let message =
    `Invalid prop: type check failed for prop "${name}".` +
    ` Expected ${expectedTypes.map(capitalize).join(' | ')}`
  const expectedType = expectedTypes[0] // 期待类型
  const receivedType = toRawType(value) // 接收到的类型
  const expectedValue = styleValue(value, expectedType) // 期待值
  const receivedValue = styleValue(value, receivedType) // 接收到的值
  // check if we need to specify expected value
  // 检查是否需要指定期望值
  if (
    expectedTypes.length === 1 &&
    isExplicable(expectedType) &&
    !isBoolean(expectedType, receivedType)
  ) {
    // 期待的类型数量为1，且期待类型与实际类型都不是布尔值，是string|number类型
    message += ` with value ${expectedValue}`
  }
  message += `, got ${receivedType} `
  // check if we need to specify received value
  // 检查是否接收的类型为 string|number|boolean类型
  if (isExplicable(receivedType)) {
    message += `with value ${receivedValue}.`
  }
  return message
}

/**
 * dev only
 * 将值转化为字符串（格式化）
 */
function styleValue(value: unknown, type: string): string {
  if (type === 'String') {
    return `"${value}"`
  } else if (type === 'Number') {
    return `${Number(value)}`
  } else {
    return `${value}`
  }
}

/**
 * dev only
 * 元素是string，number，boolean中的任意类型
 */
function isExplicable(type: string): boolean {
  const explicitTypes = ['string', 'number', 'boolean']
  return explicitTypes.some(elem => type.toLowerCase() === elem)
}

/**
 * dev only
 * 参数中存在布尔值
 */
function isBoolean(...args: string[]): boolean {
  return args.some(elem => elem.toLowerCase() === 'boolean')
}<|MERGE_RESOLUTION|>--- conflicted
+++ resolved
@@ -249,9 +249,6 @@
   instance.attrs = attrs
 }
 
-<<<<<<< HEAD
-// 更新属性
-=======
 function isInHmrContext(instance: ComponentInternalInstance | null) {
   while (instance) {
     if (instance.type.__hmrId) return true
@@ -259,7 +256,7 @@
   }
 }
 
->>>>>>> 45782df3
+// 更新属性
 export function updateProps(
   instance: ComponentInternalInstance,
   rawProps: Data | null,
@@ -283,21 +280,13 @@
     // always force full diff in dev
     // - #1942 if hmr is enabled with sfc component
     // - vite#872 non-sfc component used by sfc component
-<<<<<<< HEAD
     // 在开发者环境中总是强制全量diff
     // sfc组件中热更新是允许的
     // 但非SFC组件使用SFC组件是会存在问题的
     // 第一个条件：非开发环境或者开发环境下当前实例或当前实例的父实例都不存在热更新id
     // 第二个条件：优化过的或者更新标记存在
     // 第三个条件：更新标记不为全量更新
-    !(
-      __DEV__ &&
-      (instance.type.__hmrId ||
-        (instance.parent && instance.parent.type.__hmrId))
-    ) &&
-=======
     !(__DEV__ && isInHmrContext(instance)) &&
->>>>>>> 45782df3
     (optimized || patchFlag > 0) &&
     !(patchFlag & PatchFlags.FULL_PROPS)
   ) {
@@ -676,14 +665,10 @@
   }
 
   if (!raw && !hasExtends) {
-<<<<<<< HEAD
-    // 没有属性值，没有extends，设置为空数组，并返回空数组
+    if (isObject(comp)) {
+      // 没有属性值，没有extends，设置为空数组，并返回空数组
     cache.set(comp, EMPTY_ARR as any)
-=======
-    if (isObject(comp)) {
-      cache.set(comp, EMPTY_ARR as any)
-    }
->>>>>>> 45782df3
+    }
     return EMPTY_ARR as any
   }
 
