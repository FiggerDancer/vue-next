--- conflicted
+++ resolved
@@ -43,16 +43,13 @@
   accessedAttrs = true
 }
 
-<<<<<<< HEAD
+type SetRootFn = ((root: VNode) => void) | undefined
+
 /**
  * 渲染根组件
  * @param instance 
  * @returns 
  */
-=======
-type SetRootFn = ((root: VNode) => void) | undefined
-
->>>>>>> 45782df3
 export function renderComponentRoot(
   instance: ComponentInternalInstance
 ): VNode {
@@ -157,13 +154,9 @@
   // 在开发者模式，注释被保留， 
   // 并且它可能用于一个以注释为边缘的根元素，使其成为一个片段
   let root = result
-<<<<<<< HEAD
   // 设置根
-  let setRoot: ((root: VNode) => void) | undefined = undefined
+  let setRoot: SetRootFn = undefined
   // 如果是开发者环境，存在补丁标记，且补丁标记为开发者根片段
-=======
-  let setRoot: SetRootFn = undefined
->>>>>>> 45782df3
   if (
     __DEV__ &&
     result.patchFlag > 0 &&
