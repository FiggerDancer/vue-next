/* eslint-disable no-restricted-globals */
import { App } from './apiCreateApp'
import { Fragment, Text, Comment, Static } from './vnode'
import { ComponentInternalInstance } from './component'

/**
 * AppRecord
 * id 
 * app App
 * version 版本  
 * types
 */
interface AppRecord {
  id: number
  app: App
  version: string
  types: Record<string, string | Symbol>
}

/**
 * 开发工具的钩子类型
 * 初始化
 * 卸载
 * 组件更新
 * 组件添加
 * 组件移除
 * 组件触发事件
 * 执行开始
 * 执行结束
 */
const enum DevtoolsHooks {
  APP_INIT = 'app:init',
  APP_UNMOUNT = 'app:unmount',
  COMPONENT_UPDATED = 'component:updated',
  COMPONENT_ADDED = 'component:added',
  COMPONENT_REMOVED = 'component:removed',
  COMPONENT_EMIT = 'component:emit',
  PERFORMANCE_START = 'perf:start',
  PERFORMANCE_END = 'perf:end'
}

/**
 * 开发者工具钩子
 * enabled 启用
 * emit 触发事件
 * on 监听
 * once 一次监听
 * off 取消监听
 * appRecords
 */
interface DevtoolsHook {
  enabled?: boolean
  emit: (event: string, ...payload: any[]) => void
  on: (event: string, handler: Function) => void
  once: (event: string, handler: Function) => void
  off: (event: string, handler: Function) => void
  appRecords: AppRecord[]
  /**
   * Added at https://github.com/vuejs/devtools/commit/f2ad51eea789006ab66942e5a27c0f0986a257f9
   * Returns wether the arg was buffered or not
   */
  cleanupBuffer?: (matchArg: unknown) => boolean
}

/**
 * 开发者工具
 */
export let devtools: DevtoolsHook

/**
 * 缓存
 * 事件-参数键值对
 */
let buffer: { event: string; args: any[] }[] = []

/**
 * 开发者工具安装标记
 */
let devtoolsNotInstalled = false

/**
 * 触发事件
 * @param event 
 * @param args 
 */
function emit(event: string, ...args: any[]) {
  if (devtools) {
    // 有开发者工具，则触发事件
    devtools.emit(event, ...args)
  } else if (!devtoolsNotInstalled) {
    // 开发者工具安装了但是没有devtools则先放到缓存里
    buffer.push({ event, args })
  }
}

/**
 * 设置开发者工具的钩子
 * @param hook 
 * @param target 
 */
export function setDevtoolsHook(hook: DevtoolsHook, target: any) {
  // 设置开发者工具的值
  devtools = hook
  if (devtools) {
    // 如果存在devtools，启用
    devtools.enabled = true
    // 先从缓存里读，把那些事件都触发一遍，因为用户一开始可能没打开开发者工具
    buffer.forEach(({ event, args }) => devtools.emit(event, ...args))
    buffer = []
  } else if (
    // handle late devtools injection - only do this if we are in an actual
    // browser environment to avoid the timer handle stalling test runner exit
    // 处理最新的开发者工具注入 ，这样做仅仅是因为，我们在一个真实浏览器下需要避免
    // 时间句柄停止运行卡住
    // (#4815)
    typeof window !== 'undefined' &&
    // some envs mock window but not fully
    // 一些环境模拟window，但是不完全
    window.HTMLElement &&
    // also exclude jsdom
    // 排除jsdom
    !window.navigator?.userAgent?.includes('jsdom')
  ) {
    // 重新开始钩子
    const replay = (target.__VUE_DEVTOOLS_HOOK_REPLAY__ =
      target.__VUE_DEVTOOLS_HOOK_REPLAY__ || [])
    // 放入重新开始钩子
    replay.push((newHook: DevtoolsHook) => {
      // 重新开始的时候，就是设置新钩子
      setDevtoolsHook(newHook, target)
    })
    // clear buffer after 3s - the user probably doesn't have devtools installed
    // at all, and keeping the buffer will cause memory leaks (#4738)
    // 3s后清理缓存，用户可能根本没有安装开发者工具
    // 保存这些缓存将导致内存泄漏
    setTimeout(() => {
      if (!devtools) {
        // 没有开发者工具，清空所有数据
        target.__VUE_DEVTOOLS_HOOK_REPLAY__ = null
        // 已经明确没有安装开发者工具
        devtoolsNotInstalled = true
        // 清空缓存
        buffer = []
      }
    }, 3000)
  } else {
    // non-browser env, assume not installed
    // 非浏览器环境，直接就假定没有安装
    devtoolsNotInstalled = true
    buffer = []
  }
}

/**
 * 开发者工具安装app
 * 触发事件
 * @param app 
 * @param version 
 */
export function devtoolsInitApp(app: App, version: string) {
  emit(DevtoolsHooks.APP_INIT, app, version, {
    Fragment,
    Text,
    Comment,
    Static
  })
}

/**
 * 开发者工具卸载app
 * @param app 
 */
export function devtoolsUnmountApp(app: App) {
  emit(DevtoolsHooks.APP_UNMOUNT, app)
}

/**
 * 开发者工具组件被添加
 */
export const devtoolsComponentAdded = /*#__PURE__*/ createDevtoolsComponentHook(
  DevtoolsHooks.COMPONENT_ADDED
)

/**
 * 开发者工具组件被更新
 */
export const devtoolsComponentUpdated =
  /*#__PURE__*/ createDevtoolsComponentHook(DevtoolsHooks.COMPONENT_UPDATED)

<<<<<<< HEAD
/**
 * 开发者工具组件被移除
 */
export const devtoolsComponentRemoved =
  /*#__PURE__*/ createDevtoolsComponentHook(DevtoolsHooks.COMPONENT_REMOVED)
=======
const _devtoolsComponentRemoved = /*#__PURE__*/ createDevtoolsComponentHook(
  DevtoolsHooks.COMPONENT_REMOVED
)

export const devtoolsComponentRemoved = (
  component: ComponentInternalInstance
) => {
  if (
    devtools &&
    typeof devtools.cleanupBuffer === 'function' &&
    // remove the component if it wasn't buffered
    !devtools.cleanupBuffer(component)
  ) {
    _devtoolsComponentRemoved(component)
  }
}
>>>>>>> 45782df3

/**
 * 创建开发者组件的钩子
 * @param hook 
 * @returns 
 */
function createDevtoolsComponentHook(hook: DevtoolsHooks) {
  return (component: ComponentInternalInstance) => {
    emit(
      hook,
      component.appContext.app,
      component.uid,
      component.parent ? component.parent.uid : undefined,
      component
    )
  }
}

/**
 * 开发者工具执行开始
 */
export const devtoolsPerfStart = /*#__PURE__*/ createDevtoolsPerformanceHook(
  DevtoolsHooks.PERFORMANCE_START
)

/**
 * 开发工具执行结束
 */
export const devtoolsPerfEnd = /*#__PURE__*/ createDevtoolsPerformanceHook(
  DevtoolsHooks.PERFORMANCE_END
)

/**
 * 创建开发者工具性能钩子
 * @param hook 
 * @returns 
 */
function createDevtoolsPerformanceHook(hook: DevtoolsHooks) {
  return (component: ComponentInternalInstance, type: string, time: number) => {
    emit(hook, component.appContext.app, component.uid, component, type, time)
  }
}

/**
 * 开发者工具组件事件触发钩子
 * @param component 
 * @param event 
 * @param params 
 */
export function devtoolsComponentEmit(
  component: ComponentInternalInstance,
  event: string,
  params: any[]
) {
  emit(
    DevtoolsHooks.COMPONENT_EMIT,
    component.appContext.app,
    component,
    event,
    params
  )
}<|MERGE_RESOLUTION|>--- conflicted
+++ resolved
@@ -187,13 +187,9 @@
 export const devtoolsComponentUpdated =
   /*#__PURE__*/ createDevtoolsComponentHook(DevtoolsHooks.COMPONENT_UPDATED)
 
-<<<<<<< HEAD
 /**
  * 开发者工具组件被移除
  */
-export const devtoolsComponentRemoved =
-  /*#__PURE__*/ createDevtoolsComponentHook(DevtoolsHooks.COMPONENT_REMOVED)
-=======
 const _devtoolsComponentRemoved = /*#__PURE__*/ createDevtoolsComponentHook(
   DevtoolsHooks.COMPONENT_REMOVED
 )
@@ -210,7 +206,6 @@
     _devtoolsComponentRemoved(component)
   }
 }
->>>>>>> 45782df3
 
 /**
  * 创建开发者组件的钩子
