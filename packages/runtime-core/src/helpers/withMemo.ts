import { hasChanged } from '@vue/shared'
import { currentBlock, isBlockTreeEnabled, VNode } from '../vnode'

/**
 * 使用v-memo来控制，数据变化
 * 只有当v-memo指定的数组，每个值与原数据不相等或者数组长度变化时
 * 触发更新
 * @param memo 
 * @param render 
 * @param cache 
 * @param index 
 * @returns 
 */
export function withMemo(
  memo: any[],
  render: () => VNode<any, any>,
  cache: any[],
  index: number
) {
  const cached = cache[index] as VNode | undefined
  // 存在缓存值且是同一memo 则返回缓存值
  if (cached && isMemoSame(cached, memo)) {
    return cached
  }
  // 获取渲染节点
  const ret = render()

  // shallow clone
  // 浅克隆
  ret.memo = memo.slice()
  // 缓存并返回节点
  return (cache[index] = ret)
}

/**
 * 是同一个memo
 * @param cached 
 * @param memo 
 * @returns 
 */
export function isMemoSame(cached: VNode, memo: any[]) {
  // 获取之前的样子
  const prev: any[] = cached.memo!
  // 长度比较，不同则返回false
  if (prev.length != memo.length) {
    return false
  }
<<<<<<< HEAD
  // 某个点值不相同，返回false
=======

>>>>>>> 45782df3
  for (let i = 0; i < prev.length; i++) {
    if (hasChanged(prev[i], memo[i])) {
      return false
    }
  }

  // make sure to let parent block track it when returning cached
  // 保证让父节点跟踪它当返回缓存时
  if (isBlockTreeEnabled > 0 && currentBlock) {
    currentBlock.push(cached)
  }
  return true
}<|MERGE_RESOLUTION|>--- conflicted
+++ resolved
@@ -45,11 +45,8 @@
   if (prev.length != memo.length) {
     return false
   }
-<<<<<<< HEAD
+
   // 某个点值不相同，返回false
-=======
-
->>>>>>> 45782df3
   for (let i = 0; i < prev.length; i++) {
     if (hasChanged(prev[i], memo[i])) {
       return false
