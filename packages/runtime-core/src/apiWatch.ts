import {
  isRef,
  isShallow,
  Ref,
  ComputedRef,
  ReactiveEffect,
  isReactive,
  ReactiveFlags,
  EffectScheduler,
  DebuggerOptions
} from '@vue/reactivity'
import { SchedulerJob, queueJob } from './scheduler'
import {
  EMPTY_OBJ,
  isObject,
  isArray,
  isFunction,
  isString,
  hasChanged,
  NOOP,
  remove,
  isMap,
  isSet,
  isPlainObject
} from '@vue/shared'
import {
  currentInstance,
  ComponentInternalInstance,
  isInSSRComponentSetup,
  setCurrentInstance,
  unsetCurrentInstance
} from './component'
import {
  ErrorCodes,
  callWithErrorHandling,
  callWithAsyncErrorHandling
} from './errorHandling'
import { queuePostRenderEffect } from './renderer'
import { warn } from './warning'
import { DeprecationTypes } from './compat/compatConfig'
import { checkCompatEnabled, isCompatEnabled } from './compat/compatConfig'
import { ObjectWatchOptionItem } from './componentOptions'

/**
 * watchEffect
 * 清理
 */
export type WatchEffect = (onCleanup: OnCleanup) => void

/**
 * 监听的值，可以是一个ref，可以是计算属性的结果，可以是一个返回任意值的函数
 */
export type WatchSource<T = any> = Ref<T> | ComputedRef<T> | (() => T)

/**
 * 观察者的回调函数
 * 值
 * 旧的值
 * 清理
 */
export type WatchCallback<V = any, OV = any> = (
  value: V,
  oldValue: OV,
  onCleanup: OnCleanup
) => any

/**
 * 映射资源
 */
type MapSources<T, Immediate> = {
  [K in keyof T]: T[K] extends WatchSource<infer V>
    ? Immediate extends true
      ? V | undefined
      : V
    : T[K] extends object
    ? Immediate extends true
      ? T[K] | undefined
      : T[K]
    : never
}

/**
 * 清理
 */
type OnCleanup = (cleanupFn: () => void) => void

/**
 * 监听的基本选项
 * 冲刷的时机，提前，异步（后置），同步
 */
export interface WatchOptionsBase extends DebuggerOptions {
  flush?: 'pre' | 'post' | 'sync'
}

/**
 * 监听者选项
 * 立刻执行
 * 深度监听
 */
export interface WatchOptions<Immediate = boolean> extends WatchOptionsBase {
  immediate?: Immediate
  deep?: boolean
}

/**
 * 停止监听
 */
export type WatchStopHandle = () => void

// Simple effect.
/**
 * 简单副作用
 * @param effect 
 * @param options 
 * @returns 
 */
export function watchEffect(
  effect: WatchEffect,
  options?: WatchOptionsBase
): WatchStopHandle {
  // 执行监听
  return doWatch(effect, null, options)
}

/**
 * 异步监视副作用
 * @param effect 
 * @param options 
 * @returns 
 */
export function watchPostEffect(
  effect: WatchEffect,
  options?: DebuggerOptions
) {
  // 执行监听
  return doWatch(
    effect,
    null,
    (__DEV__
      ? { ...options, flush: 'post' }
      : { flush: 'post' }) as WatchOptionsBase
  )
}

/**
 * 同步监视副作用
 * @param effect 
 * @param options 
 * @returns 
 */
export function watchSyncEffect(
  effect: WatchEffect,
  options?: DebuggerOptions
) {
  // 执行监听
  return doWatch(
    effect,
    null,
    (__DEV__
      ? { ...options, flush: 'sync' }
      : { flush: 'sync' }) as WatchOptionsBase
  )
}

// initial value for watchers to trigger on undefined initial values
// 初始化的值用于监听器在未定义的初始值上触发
const INITIAL_WATCHER_VALUE = {}

/**
 * 多个监听资源值
 */
type MultiWatchSources = (WatchSource<unknown> | object)[]

// overload: array of multiple sources + cb
/**
 * 重载： 多个资源的数组+cb
 * @param sources 
 * @param cb 
 * @param options 
 */
export function watch<
  T extends MultiWatchSources,
  Immediate extends Readonly<boolean> = false
>(
  sources: [...T],
  cb: WatchCallback<MapSources<T, false>, MapSources<T, Immediate>>,
  options?: WatchOptions<Immediate>
): WatchStopHandle

// overload: multiple sources w/ `as const`
// watch([foo, bar] as const, () => {})
// somehow [...T] breaks when the type is readonly
/**
 * 重载： 多个资源 作为常量
 * 监听[foo,bar]作为常量，()=>{}
 * 无论以何种方法 [...T] 解构会破坏 当类型为只读时
 * @param source 
 * @param cb 
 * @param options 
 */
export function watch<
  T extends Readonly<MultiWatchSources>,
  Immediate extends Readonly<boolean> = false
>(
  source: T,
  cb: WatchCallback<MapSources<T, false>, MapSources<T, Immediate>>,
  options?: WatchOptions<Immediate>
): WatchStopHandle

// overload: single source + cb
/**
 * 重载： 单个资源+cb
 * @param source 
 * @param cb 
 * @param options 
 */
export function watch<T, Immediate extends Readonly<boolean> = false>(
  source: WatchSource<T>,
  cb: WatchCallback<T, Immediate extends true ? T | undefined : T>,
  options?: WatchOptions<Immediate>
): WatchStopHandle

// overload: watching reactive object w/ cb
/**
 * 重载： 监听reactive对象
 * @param source 
 * @param cb 
 * @param options 
 */
export function watch<
  T extends object,
  Immediate extends Readonly<boolean> = false
>(
  source: T,
  cb: WatchCallback<T, Immediate extends true ? T | undefined : T>,
  options?: WatchOptions<Immediate>
): WatchStopHandle

// implementation
/**
 * 实现监视器
 * @param source 
 * @param cb 
 * @param options 
 * @returns 
 */
export function watch<T = any, Immediate extends Readonly<boolean> = false>(
  source: T | WatchSource<T>,
  cb: any,
  options?: WatchOptions<Immediate>
): WatchStopHandle {
  if (__DEV__ && !isFunction(cb)) {
    warn(
      `\`watch(fn, options?)\` signature has been moved to a separate API. ` +
        `Use \`watchEffect(fn, options?)\` instead. \`watch\` now only ` +
        `supports \`watch(source, cb, options?) signature.`
    )
  }
  // 执行监听
  return doWatch(source as any, cb, options)
}

/**
 * 执行监听
 * @param source 
 * @param cb 
 * @param param2 
 * @returns 
 */
function doWatch(
  source: WatchSource | WatchSource[] | WatchEffect | object,
  cb: WatchCallback | null,
  { immediate, deep, flush, onTrack, onTrigger }: WatchOptions = EMPTY_OBJ
): WatchStopHandle {
  if (__DEV__ && !cb) {
    // 没有回调函数并且设置了immediate立即执行选项，则警告
    if (immediate !== undefined) {
      warn(
        `watch() "immediate" option is only respected when using the ` +
          `watch(source, callback, options?) signature.`
      )
    }
    // 设置deep 但是无回调 警告
    if (deep !== undefined) {
      warn(
        `watch() "deep" option is only respected when using the ` +
          `watch(source, callback, options?) signature.`
      )
    }
  }

  // 失效资源警告
  const warnInvalidSource = (s: unknown) => {
    warn(
      `Invalid watch source: `,
      s,
      `A watch source can only be a getter/effect function, a ref, ` +
        `a reactive object, or an array of these types.`
    )
  }

  // 当前实例
  const instance = currentInstance
  // 访问器
  let getter: () => any
  // 强制触发
  let forceTrigger = false
  // 是多个资源
  let isMultiSource = false

  // 如果资源是ref
  if (isRef(source)) {
    // 访问器能够返回资源的值
    getter = () => source.value
    // 强制触发
    forceTrigger = isShallow(source)
  } else if (isReactive(source)) {
    // 如果源值是响应式的
    // 访问器返回reactive代理对象
    getter = () => source
    // 并且将deep设置为true
    deep = true
  } else if (isArray(source)) {
    // 如果是多个源
    isMultiSource = true
<<<<<<< HEAD
    // 值里面是否存在reactive，如果有的话，将强制触发设置为true
    forceTrigger = source.some(isReactive)
    // 访问器
=======
    forceTrigger = source.some(s => isReactive(s) || isShallow(s))
>>>>>>> 45782df3
    getter = () =>
      source.map(s => {
        if (isRef(s)) {
          // ref返回ref的值
          return s.value
        } else if (isReactive(s)) {
          // 响应式，则递归遍历收集该reactive的所有层级
          return traverse(s)
        } else if (isFunction(s)) {
          // 执行函数收集依赖
          // 如果是一个方法，则执行该方法并处理该方法的抛错
          return callWithErrorHandling(s, instance, ErrorCodes.WATCH_GETTER)
        } else {
          // 警告失效的来源
          __DEV__ && warnInvalidSource(s)
        }
      })
  } else if (isFunction(source)) {
    // 是函数
    // 带有回调函数
    if (cb) {
      // getter with cb
      // 访问器带有回调函数，
      getter = () =>
        // 执行函数收集依赖
        callWithErrorHandling(source, instance, ErrorCodes.WATCH_GETTER)
    } else {
      // no cb -> simple effect
      // 没有回调函数，则是简单副作用
      getter = () => {
        // 如果实例已经被卸载，则什么都不需要做
        if (instance && instance.isUnmounted) {
          return
        }
        // 如果有清理函数，则进行依赖清理，防止重复收集
        // 或者收集到本次不需要收集的内容
        if (cleanup) {
          cleanup()
        }
        // 执行函数，并收集依赖
        return callWithAsyncErrorHandling(
          source,
          instance,
          ErrorCodes.WATCH_CALLBACK,
          [onCleanup]
        )
      }
    }
  } else {
    // 均不符合将访问器设置为NOOP
    getter = NOOP
    __DEV__ && warnInvalidSource(source)
  }

  // 2.x array mutation watch compat
  // 2.x 数组操作监听兼容
  if (__COMPAT__ && cb && !deep) {
    // 获取原始访问器
    const baseGetter = getter
    // 改造访问器
    getter = () => {
      // 从原始访问器中获取值
      const val = baseGetter()
      // 如果是数组的话，就遍历递归去收集依赖
      if (
        isArray(val) &&
        checkCompatEnabled(DeprecationTypes.WATCH_ARRAY, instance)
      ) {
        traverse(val)
      }
      return val
    }
  }

  // 如果存在回调函数和deep属性
  if (cb && deep) {
    // 原始访问器
    const baseGetter = getter
    // 递归的去收集依赖
    getter = () => traverse(baseGetter())
  }

  let cleanup: () => void
  // 清理副作用
  let onCleanup: OnCleanup = (fn: () => void) => {
    // 传入一个清理副作用后的回调函数，副作用执行完毕后清理副作用
    cleanup = effect.onStop = () => {
      callWithErrorHandling(fn, instance, ErrorCodes.WATCH_CLEANUP)
    }
  }

  // in SSR there is no need to setup an actual effect, and it should be noop
  // unless it's eager
  if (__SSR__ && isInSSRComponentSetup) {
    // we will also not call the invalidate callback (+ runner is not set up)
    onCleanup = NOOP
    if (!cb) {
      getter()
    } else if (immediate) {
      callWithAsyncErrorHandling(cb, instance, ErrorCodes.WATCH_CALLBACK, [
        getter(),
        isMultiSource ? [] : undefined,
        onCleanup
      ])
    }
    return NOOP
  }

  let oldValue = isMultiSource ? [] : INITIAL_WATCHER_VALUE
  const job: SchedulerJob = () => {
    if (!effect.active) {
      return
    }
    if (cb) {
      // watch(source, cb)
      const newValue = effect.run()
      if (
        deep ||
        forceTrigger ||
        (isMultiSource
          ? (newValue as any[]).some((v, i) =>
              hasChanged(v, (oldValue as any[])[i])
            )
          : hasChanged(newValue, oldValue)) ||
        (__COMPAT__ &&
          isArray(newValue) &&
          isCompatEnabled(DeprecationTypes.WATCH_ARRAY, instance))
      ) {
        // cleanup before running cb again
        if (cleanup) {
          cleanup()
        }
        callWithAsyncErrorHandling(cb, instance, ErrorCodes.WATCH_CALLBACK, [
          newValue,
          // pass undefined as the old value when it's changed for the first time
          oldValue === INITIAL_WATCHER_VALUE ? undefined : oldValue,
          onCleanup
        ])
        oldValue = newValue
      }
    } else {
      // watchEffect
      effect.run()
    }
  }

  // important: mark the job as a watcher callback so that scheduler knows
  // it is allowed to self-trigger (#1727)
  job.allowRecurse = !!cb

  let scheduler: EffectScheduler
  if (flush === 'sync') {
    scheduler = job as any // the scheduler function gets called directly
  } else if (flush === 'post') {
    scheduler = () => queuePostRenderEffect(job, instance && instance.suspense)
  } else {
    // default: 'pre'
    job.pre = true
    if (instance) job.id = instance.uid
    scheduler = () => queueJob(job)
  }

  const effect = new ReactiveEffect(getter, scheduler)

  if (__DEV__) {
    effect.onTrack = onTrack
    effect.onTrigger = onTrigger
  }

  // initial run
  if (cb) {
    if (immediate) {
      job()
    } else {
      oldValue = effect.run()
    }
  } else if (flush === 'post') {
    queuePostRenderEffect(
      effect.run.bind(effect),
      instance && instance.suspense
    )
  } else {
    effect.run()
  }

  return () => {
    effect.stop()
    if (instance && instance.scope) {
      remove(instance.scope.effects!, effect)
    }
  }
}

// this.$watch
export function instanceWatch(
  this: ComponentInternalInstance,
  source: string | Function,
  value: WatchCallback | ObjectWatchOptionItem,
  options?: WatchOptions
): WatchStopHandle {
  const publicThis = this.proxy as any
  const getter = isString(source)
    ? source.includes('.')
      ? createPathGetter(publicThis, source)
      : () => publicThis[source]
    : source.bind(publicThis, publicThis)
  let cb
  if (isFunction(value)) {
    cb = value
  } else {
    cb = value.handler as Function
    options = value
  }
  const cur = currentInstance
  setCurrentInstance(this)
  const res = doWatch(getter, cb.bind(publicThis), options)
  if (cur) {
    setCurrentInstance(cur)
  } else {
    unsetCurrentInstance()
  }
  return res
}

export function createPathGetter(ctx: any, path: string) {
  const segments = path.split('.')
  return () => {
    let cur = ctx
    for (let i = 0; i < segments.length && cur; i++) {
      cur = cur[segments[i]]
    }
    return cur
  }
}

/**
 * 递归遍历
 * @param value 
 * @param seen 
 * @returns 
 */
export function traverse(value: unknown, seen?: Set<unknown>) {
  // 如果值不是一个对象或者含有明确的跳过标记
  if (!isObject(value) || (value as any)[ReactiveFlags.SKIP]) {
    return value
  }
  // 收集遍历过的值
  seen = seen || new Set()
  // 如果过去收集过该值，则直接返回
  if (seen.has(value)) {
    return value
  }
  // 否则添加新的值
  seen.add(value)
  // 如果是ref
  if (isRef(value)) {
    // 递归遍历ref的value
    traverse(value.value, seen)
  } else if (isArray(value)) {
    // 数组，递归遍历
    for (let i = 0; i < value.length; i++) {
      traverse(value[i], seen)
    }
  } else if (isSet(value) || isMap(value)) {
    // 集合递归遍历
    value.forEach((v: any) => {
      traverse(v, seen)
    })
  } else if (isPlainObject(value)) {
    // 扁平化的对象遍历
    for (const key in value) {
      traverse((value as any)[key], seen)
    }
  }
  // 其他返回当前值
  return value
}<|MERGE_RESOLUTION|>--- conflicted
+++ resolved
@@ -323,13 +323,9 @@
   } else if (isArray(source)) {
     // 如果是多个源
     isMultiSource = true
-<<<<<<< HEAD
     // 值里面是否存在reactive，如果有的话，将强制触发设置为true
-    forceTrigger = source.some(isReactive)
+    forceTrigger = source.some(s => isReactive(s) || isShallow(s))
     // 访问器
-=======
-    forceTrigger = source.some(s => isReactive(s) || isShallow(s))
->>>>>>> 45782df3
     getter = () =>
       source.map(s => {
         if (isRef(s)) {
