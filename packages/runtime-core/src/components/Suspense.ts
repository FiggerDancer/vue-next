import {
  VNode,
  normalizeVNode,
  VNodeProps,
  isSameVNodeType,
  openBlock,
  closeBlock,
  currentBlock,
  Comment,
  createVNode,
  isBlockTreeEnabled
} from '../vnode'
import { isFunction, isArray, ShapeFlags, toNumber } from '@vue/shared'
import { ComponentInternalInstance, handleSetupResult } from '../component'
import { Slots } from '../componentSlots'
import {
  RendererInternals,
  MoveType,
  SetupRenderEffectFn,
  RendererNode,
  RendererElement
} from '../renderer'
import { queuePostFlushCb } from '../scheduler'
import { filterSingleRoot, updateHOCHostEl } from '../componentRenderUtils'
import { pushWarningContext, popWarningContext, warn } from '../warning'
import { handleError, ErrorCodes } from '../errorHandling'

export interface SuspenseProps {
  onResolve?: () => void // 加载完成
  onPending?: () => void // 等待
  onFallback?: () => void // 加载中
  timeout?: string | number
}

// 是否是 suspense 节点，通过组件上是否包含__isSuspense属性
export const isSuspense = (type: any): boolean => type.__isSuspense

// Suspense exposes a component-like API, and is treated like a component
// in the compiler, but internally it's a special built-in type that hooks
// directly into the renderer.
/**
 * suspense 暴露了一个组件式api，并且在编译器中当做一个组件处理
 * 但是内部它是一个特殊的内置类型
 * 钩子直接在渲染器里
 */
export const SuspenseImpl = {
  name: 'Suspense',
  // In order to make Suspense tree-shakable, we need to avoid importing it
  // directly in the renderer. The renderer checks for the __isSuspense flag
  // on a vnode's type and calls the `process` method, passing in renderer
  // internals.
  // 为了使suspense支持摇树，我们需要避免在渲染器里直接引入它
  // 在一个vnode的type上，渲染器检查__isSuspense标记，并且调用process方法
  // 传入内部渲染器
  __isSuspense: true,

  process(
    n1: VNode | null,
    n2: VNode,
    container: RendererElement,
    anchor: RendererNode | null,
    parentComponent: ComponentInternalInstance | null,
    parentSuspense: SuspenseBoundary | null,
    isSVG: boolean,
    slotScopeIds: string[] | null,
    optimized: boolean,
    // platform-specific impl passed from renderer
    // 从渲染器传递的平台特定的impl
    rendererInternals: RendererInternals
  ) {
    // 原先为 null 或 undefined
    if (n1 == null) {
      // 挂载 suspense
      mountSuspense(
        n2,
        container,
        anchor,
        parentComponent,
        parentSuspense,
        isSVG,
        slotScopeIds,
        optimized,
        rendererInternals
      )
    } else {
      // 更新suspense
      patchSuspense(
        n1,
        n2,
        container,
        anchor,
        parentComponent,
        isSVG,
        slotScopeIds,
        optimized,
        rendererInternals
      )
    }
  },
  hydrate: hydrateSuspense,
  create: createSuspenseBoundary,
  normalize: normalizeSuspenseChildren
}

// Force-casted public typing for h and TSX props inference
<<<<<<< HEAD
// 强制浇筑公共的类型为 h 和 tsx 属性接口
export const Suspense = (__FEATURE_SUSPENSE__ ? SuspenseImpl : null) as any as {
=======
export const Suspense = (__FEATURE_SUSPENSE__
  ? SuspenseImpl
  : null) as unknown as {
>>>>>>> 45782df3
  __isSuspense: true
  new (): { $props: VNodeProps & SuspenseProps }
}

/**
 * 触发事件
 * @param vnode 
 * @param name 
 */
function triggerEvent(
  vnode: VNode,
  name: 'onResolve' | 'onPending' | 'onFallback'
) {
  const eventListener = vnode.props && vnode.props[name]
  if (isFunction(eventListener)) {
    eventListener()
  }
}

/**
 * 挂载 suspense
 * @param vnode 
 * @param container 
 * @param anchor 
 * @param parentComponent 
 * @param parentSuspense 
 * @param isSVG 
 * @param slotScopeIds 
 * @param optimized 
 * @param rendererInternals 
 */
function mountSuspense(
  vnode: VNode,
  container: RendererElement,
  anchor: RendererNode | null,
  parentComponent: ComponentInternalInstance | null,
  parentSuspense: SuspenseBoundary | null,
  isSVG: boolean,
  slotScopeIds: string[] | null,
  optimized: boolean,
  rendererInternals: RendererInternals
) {
  // 渲染器内部函数
  const {
    p: patch,
    o: { createElement }
  } = rendererInternals
  // 隐藏的容器
  const hiddenContainer = createElement('div')
  // suspense 创建suspense分界线
  const suspense = (vnode.suspense = createSuspenseBoundary(
    vnode,
    parentSuspense,
    parentComponent,
    container,
    hiddenContainer,
    anchor,
    isSVG,
    slotScopeIds,
    optimized,
    rendererInternals
  ))

  // start mounting the content subtree in an off-dom container
  // 开始在off-dom容器中挂载内容子树
  patch(
    null,
    (suspense.pendingBranch = vnode.ssContent!),
    hiddenContainer,
    null,
    parentComponent,
    suspense,
    isSVG,
    slotScopeIds
  )
  // now check if we have encountered any async deps
  // 现在检查我们是否遇到了任何异步deps
  if (suspense.deps > 0) {
    // has async
    // invoke @fallback event
    // 有异步调用fallback事件
    triggerEvent(vnode, 'onPending')
    triggerEvent(vnode, 'onFallback')

    // mount the fallback tree
    // 挂载fallback树
    patch(
      null,
      vnode.ssFallback!,
      container,
      anchor,
      parentComponent,
      // fallback树没有suspense上下文
      null, // fallback tree will not have suspense context
      isSVG,
      slotScopeIds
    )
    // 设置激活的分支
    setActiveBranch(suspense, vnode.ssFallback!)
  } else {
    // Suspense has no async deps. Just resolve.
    // suspense没有异步依赖。仅仅resolve
    suspense.resolve()
  }
}

/**
 * 更新suspense
 * @param n1 
 * @param n2 
 * @param container 
 * @param anchor 
 * @param parentComponent 
 * @param isSVG 
 * @param slotScopeIds 
 * @param optimized 
 * @param param8 
 */
function patchSuspense(
  n1: VNode,
  n2: VNode,
  container: RendererElement,
  anchor: RendererNode | null,
  parentComponent: ComponentInternalInstance | null,
  isSVG: boolean,
  slotScopeIds: string[] | null,
  optimized: boolean,
  { p: patch, um: unmount, o: { createElement } }: RendererInternals
) {
  const suspense = (n2.suspense = n1.suspense)!
  suspense.vnode = n2
  n2.el = n1.el
  // 新分支
  const newBranch = n2.ssContent!
  // 新的备选方案
  const newFallback = n2.ssFallback!

  // 当前激活的分支，等待中的分支，是否在fallback中，是否正在注水
  const { activeBranch, pendingBranch, isInFallback, isHydrating } = suspense
  // 等待中的分支
  if (pendingBranch) {
    // 重新设置新分支
    suspense.pendingBranch = newBranch
    if (isSameVNodeType(newBranch, pendingBranch)) {
      // same root type but content may have changed.
      // 相同的根节点类型但是内容已经改变
      patch(
        pendingBranch,
        newBranch,
        suspense.hiddenContainer,
        null,
        parentComponent,
        suspense,
        isSVG,
        slotScopeIds,
        optimized
      )
      // 如果suspense的依赖小于等于0
      if (suspense.deps <= 0) {
        suspense.resolve()
      } else if (isInFallback) {
        // 如果正在执行备用方案
        // 比较当前激活的分支与备用方案
        patch(
          activeBranch,
          newFallback,
          container,
          anchor,
          parentComponent,
          // 备用的树不会有 suspense 上下文
          null, // fallback tree will not have suspense context
          isSVG,
          slotScopeIds,
          optimized
        )
        setActiveBranch(suspense, newFallback)
      }
    } else {
      // toggled before pending tree is resolved
      // 在等待树被解决前已切换
      suspense.pendingId++
      if (isHydrating) {
        // if toggled before hydration is finished, the current DOM tree is
        // no longer valid. set it as the active branch so it will be unmounted
        // when resolved
        // 如果切换发生在注水结束前，当前dom树不在有效，将它设置为激活的分支
        // 加载完成时它将被卸载
        // 总结：就是服务器渲染，激活的时候删除掉服务器渲染的dom节点
        // 使用新的
        suspense.isHydrating = false
        suspense.activeBranch = pendingBranch
      } else {
        // 卸载节点
        unmount(pendingBranch, parentComponent, suspense)
      }
      // increment pending ID. this is used to invalidate async callbacks
      // reset suspense state
      // 增长等待的Id，这被用来重置suspense状态使异步回调失效
      suspense.deps = 0
      // discard effects from pending branch
      // 从等待的分支中清空effects
      suspense.effects.length = 0
      // discard previous container
      // 删除之前的容器，重置容器
      suspense.hiddenContainer = createElement('div')

      if (isInFallback) {
        // already in fallback state
        // 在fallback过程中，更新成新的分支
        patch(
          null,
          newBranch,
          suspense.hiddenContainer,
          null,
          parentComponent,
          suspense,
          isSVG,
          slotScopeIds,
          optimized
        )
        // 如果已经不存在依赖，就告知suspense加载已完成
        if (suspense.deps <= 0) {
          suspense.resolve()
        } else {
          // 将节点内容替换为fallback内容继续加载
          patch(
            activeBranch,
            newFallback,
            container,
            anchor,
            parentComponent,
            // fallback树不会有suspense上下文
            null, // fallback tree will not have suspense context
            isSVG,
            slotScopeIds,
            optimized
          )
          // 重新设置激活的分支
          setActiveBranch(suspense, newFallback)
        }
      } else if (activeBranch && isSameVNodeType(newBranch, activeBranch)) {
        // toggled "back" to current active branch
        // 切换回退到当前激活的分支
        patch(
          activeBranch,
          newBranch,
          container,
          anchor,
          parentComponent,
          suspense,
          isSVG,
          slotScopeIds,
          optimized
        )
        // force resolve
        // 强制结束
        suspense.resolve(true)
      } else {
        // switched to a 3rd branch
        // 切换到第三个分支
        patch(
          null,
          newBranch,
          suspense.hiddenContainer,
          null,
          parentComponent,
          suspense,
          isSVG,
          slotScopeIds,
          optimized
        )
        // suspense 无依赖结束
        if (suspense.deps <= 0) {
          suspense.resolve()
        }
      }
    }
  } else {
    if (activeBranch && isSameVNodeType(newBranch, activeBranch)) {
      // root did not change, just normal patch
      // 根节点没有改变，仅仅正常的更新
      patch(
        activeBranch,
        newBranch,
        container,
        anchor,
        parentComponent,
        suspense,
        isSVG,
        slotScopeIds,
        optimized
      )
      setActiveBranch(suspense, newBranch)
    } else {
      // root node toggled
      // invoke @pending event
      // 根节点被切换
      // 调用@pending事件
      triggerEvent(n2, 'onPending')
      // mount pending branch in off-dom container
      //  在off-dom容器中挂载pending的分支
      suspense.pendingBranch = newBranch
      suspense.pendingId++
      patch(
        null,
        newBranch,
        suspense.hiddenContainer,
        null,
        parentComponent,
        suspense,
        isSVG,
        slotScopeIds,
        optimized
      )
      // 如果suspense的依赖数量不大于0
      if (suspense.deps <= 0) {
        // incoming branch has no async deps, resolve now.
        // 传入分支没有async deps，现在解决。
        suspense.resolve()
      } else {
        const { timeout, pendingId } = suspense
        if (timeout > 0) {
          // 延迟后变成挂载新的加载组件
          setTimeout(() => {
            // 等待中的Id
            if (suspense.pendingId === pendingId) {
              suspense.fallback(newFallback)
            }
          }, timeout)
        } else if (timeout === 0) {
          // suspense 加载组件
          suspense.fallback(newFallback)
        }
      }
    }
  }
}

export interface SuspenseBoundary {
  vnode: VNode<RendererNode, RendererElement, SuspenseProps>
  parent: SuspenseBoundary | null
  parentComponent: ComponentInternalInstance | null
  isSVG: boolean
  container: RendererElement
  hiddenContainer: RendererElement
  anchor: RendererNode | null
  activeBranch: VNode | null
  pendingBranch: VNode | null
  deps: number
  pendingId: number
  timeout: number
  isInFallback: boolean
  isHydrating: boolean
  isUnmounted: boolean
  effects: Function[]
  resolve(force?: boolean): void
  fallback(fallbackVNode: VNode): void
  move(
    container: RendererElement,
    anchor: RendererNode | null,
    type: MoveType
  ): void
  next(): RendererNode | null
  registerDep(
    instance: ComponentInternalInstance,
    setupRenderEffect: SetupRenderEffectFn
  ): void
  unmount(parentSuspense: SuspenseBoundary | null, doRemove?: boolean): void
}

let hasWarned = false

/**
 * 创建suspense边界
 * @param vnode 
 * @param parent 
 * @param parentComponent 
 * @param container 
 * @param hiddenContainer 
 * @param anchor 
 * @param isSVG 
 * @param slotScopeIds 
 * @param optimized 
 * @param rendererInternals 
 * @param isHydrating 
 * @returns 
 */
function createSuspenseBoundary(
  vnode: VNode,
  parent: SuspenseBoundary | null,
  parentComponent: ComponentInternalInstance | null,
  container: RendererElement,
  hiddenContainer: RendererElement,
  anchor: RendererNode | null,
  isSVG: boolean,
  slotScopeIds: string[] | null,
  optimized: boolean,
  rendererInternals: RendererInternals,
  isHydrating = false
): SuspenseBoundary {
  /* istanbul ignore if */
  if (__DEV__ && !__TEST__ && !hasWarned) {
    hasWarned = true
    // @ts-ignore `console.info` cannot be null error
    console[console.info ? 'info' : 'log'](
      `<Suspense> is an experimental feature and its API will likely change.`
    )
  }

  const {
    p: patch,
    m: move,
    um: unmount,
    n: next,
    o: { parentNode, remove }
  } = rendererInternals

  // 延迟时长
  const timeout = toNumber(vnode.props && vnode.props.timeout)
  const suspense: SuspenseBoundary = {
    vnode,
    parent,
    parentComponent,
    isSVG,
    container,
    hiddenContainer,
    anchor,
    deps: 0,
    pendingId: 0,
    timeout: typeof timeout === 'number' ? timeout : -1,
    activeBranch: null,
    pendingBranch: null,
    isInFallback: true,
    isHydrating,
    isUnmounted: false,
    effects: [],

    /**
     * 解决
     * @param resume 唤醒
     */
    resolve(resume = false) {
      if (__DEV__) {
        // 如果没有环境且suspense不存在等待中的分支
        if (!resume && !suspense.pendingBranch) {
          throw new Error(
            `suspense.resolve() is called without a pending branch.`
          )
        }
        // 如果suspense已经卸载
        if (suspense.isUnmounted) {
          throw new Error(
            `suspense.resolve() is called on an already unmounted suspense boundary.`
          )
        }
      }
      const {
        vnode,
        activeBranch,
        pendingBranch,
        pendingId,
        effects,
        parentComponent,
        container
      } = suspense
      // suspense 处于注水中
      if (suspense.isHydrating) {
        // 将该标记设置为false
        suspense.isHydrating = false
      } else if (!resume) {
        // 如果还没有被唤醒
        const delayEnter =
          activeBranch &&
          pendingBranch!.transition &&
          pendingBranch!.transition.mode === 'out-in'
        // 延迟进入
        if (delayEnter) {
          activeBranch!.transition!.afterLeave = () => {
            // 等待Id与suspense的等待Id相等
            if (pendingId === suspense.pendingId) {
              // 将等待中的节点移入
              move(pendingBranch!, container, anchor, MoveType.ENTER)
            }
          }
        }
        // this is initial anchor on mount
        // 这是挂载时一个初始化的锚点
        let { anchor } = suspense
        // unmount current active tree
        // 卸载当前激活的节点树
        if (activeBranch) {
          // if the fallback tree was mounted, it may have been moved
          // as part of a parent suspense. get the latest anchor for insertion
          // 如果fallback树节点被卸载，它可能会被移除作为父suspense的一部分
          // 获取用于插入的最新锚点
          // next获取下一个节点
          anchor = next(activeBranch)
          // 卸载
          unmount(activeBranch, parentComponent, suspense, true)
        }
        if (!delayEnter) {
          // move content from off-dom container to actual container
          // 将off-dom容器里的内容移动到实际的容器中
          move(pendingBranch!, container, anchor, MoveType.ENTER)
        }
      }

      // 设置激活的分支
      setActiveBranch(suspense, pendingBranch!)
      // 等待中的分支
      suspense.pendingBranch = null
      // suspense处于fallback状态
      suspense.isInFallback = false

      // flush buffered effects
      // check if there is a pending parent suspense
      // 冲刷缓存中的副作用
      // 检查是否存在一个等待中的父suspense
      let parent = suspense.parent
      // 存在未解决的祖先节点标记
      let hasUnresolvedAncestor = false
      // 递归去找为解决的祖先节点
      while (parent) {
        if (parent.pendingBranch) {
          // found a pending parent suspense, merge buffered post jobs
          // into that parent
          // 找到一个等待中的父suspense，合并缓存异步任务在父节点中
          parent.effects.push(...effects)
          hasUnresolvedAncestor = true
          break
        }
        parent = parent.parent
      }
      // no pending parent suspense, flush all jobs
      // 没有等待中的父suspense，冲刷所有任务
      if (!hasUnresolvedAncestor) {
        queuePostFlushCb(effects)
      }
      suspense.effects = []

      // invoke @resolve event
      // 调用@resolve事件
      triggerEvent(vnode, 'onResolve')
    },

    /**
     * 
     */
    fallback(fallbackVNode) {
      // 不存在等待中分支
      if (!suspense.pendingBranch) {
        return
      }

      const { vnode, activeBranch, parentComponent, container, isSVG } =
        suspense

      // invoke @fallback event
      // 调用@fallback事件
      triggerEvent(vnode, 'onFallback')

      // 获取下个节点作为锚点
      const anchor = next(activeBranch!)
      // 挂载
      const mountFallback = () => {
        if (!suspense.isInFallback) {
          return
        }
        // mount the fallback tree
        // 挂载fallback树节点
        patch(
          null,
          fallbackVNode,
          container,
          anchor,
          parentComponent,
          // fallback树节点不会有suspense上下文
          null, // fallback tree will not have suspense context
          isSVG,
          slotScopeIds,
          optimized
        )
        // 设置激活的分支
        setActiveBranch(suspense, fallbackVNode)
      }

      // 延迟进入
      const delayEnter =
        fallbackVNode.transition && fallbackVNode.transition.mode === 'out-in'
      if (delayEnter) {
        activeBranch!.transition!.afterLeave = mountFallback
      }
      // suspense处于fallback状态中
      suspense.isInFallback = true

      // unmount current active branch
      // 卸载当前激活的分支
      unmount(
        activeBranch!,
        parentComponent,
        // 没有suspense所以卸载钩子现在触发
        null, // no suspense so unmount hooks fire now
        // 应该移除
        true // shouldRemove
      )

      if (!delayEnter) {
        // 无延迟直接挂载
        mountFallback()
      }
    },

    /**
     * 将激活的节点移动到对应位置
     * @param container 
     * @param anchor 
     * @param type 
     */
    move(container, anchor, type) {
      suspense.activeBranch &&
        move(suspense.activeBranch, container, anchor, type)
      suspense.container = container
    },

    /**
     * 获取锚点
     * @returns 
     */
    next() {
      return suspense.activeBranch && next(suspense.activeBranch)
    },

    /**
     * 注册依赖
     * @param instance 
     * @param setupRenderEffect 
     */
    registerDep(instance, setupRenderEffect) {
      // 存在等待中的分支即处于等待状态
      const isInPendingSuspense = !!suspense.pendingBranch
      // 处于等待suspense中
      if (isInPendingSuspense) {
        // suspense的依赖数量增加
        suspense.deps++
      }
      // 激活的元素
      const hydratedEl = instance.vnode.el
      // 实例的异步依赖
      instance
        .asyncDep!.catch(err => {
          handleError(err, instance, ErrorCodes.SETUP_FUNCTION)
        })
        .then(asyncSetupResult => {
          // retry when the setup() promise resolves.
          // component may have been unmounted before resolve.
          // 当调用setup时重试，
          // 组件可能已经在加载完成前卸载
          if (
            instance.isUnmounted ||
            suspense.isUnmounted ||
            suspense.pendingId !== instance.suspenseId
          ) {
            return
          }
          // retry from this component
          // 从这个组件中重试
          instance.asyncResolved = true
          const { vnode } = instance
          if (__DEV__) {
            pushWarningContext(vnode)
          }
          handleSetupResult(instance, asyncSetupResult, false)
          if (hydratedEl) {
            // vnode may have been replaced if an update happened before the
            // async dep is resolved.
            // 如果异步依赖被解决在一个更新前则虚拟节点可能被替换
            vnode.el = hydratedEl
          }
          // 占位符
          const placeholder = !hydratedEl && instance.subTree.el
          setupRenderEffect(
            instance,
            vnode,
            // component may have been moved before resolve.
            // if this is not a hydration, instance.subTree will be the comment
            // placeholder.
            // 组件可能已经在resolve前被移动
            // 如果这不是一个激活ssr的功能，实例的树节点将使用注释作为占位符
            parentNode(hydratedEl || instance.subTree.el!)!,
            // anchor will not be used if this is hydration, so only need to
            // consider the comment placeholder case.
            // 如果激活ssr，则锚点将被使用，
            // 所以仅仅需要考虑注释占位符的情况
            hydratedEl ? null : next(instance.subTree),
            suspense,
            isSVG,
            optimized
          )
          if (placeholder) {
            // 如果有占位符，删除占位符
            remove(placeholder)
          }
          // 更新HOC宿主元素
          updateHOCHostEl(instance, vnode.el)
          if (__DEV__) {
            popWarningContext()
          }
          // only decrease deps count if suspense is not already resolved
          // 当前处于等待suspense状态中，如果suspense没有完全解决，仅仅减少依赖数量
          if (isInPendingSuspense && --suspense.deps === 0) {
            suspense.resolve()
          }
        })
    },

    /**
     * 卸载
     * @param parentSuspense 
     * @param doRemove 
     */
    unmount(parentSuspense, doRemove) {
      // suspense 已经被卸载
      suspense.isUnmounted = true
      // 如果 suspense 存在激活的分支，卸载
      if (suspense.activeBranch) {
        unmount(
          suspense.activeBranch,
          parentComponent,
          parentSuspense,
          doRemove
        )
      }
      // 如果 suspense存在等待中分支，卸载等待中分支
      if (suspense.pendingBranch) {
        unmount(
          suspense.pendingBranch,
          parentComponent,
          parentSuspense,
          doRemove
        )
      }
    }
  }

  return suspense
}

/**
 * 激活suspense
 * @param node 
 * @param vnode 
 * @param parentComponent 
 * @param parentSuspense 
 * @param isSVG 
 * @param slotScopeIds 
 * @param optimized 
 * @param rendererInternals 
 * @param hydrateNode 
 * @returns 
 */
function hydrateSuspense(
  node: Node,
  vnode: VNode,
  parentComponent: ComponentInternalInstance | null,
  parentSuspense: SuspenseBoundary | null,
  isSVG: boolean,
  slotScopeIds: string[] | null,
  optimized: boolean,
  rendererInternals: RendererInternals,
  hydrateNode: (
    node: Node,
    vnode: VNode,
    parentComponent: ComponentInternalInstance | null,
    parentSuspense: SuspenseBoundary | null,
    slotScopeIds: string[] | null,
    optimized: boolean
  ) => Node | null
): Node | null {
  /* eslint-disable no-restricted-globals */
  const suspense = (vnode.suspense = createSuspenseBoundary(
    vnode,
    parentSuspense,
    parentComponent,
    node.parentNode!,
    document.createElement('div'),
    null,
    isSVG,
    slotScopeIds,
    optimized,
    rendererInternals,
    true /* hydrating */
  ))
  // there are two possible scenarios for server-rendered suspense:
  // - success: ssr content should be fully resolved
  // - failure: ssr content should be the fallback branch.
  // however, on the client we don't really know if it has failed or not
  // attempt to hydrate the DOM assuming it has succeeded, but we still
  // need to construct a suspense boundary first
  // 2个坑你场景使用服务器渲染suspense
  // 成功 ssr 内容将被加载
  // 失败 ssr内容应该是加载状态
  // 然而在客户端中我们不知道它是否已经失败或者假设已经成功不再尝试激活dom元素
  // 但首先我们依然需要构造一个suspense判断边界
  const result = hydrateNode(
    node,
    (suspense.pendingBranch = vnode.ssContent!),
    parentComponent,
    suspense,
    slotScopeIds,
    optimized
  )
  // suspense依赖已全部清空时，resolve
  if (suspense.deps === 0) {
    suspense.resolve()
  }
  return result
  /* eslint-enable no-restricted-globals */
}

/**
 * 序列化suspense子节点
 * @param vnode 
 */
function normalizeSuspenseChildren(vnode: VNode) {
  const { shapeFlag, children } = vnode
  // 插槽子节点
  const isSlotChildren = shapeFlag & ShapeFlags.SLOTS_CHILDREN
  // 渲染内容
  vnode.ssContent = normalizeSuspenseSlot(
    isSlotChildren ? (children as Slots).default : children
  )
  // 加载过程中，是插槽子节点，则序列化slot插槽，否则创建一个注释节点
  vnode.ssFallback = isSlotChildren
    ? normalizeSuspenseSlot((children as Slots).fallback)
    : createVNode(Comment)
}

/**
 * 规范化suspense插槽
 * 目的是将suspense插槽中的节点进行序列化
 * 并返回根节点树
 * @param s 
 * @returns 
 */
function normalizeSuspenseSlot(s: any) {
  let block: VNode[] | null | undefined
  if (isFunction(s)) {
    // 如果s是函数
    // 启用了blockTree
    const trackBlock = isBlockTreeEnabled && s._c
    if (trackBlock) {
      // disableTracking: false
      // allow block tracking for compiled slots
      // (see ./componentRenderContext.ts)
      // 禁用跟踪为false
      // 允许块跟踪编译插槽
      // 可以看./componentRenderContext.ts文件
      s._d = false
      // 打开代码块
      openBlock()
    }
    // 获取插槽的结果
    s = s()
    if (trackBlock) {
      s._d = true
      // 设置block为当前block节点
      block = currentBlock
      // 闭合代码块
      closeBlock()
    }
  }
  // 如果s是数组
  if (isArray(s)) {
    // 从s中过滤根节点
    const singleChild = filterSingleRoot(s)
    // 开发者环境下且没有单独节点警告
    if (__DEV__ && !singleChild) {
      warn(`<Suspense> slots expect a single root node.`)
    }
    // s为单独节点
    s = singleChild
  }
  // 对s进行节点序列化
  s = normalizeVNode(s)
  // 如果有block且没有动态子节点
  if (block && !s.dynamicChildren) {
    s.dynamicChildren = block.filter(c => c !== s)
  }
  return s
}

/**
 * suspense 队列副作用
 * @param fn 
 * @param suspense 
 */
export function queueEffectWithSuspense(
  fn: Function | Function[],
  suspense: SuspenseBoundary | null
): void {
  // 如果suspense存在等待中的分支
  if (suspense && suspense.pendingBranch) {
    if (isArray(fn)) {
      suspense.effects.push(...fn)
    } else {
      suspense.effects.push(fn)
    }
  } else {
    // 如果不存在等待中的分支，将函数加入到异步执行栈中
    queuePostFlushCb(fn)
  }
}

/**
 * 设置当前激活的节点
 * @param suspense 
 * @param branch 
 */
function setActiveBranch(suspense: SuspenseBoundary, branch: VNode) {
  suspense.activeBranch = branch
  const { vnode, parentComponent } = suspense
  const el = (vnode.el = branch.el)
  // in case suspense is the root node of a component,
  // recursively update the HOC el
  // 某些情况下suspense是组件的根节点，递归更新HOC元素
  if (parentComponent && parentComponent.subTree === vnode) {
    parentComponent.vnode.el = el
    updateHOCHostEl(parentComponent, el)
  }
}<|MERGE_RESOLUTION|>--- conflicted
+++ resolved
@@ -103,14 +103,10 @@
 }
 
 // Force-casted public typing for h and TSX props inference
-<<<<<<< HEAD
 // 强制浇筑公共的类型为 h 和 tsx 属性接口
-export const Suspense = (__FEATURE_SUSPENSE__ ? SuspenseImpl : null) as any as {
-=======
 export const Suspense = (__FEATURE_SUSPENSE__
   ? SuspenseImpl
   : null) as unknown as {
->>>>>>> 45782df3
   __isSuspense: true
   new (): { $props: VNodeProps & SuspenseProps }
 }
