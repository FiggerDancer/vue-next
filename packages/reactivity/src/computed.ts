import { DebuggerOptions, ReactiveEffect } from './effect'
import { Ref, trackRefValue, triggerRefValue } from './ref'
import { isFunction, NOOP } from '@vue/shared'
import { ReactiveFlags, toRaw } from './reactive'
import { Dep } from './dep'

// 声明一个计算属性的标志
declare const ComputedRefSymbol: unique symbol

// 计算属性
export interface ComputedRef<T = any> extends WritableComputedRef<T> {
  readonly value: T
  [ComputedRefSymbol]: true
}

// 可写入的计算属性
export interface WritableComputedRef<T> extends Ref<T> {
  readonly effect: ReactiveEffect<T>
}

// 计算属性访问器
export type ComputedGetter<T> = (...args: any[]) => T
export type ComputedSetter<T> = (v: T) => void

// 可写入计算属性的配置项
export interface WritableComputedOptions<T> {
  get: ComputedGetter<T>
  set: ComputedSetter<T>
}

// 计算属性装载器，计算属性的生成工厂
export class ComputedRefImpl<T> {
  public dep?: Dep = undefined

  private _value!: T
  public readonly effect: ReactiveEffect<T>

<<<<<<< HEAD
  public readonly __v_isRef = true // 计算属性是ref
  public readonly [ReactiveFlags.IS_READONLY]: boolean
=======
  public readonly __v_isRef = true
  public readonly [ReactiveFlags.IS_READONLY]: boolean = false
>>>>>>> 45782df3

  public _dirty = true // 是否存在脏数据，就是数据变动没变动过
  public _cacheable: boolean // 缓存

  constructor(
    getter: ComputedGetter<T>,
    private readonly _setter: ComputedSetter<T>,
    isReadonly: boolean, // 只读
    isSSR: boolean // 服务器渲染
  ) {
    this.effect = new ReactiveEffect(getter, () => {
      // 调度器执行，意味着依赖的值被修改了，将脏数据标记为脏，并触发副作用
      if (!this._dirty) {
        this._dirty = true
        triggerRefValue(this)
      }
    })
    this.effect.computed = this
    // 只有客户单渲染才有缓存
    this.effect.active = this._cacheable = !isSSR
    this[ReactiveFlags.IS_READONLY] = isReadonly
  }

  get value() {
    // the computed ref may get wrapped by other proxies e.g. readonly() #3376
    // 计算属性的ref可能会被其他代理包裹，例如readonly()
    const self = toRaw(this)
    // 跟踪
    trackRefValue(self)
    // 如果有脏数据或者是服务器环境，手动执行副作用函数并且重置脏数据标记
    if (self._dirty || !self._cacheable) {
      self._dirty = false
      self._value = self.effect.run()! // 此时手动执行副作用函数!非空断言操作符
    }
    return self._value
  }

  set value(newValue: T) {
    this._setter(newValue)
  }
}

// 计算属性函数
// 函数重载
export function computed<T>(
  getter: ComputedGetter<T>,
  debugOptions?: DebuggerOptions
): ComputedRef<T>
export function computed<T>(
  options: WritableComputedOptions<T>,
  debugOptions?: DebuggerOptions
): WritableComputedRef<T>
export function computed<T>(
  getterOrOptions: ComputedGetter<T> | WritableComputedOptions<T>,
  debugOptions?: DebuggerOptions,
  isSSR = false
) {
  let getter: ComputedGetter<T>
  let setter: ComputedSetter<T>

  // 如果只读
  const onlyGetter = isFunction(getterOrOptions)
  if (onlyGetter) {
    getter = getterOrOptions
    setter = __DEV__
      ? () => {
          console.warn('Write operation failed: computed value is readonly')
        }
      : NOOP
  } else {
    getter = getterOrOptions.get
    setter = getterOrOptions.set
  }

  // 计算属性
  const cRef = new ComputedRefImpl(getter, setter, onlyGetter || !setter, isSSR)

  if (__DEV__ && debugOptions && !isSSR) { // 调试
    cRef.effect.onTrack = debugOptions.onTrack
    cRef.effect.onTrigger = debugOptions.onTrigger
  }

  return cRef as any
}<|MERGE_RESOLUTION|>--- conflicted
+++ resolved
@@ -35,13 +35,8 @@
   private _value!: T
   public readonly effect: ReactiveEffect<T>
 
-<<<<<<< HEAD
   public readonly __v_isRef = true // 计算属性是ref
-  public readonly [ReactiveFlags.IS_READONLY]: boolean
-=======
-  public readonly __v_isRef = true
   public readonly [ReactiveFlags.IS_READONLY]: boolean = false
->>>>>>> 45782df3
 
   public _dirty = true // 是否存在脏数据，就是数据变动没变动过
   public _cacheable: boolean // 缓存
