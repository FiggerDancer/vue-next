--- conflicted
+++ resolved
@@ -141,15 +141,11 @@
    * 是否允许递归调用
    * @internal
    */
-<<<<<<< HEAD
   allowRecurse?: boolean // 允许嵌套
-=======
-  allowRecurse?: boolean
   /**
    * @internal
    */
   private deferStop?: boolean
->>>>>>> 45782df3
 
   /**
    * 监听停止
@@ -256,15 +252,11 @@
    * 停止该依赖
    */
   stop() {
-<<<<<<< HEAD
     // 将激活状态置为false，并且清除依赖中相应的副作用函数，触发onStop回调函数
-    if (this.active) {
-=======
     // stopped while running itself - defer the cleanup
     if (activeEffect === this) {
       this.deferStop = true
     } else if (this.active) {
->>>>>>> 45782df3
       cleanupEffect(this)
       if (this.onStop) {
         this.onStop()
@@ -610,22 +602,7 @@
   debuggerEventExtraInfo?: DebuggerEventExtraInfo
 ) {
   // spread into array for stabilization
-<<<<<<< HEAD
   // 为了保持稳定性，使用扩展运算符把非数组转化为数组
-  for (const effect of isArray(dep) ? dep : [...dep]) {
-    // 当前副作用函数和要执行的副作用函数不同或者允许嵌套副作用函数执行
-    if (effect !== activeEffect || effect.allowRecurse) {
-      // 调试使用
-      if (__DEV__ && effect.onTrigger) {
-        effect.onTrigger(extend({ effect }, debuggerEventExtraInfo))
-      }
-      // 有调度器执行调度器，否则执行匿名副作用函数本身
-      if (effect.scheduler) {
-        effect.scheduler()
-      } else {
-        effect.run()
-      }
-=======
   const effects = isArray(dep) ? dep : [...dep]
   for (const effect of effects) {
     if (effect.computed) {
@@ -643,15 +620,17 @@
   effect: ReactiveEffect,
   debuggerEventExtraInfo?: DebuggerEventExtraInfo
 ) {
+    // 当前副作用函数和要执行的副作用函数不同或者允许嵌套副作用函数执行
   if (effect !== activeEffect || effect.allowRecurse) {
+      // 调试使用
     if (__DEV__ && effect.onTrigger) {
       effect.onTrigger(extend({ effect }, debuggerEventExtraInfo))
     }
+      // 有调度器执行调度器，否则执行匿名副作用函数本身
     if (effect.scheduler) {
       effect.scheduler()
     } else {
       effect.run()
->>>>>>> 45782df3
     }
   }
 }