import {
  activeEffect,
  shouldTrack,
  trackEffects,
  triggerEffects
} from './effect'
import { TrackOpTypes, TriggerOpTypes } from './operations'
import { isArray, hasChanged, IfAny } from '@vue/shared'
import {
  isProxy,
  toRaw,
  isReactive,
  toReactive,
  isReadonly,
  isShallow
} from './reactive'
import type { ShallowReactiveMarker } from './reactive'
import { CollectionTypes } from './collectionHandlers'
import { createDep, Dep } from './dep'

// ref标识
declare const RefSymbol: unique symbol
export declare const RawSymbol: unique symbol

export interface Ref<T = any> {
  value: T
  /**
   * Type differentiator only.
   * We need this to be in public d.ts but don't want it to show up in IDE
   * autocomplete, so we use a private Symbol instead.
   * 类型区分标识
   * 我们希望这个标记能够在d.ts中出现，但是不想让它在IDE中完全展示，所以我们使用一个私有的symbol代替
   */
  [RefSymbol]: true
}

type RefBase<T> = {
  dep?: Dep
  value: T
}

// 跟踪
export function trackRefValue(ref: RefBase<any>) {
  if (shouldTrack && activeEffect) {
    ref = toRaw(ref)
    if (__DEV__) {
      trackEffects(ref.dep || (ref.dep = createDep()), {
        target: ref,
        type: TrackOpTypes.GET,
        key: 'value'
      })
    } else {
      trackEffects(ref.dep || (ref.dep = createDep()))
    }
  }
}

// 触发
export function triggerRefValue(ref: RefBase<any>, newVal?: any) {
  ref = toRaw(ref)
  if (ref.dep) {
    if (__DEV__) {
      triggerEffects(ref.dep, {
        target: ref,
        type: TriggerOpTypes.SET,
        key: 'value',
        newValue: newVal
      })
    } else {
      triggerEffects(ref.dep)
    }
  }
}

// 是否是ref类型
export function isRef<T>(r: Ref<T> | unknown): r is Ref<T>
export function isRef(r: any): r is Ref {
  return !!(r && r.__v_isRef === true)
}

// 创建ref，以下为了友好的ts提示，做了好多函数重载
// 使用object泛型
export function ref<T extends object>(
  value: T
): [T] extends [Ref] ? T : Ref<UnwrapRef<T>>
// 使用泛型
export function ref<T>(value: T): Ref<UnwrapRef<T>>
// 不传参数
export function ref<T = any>(): Ref<T | undefined>
export function ref(value?: unknown) {
  return createRef(value, false)
}

// 定义浅响应ref标记
declare const ShallowRefMarker: unique symbol

// 浅Ref
export type ShallowRef<T = any> = Ref<T> & { [ShallowRefMarker]?: true }

export function shallowRef<T extends object>(
  value: T
): T extends Ref ? T : ShallowRef<T>
export function shallowRef<T>(value: T): ShallowRef<T>
export function shallowRef<T = any>(): ShallowRef<T | undefined>
export function shallowRef(value?: unknown) {
  return createRef(value, true)
}

// 创建Ref
function createRef(rawValue: unknown, shallow: boolean) {
  // 已经是ref类型那就直接返回就好
  if (isRef(rawValue)) {
    return rawValue
  }
  return new RefImpl(rawValue, shallow)
}

class RefImpl<T> {
  private _value: T
  private _rawValue: T

  public dep?: Dep = undefined
  public readonly __v_isRef = true

  constructor(value: T, public readonly __v_isShallow: boolean) {
    this._rawValue = __v_isShallow ? value : toRaw(value)
    this._value = __v_isShallow ? value : toReactive(value)
  }

  // 读取跟踪
  get value() {
    trackRefValue(this)
    return this._value
  }

  // 设置新值触发
  set value(newVal) {
    const useDirectValue =
      this.__v_isShallow || isShallow(newVal) || isReadonly(newVal)
    newVal = useDirectValue ? newVal : toRaw(newVal)
    if (hasChanged(newVal, this._rawValue)) {
      this._rawValue = newVal
      this._value = useDirectValue ? newVal : toReactive(newVal)
      triggerRefValue(this, newVal)
    }
  }
}

// 触发Ref
export function triggerRef(ref: Ref) {
  triggerRefValue(ref, __DEV__ ? ref.value : void 0)
}

// 拆包ref
export function unref<T>(ref: T | Ref<T>): T {
  return isRef(ref) ? (ref.value as any) : ref
}

// 浅拆包拦截器
const shallowUnwrapHandlers: ProxyHandler<any> = {
  get: (target, key, receiver) => unref(Reflect.get(target, key, receiver)),
  set: (target, key, value, receiver) => {
    const oldValue = target[key]
    // 如果旧的值是ref而新的值不是ref，则通过ref自有的方式赋值
    if (isRef(oldValue) && !isRef(value)) {
      oldValue.value = value
      return true
    } else {
      return Reflect.set(target, key, value, receiver)
    }
  }
}

// 如果ref的是一个object，那么就要考虑代理它的取值问题
// 如果本身这个值是个响应式的值，就直接返回，否则生成新的代理浅拆包
export function proxyRefs<T extends object>(
  objectWithRefs: T
): ShallowUnwrapRef<T> {
  return isReactive(objectWithRefs)
    ? objectWithRefs
    : new Proxy(objectWithRefs, shallowUnwrapHandlers)
}

// 自定义Ref函数工厂
export type CustomRefFactory<T> = (
  track: () => void,
  trigger: () => void
) => {
  get: () => T
  set: (value: T) => void
}

class CustomRefImpl<T> {
  public dep?: Dep = undefined

  private readonly _get: ReturnType<CustomRefFactory<T>>['get']
  private readonly _set: ReturnType<CustomRefFactory<T>>['set']

  public readonly __v_isRef = true

  constructor(factory: CustomRefFactory<T>) {
    const { get, set } = factory(
      () => trackRefValue(this),
      () => triggerRefValue(this)
    )
    this._get = get
    this._set = set
  }

  get value() {
    return this._get()
  }

  set value(newVal) {
    this._set(newVal)
  }
}

export function customRef<T>(factory: CustomRefFactory<T>): Ref<T> {
  return new CustomRefImpl(factory) as any
}

// 一个对象，每个值都是Ref
export type ToRefs<T = any> = {
  [K in keyof T]: ToRef<T[K]>
}

// 把对象浅层的值全转化为ref
export function toRefs<T extends object>(object: T): ToRefs<T> {
  if (__DEV__ && !isProxy(object)) {
    console.warn(`toRefs() expects a reactive object but received a plain one.`)
  }
  // 只有响应式对象才能toRefs，否则响应式都会失效
  const ret: any = isArray(object) ? new Array(object.length) : {} // 数组新建数组，对象新建对象
  for (const key in object) {
    ret[key] = toRef(object, key)
  }
  return ret
}

// 并不会触发副作用和跟踪副作用，只是提供了访问器和修改器
class ObjectRefImpl<T extends object, K extends keyof T> {
  public readonly __v_isRef = true

  constructor(
    private readonly _object: T,
    private readonly _key: K,
    private readonly _defaultValue?: T[K]
  ) {}

  get value() {
    const val = this._object[this._key]
    return val === undefined ? (this._defaultValue as T[K]) : val
  }

  set value(newVal) {
    this._object[this._key] = newVal
  }
}

export type ToRef<T> = IfAny<T, Ref<T>, [T] extends [Ref] ? T : Ref<T>>

export function toRef<T extends object, K extends keyof T>(
  object: T,
  key: K
): ToRef<T[K]>

export function toRef<T extends object, K extends keyof T>(
  object: T,
  key: K,
  defaultValue: T[K]
): ToRef<Exclude<T[K], undefined>>

// 将普通值转化为ref，ref直接返回本身
export function toRef<T extends object, K extends keyof T>(
  object: T,
  key: K,
  defaultValue?: T[K]
): ToRef<T[K]> {
  const val = object[key]
  return isRef(val)
    ? val
    : (new ObjectRefImpl(object, key, defaultValue) as any)
}

// corner case when use narrows type
// Ex. type RelativePath = string & { __brand: unknown }
// RelativePath extends object -> true
// 使用narrows类型时的角落情况Ex. type RelativePath = string & {__brand: unknown} RelativePath扩展object -> true
type BaseTypes = string | number | boolean

/**
 * This is a special exported interface for other packages to declare
 * additional types that should bail out for ref unwrapping. For example
 * \@vue/runtime-dom can declare it like so in its d.ts:
 * 这是一个特殊的导出接口对于其他用于声明额外类型的包，它显示的是ref拆包后的类型。
 * 例如：\@vue/runtime-dom 能够像如下这样声明它
 *
 * ``` ts
 * declare module '@vue/reactivity' {
 *   export interface RefUnwrapBailTypes {
 *     runtimeDOMBailTypes: Node | Window
 *   }
 * }
 * ```
 *
 * Note that api-extractor somehow refuses to include `declare module`
 * augmentations in its generated d.ts, so we have to manually append them
 * to the final generated d.ts in our build process.
 * 请注意，api-extractor以某种方式拒绝在其生成的d.ts中包含“declare module”扩展，因此我们必须在构建过程中手动将它们添加到最终生成的d.ts中。
 */
export interface RefUnwrapBailTypes {}

// 浅拆包的Ref 如果value是Ref，则返回Ref泛型的类型
export type ShallowUnwrapRef<T> = {
  [K in keyof T]: T[K] extends Ref<infer V>
    ? V
    : // if `V` is `unknown` that means it does not extend `Ref` and is undefined
    // 如果 V 是 unknown 意味着它不是 Ref 应该是 undefined
    T[K] extends Ref<infer V> | undefined
    ? unknown extends V
      ? undefined
      : V | undefined
    : T[K]
}

// 拆包Ref
export type UnwrapRef<T> = T extends ShallowRef<infer V>
  ? V // 是浅响应不用拆了
  : T extends Ref<infer V>
  ? UnwrapRefSimple<V> // 不是浅响应就要递归着拆了
  : UnwrapRefSimple<T> // 不是Ref，直接用简单类型拆包就行了

// 拆包Ref简单类型
export type UnwrapRefSimple<T> = T extends
  | Function
  | CollectionTypes
  | BaseTypes
  | Ref
<<<<<<< HEAD
  | RefUnwrapBailTypes[keyof RefUnwrapBailTypes] // Ref拆包的保留类型
=======
  | RefUnwrapBailTypes[keyof RefUnwrapBailTypes]
  | { [RawSymbol]?: true }
>>>>>>> 45782df3
  ? T
  : T extends Array<any> // 数组要递归拆包
  ? { [K in keyof T]: UnwrapRefSimple<T[K]> }
  : T extends object & { [ShallowReactiveMarker]?: never } // 非浅响应递归拆包
  ? {
      [P in keyof T]: P extends symbol ? T[P] : UnwrapRef<T[P]>
    }
  : T // 返回原始的就行<|MERGE_RESOLUTION|>--- conflicted
+++ resolved
@@ -337,12 +337,8 @@
   | CollectionTypes
   | BaseTypes
   | Ref
-<<<<<<< HEAD
   | RefUnwrapBailTypes[keyof RefUnwrapBailTypes] // Ref拆包的保留类型
-=======
-  | RefUnwrapBailTypes[keyof RefUnwrapBailTypes]
   | { [RawSymbol]?: true }
->>>>>>> 45782df3
   ? T
   : T extends Array<any> // 数组要递归拆包
   ? { [K in keyof T]: UnwrapRefSimple<T[K]> }
